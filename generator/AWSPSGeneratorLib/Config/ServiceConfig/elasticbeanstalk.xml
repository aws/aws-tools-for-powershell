--- conflicted
+++ resolved
@@ -139,29 +139,12 @@
             <Params />
             <TypesNotToFlatten />
         </ServiceOperation>
-<<<<<<< HEAD
-        <ServiceOperation MethodName="DescribeEnvironments" OutputProperty="Environments" Verb="Get" Noun="Environment" PositionalParameters="EnvironmentIds;VersionLabel" PipelineParameter="ApplicationName" NoPipelineParameter="false" LegacyPagination="UseEmitLimit">
+        <ServiceOperation MethodName="DescribeEnvironments" OutputProperty="Environments" Verb="Get" Noun="Environment" PositionalParameters="EnvironmentIds;VersionLabel" PipelineParameter="ApplicationName" NoPipelineParameter="false" LegacyPagination="UseEmitLimit" LegacyV4Pagination="true">
 			<Params />
             <TypesNotToFlatten />
         </ServiceOperation>
-        <ServiceOperation MethodName="DescribeEvents" OutputProperty="Events" Verb="Get" Noun="Event" PipelineParameter="ApplicationName" NoPipelineParameter="false" LegacyPagination="UseEmitLimit">
+        <ServiceOperation MethodName="DescribeEvents" OutputProperty="Events" Verb="Get" Noun="Event" PipelineParameter="ApplicationName" NoPipelineParameter="false" LegacyPagination="UseEmitLimit" LegacyV4Pagination="true">
 			<Params />
-=======
-        <ServiceOperation MethodName="DescribeEnvironments" OutputProperty="Environments" Verb="Get" Noun="Environment" PositionalParameters="EnvironmentIds;VersionLabel" PipelineParameter="ApplicationName" NoPipelineParameter="false" LegacyPagination="UseEmitLimit" LegacyV4Pagination="true">
-            <Params>
-                <Param Name="IncludedDeletedBackToUtc" NewName="UtcIncludedDeletedBackTo" AutoApplyAlias="false" />
-                <Param Name="IncludedDeletedBackTo" ExclusiveParameters="UtcIncludedDeletedBackTo" ReplacementObsoleteMessage="This parameter is deprecated and may result in the wrong timestamp being passed to the service, use UtcIncludedDeletedBackTo instead." />
-            </Params>
-            <TypesNotToFlatten />
-        </ServiceOperation>
-        <ServiceOperation MethodName="DescribeEvents" OutputProperty="Events" Verb="Get" Noun="Event" PipelineParameter="ApplicationName" NoPipelineParameter="false" LegacyPagination="UseEmitLimit" LegacyV4Pagination="true">
-            <Params>
-                <Param Name="EndTimeUtc" NewName="UtcEndTime" AutoApplyAlias="false" />
-                <Param Name="EndTime" ExclusiveParameters="UtcEndTime" ReplacementObsoleteMessage="This parameter is deprecated and may result in the wrong timestamp being passed to the service, use UtcEndTime instead." />
-                <Param Name="StartTimeUtc" NewName="UtcStartTime" AutoApplyAlias="false" />
-                <Param Name="StartTime" ExclusiveParameters="UtcStartTime" ReplacementObsoleteMessage="This parameter is deprecated and may result in the wrong timestamp being passed to the service, use UtcStartTime instead." />
-            </Params>
->>>>>>> bd9f66e4
             <TypesNotToFlatten />
         </ServiceOperation>
         <ServiceOperation MethodName="DescribeInstancesHealth" OutputProperty="InstanceHealthList" Verb="Get" Noun="InstanceHealth" PipelineParameter="EnvironmentId" NoPipelineParameter="false" LegacyV4Pagination="true">
