--- conflicted
+++ resolved
@@ -1781,15 +1781,15 @@
             <Params />
             <TypesNotToFlatten />
         </ServiceOperation>
-<<<<<<< HEAD
         <ServiceOperation MethodName="DisableSerialConsoleAccess" OutputProperty="SerialConsoleAccessEnabled" Verb="Disable" Noun="SerialConsoleAccess" AnonymousShouldProcessTarget="true" PipelineParameter="" NoPipelineParameter="true">
-=======
+            <Params />
+            <TypesNotToFlatten />
+        </ServiceOperation>
         <ServiceOperation MethodName="DisableRouteServerPropagation" OutputProperty="RouteServerPropagation" Verb="Disable" Noun="RouteServerPropagation" ShouldProcessTarget="RouteServerId" PipelineParameter="RouteTableId" NoPipelineParameter="false">
             <Params />
             <TypesNotToFlatten />
         </ServiceOperation>
         <ServiceOperation MethodName="DisableSerialConsoleAccess" OutputProperty="SerialConsoleAccessEnabled" Verb="Disable" Noun="SerialConsoleAccess" PipelineParameter="" NoPipelineParameter="false">
->>>>>>> f1699825
             <Params />
             <TypesNotToFlatten />
         </ServiceOperation>
@@ -1933,15 +1933,15 @@
             <Params />
             <TypesNotToFlatten />
         </ServiceOperation>
-<<<<<<< HEAD
         <ServiceOperation MethodName="EnableSerialConsoleAccess" OutputProperty="SerialConsoleAccessEnabled" Verb="Enable" Noun="SerialConsoleAccess" AnonymousShouldProcessTarget="true" PipelineParameter="" NoPipelineParameter="true">
-=======
+            <Params />
+            <TypesNotToFlatten />
+        </ServiceOperation>
         <ServiceOperation MethodName="EnableRouteServerPropagation" OutputProperty="RouteServerPropagation" Verb="Enable" Noun="RouteServerPropagation" ShouldProcessTarget="RouteServerId" PipelineParameter="RouteTableId" NoPipelineParameter="false">
             <Params />
             <TypesNotToFlatten />
         </ServiceOperation>
         <ServiceOperation MethodName="EnableSerialConsoleAccess" OutputProperty="SerialConsoleAccessEnabled" Verb="Enable" Noun="SerialConsoleAccess" PipelineParameter="" NoPipelineParameter="false">
->>>>>>> f1699825
             <Params />
             <TypesNotToFlatten />
         </ServiceOperation>
