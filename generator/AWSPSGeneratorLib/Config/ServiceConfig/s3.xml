--- conflicted
+++ resolved
@@ -138,32 +138,24 @@
             <Params />
             <TypesNotToFlatten />
         </ServiceOperation>
-<<<<<<< HEAD
-        <ServiceOperation MethodName="GetACL" OutputProperty="AccessControlList" Verb="Get" Noun="ACL" PositionalParameters="Key;VersionId" PipelineParameter="BucketName" NoPipelineParameter="false" ReplacementObsoleteMessage="This cmdlet is deprecated, use Get-S3BucketACL or Get-S3ObjectACL instead.">            
-            <Params />
-            <TypesNotToFlatten />
-        </ServiceOperation>
-        <ServiceOperation MethodName="GetBucketAcl" OutputProperty="Grants" Verb="Get" Noun="BucketACL" PipelineParameter="BucketName" NoPipelineParameter="false">
-            <Params>
-                <Param Name="BucketName" Mandatory="true" />
-            </Params>
-            <TypesNotToFlatten />
-        </ServiceOperation>
-        <ServiceOperation MethodName="GetObjectAcl" OutputProperty="Grants" Verb="Get" Noun="ObjectACL" PipelineParameter="BucketName" NoPipelineParameter="false">
+        <ServiceOperation MethodName="GetACL" OutputProperty="AccessControlList" Verb="Get" Noun="ACL" PositionalParameters="Key;VersionId" PipelineParameter="BucketName" NoPipelineParameter="false" ReplacementObsoleteMessage="This cmdlet is deprecated, use Get-S3BucketACL or Get-S3ObjectACL instead." LegacyV4Pagination="true">
+            <Params />
+            <TypesNotToFlatten />
+        </ServiceOperation>
+        <ServiceOperation MethodName="GetBucketAcl" OutputProperty="Grants" Verb="Get" Noun="BucketACL" PipelineParameter="BucketName" NoPipelineParameter="false" LegacyV4Pagination="true">
+            <Params>
+                <Param Name="BucketName" Mandatory="true" />
+            </Params>
+            <TypesNotToFlatten />
+        </ServiceOperation>
+        <ServiceOperation MethodName="GetObjectAcl" OutputProperty="Grants" Verb="Get" Noun="ObjectACL" PipelineParameter="BucketName" NoPipelineParameter="false" LegacyV4Pagination="true">
             <Params>
                 <Param Name="BucketName" Mandatory="true" />
             </Params>
             <TypesNotToFlatten />
         </ServiceOperation>
     
-        <ServiceOperation MethodName="GetBucketAccelerateConfiguration" OutputProperty="Status" Verb="Get" Noun="BucketAccelerateConfiguration" PipelineParameter="BucketName" NoPipelineParameter="false">
-=======
-        <ServiceOperation MethodName="GetACL" OutputProperty="AccessControlList" Verb="Get" Noun="ACL" PositionalParameters="Key;VersionId" PipelineParameter="BucketName" NoPipelineParameter="false" LegacyV4Pagination="true">
-            <Params />
-            <TypesNotToFlatten />
-        </ServiceOperation>
         <ServiceOperation MethodName="GetBucketAccelerateConfiguration" OutputProperty="Status" Verb="Get" Noun="BucketAccelerateConfiguration" PipelineParameter="BucketName" NoPipelineParameter="false" LegacyV4Pagination="true">
->>>>>>> bd9f66e4
             <Params />
             <TypesNotToFlatten />
         </ServiceOperation>
@@ -259,18 +251,8 @@
             <Params />
             <TypesNotToFlatten />
         </ServiceOperation>
-<<<<<<< HEAD
-        <ServiceOperation MethodName="GetObjectMetadata" OutputProperty="*" Verb="Get" Noun="ObjectMetadata" PositionalParameters="Key" PipelineParameter="BucketName" NoPipelineParameter="false">
+        <ServiceOperation MethodName="GetObjectMetadata" OutputProperty="*" Verb="Get" Noun="ObjectMetadata" PositionalParameters="Key" PipelineParameter="BucketName" NoPipelineParameter="false" LegacyV4Pagination="true">
 			<Params />
-=======
-        <ServiceOperation MethodName="GetObjectMetadata" OutputProperty="*" Verb="Get" Noun="ObjectMetadata" PositionalParameters="Key" PipelineParameter="BucketName" NoPipelineParameter="false" LegacyV4Pagination="true">
-            <Params>
-                <Param Name="ModifiedSinceDateUtc" NewName="UtcModifiedSinceDate" AutoApplyAlias="false" />
-                <Param Name="ModifiedSinceDate" ExclusiveParameters="UtcModifiedSinceDate" ReplacementObsoleteMessage="This parameter is deprecated and may result in the wrong timestamp being passed to the service, use UtcModifiedSinceDate instead." />
-                <Param Name="UnmodifiedSinceDateUtc" NewName="UtcUnmodifiedSinceDate" AutoApplyAlias="false" />
-                <Param Name="UnmodifiedSinceDate" ExclusiveParameters="UtcUnmodifiedSinceDate" ReplacementObsoleteMessage="This parameter is deprecated and may result in the wrong timestamp being passed to the service, use UtcUnmodifiedSinceDate instead." />
-            </Params>
->>>>>>> bd9f66e4
             <TypesNotToFlatten />
         </ServiceOperation>
         <ServiceOperation MethodName="GetObjectRetention" OutputProperty="Retention" Verb="Get" Noun="ObjectRetention" PipelineParameter="BucketName" NoPipelineParameter="false" LegacyV4Pagination="true">
@@ -351,11 +333,7 @@
             <Params />
             <TypesNotToFlatten />
         </ServiceOperation>
-<<<<<<< HEAD
-        <ServiceOperation MethodName="PutACL" Verb="Set" Noun="ACL" ShouldProcessTarget="Key" PositionalParameters="Key;AccessControlList_Owner_Id;AccessControlList_Owner_DisplayName;AccessControlList_Grants;VersionId" PipelineParameter="BucketName" NoPipelineParameter="false" ReplacementObsoleteMessage="This cmdlet is deprecated, use Set-S3BucketACL or Set-S3ObjectACL instead.">
-=======
-        <ServiceOperation MethodName="PutACL" Verb="Set" Noun="ACL" ShouldProcessTarget="Key" PositionalParameters="Key;AccessControlList_Owner_Id;AccessControlList_Owner_DisplayName;AccessControlList_Grants;VersionId" PipelineParameter="BucketName" NoPipelineParameter="false" LegacyV4Pagination="true">
->>>>>>> bd9f66e4
+        <ServiceOperation MethodName="PutACL" Verb="Set" Noun="ACL" ShouldProcessTarget="Key" PositionalParameters="Key;AccessControlList_Owner_Id;AccessControlList_Owner_DisplayName;AccessControlList_Grants;VersionId" PipelineParameter="BucketName" NoPipelineParameter="false" ReplacementObsoleteMessage="This cmdlet is deprecated, use Set-S3BucketACL or Set-S3ObjectACL instead." LegacyV4Pagination="true">
             <Params>
                 <Param Name="BucketName" Mandatory="true" />
                 <Param Name="AccessControlList_Owner_Id" NewName="Owner_Id" Alias="OwnerId;ACL_Owner_Id" />
@@ -365,23 +343,19 @@
             </Params>
             <TypesNotToFlatten />
         </ServiceOperation>
-<<<<<<< HEAD
-        <ServiceOperation MethodName="PutBucketAcl" Verb="Set" Noun="BucketACL" ShouldProcessTarget="BucketName" PipelineParameter="BucketName" NoPipelineParameter="false">
-            <Params>
-                <Param Name="BucketName" Mandatory="true" />
-            </Params>
-            <TypesNotToFlatten />
-        </ServiceOperation>
-        <ServiceOperation MethodName="PutObjectAcl" OutputProperty="RequestCharged" Verb="Set" Noun="ObjectACL" ShouldProcessTarget="BucketName" PipelineParameter="BucketName" NoPipelineParameter="false">
+        <ServiceOperation MethodName="PutBucketAcl" Verb="Set" Noun="BucketACL" ShouldProcessTarget="BucketName" PipelineParameter="BucketName" NoPipelineParameter="false" LegacyV4Pagination="true">
+            <Params>
+                <Param Name="BucketName" Mandatory="true" />
+            </Params>
+            <TypesNotToFlatten />
+        </ServiceOperation>
+        <ServiceOperation MethodName="PutObjectAcl" OutputProperty="RequestCharged" Verb="Set" Noun="ObjectACL" ShouldProcessTarget="BucketName" PipelineParameter="BucketName" NoPipelineParameter="false" LegacyV4Pagination="true">
         <Params>
             <Param Name="BucketName" Mandatory="true" />
         </Params>
         <TypesNotToFlatten />
         </ServiceOperation>    
-        <ServiceOperation MethodName="PutBucket" OutputProperty="*" Verb="New" Noun="Bucket" Exclude="true" ShouldProcessTarget="BucketName" PipelineParameter="BucketName" NoPipelineParameter="false">
-=======
         <ServiceOperation MethodName="PutBucket" OutputProperty="*" Verb="New" Noun="Bucket" Exclude="true" ShouldProcessTarget="BucketName" PipelineParameter="BucketName" NoPipelineParameter="false" LegacyV4Pagination="true">
->>>>>>> bd9f66e4
             <Params>
                 <Param Name="BucketName" Mandatory="true" />
             </Params>
