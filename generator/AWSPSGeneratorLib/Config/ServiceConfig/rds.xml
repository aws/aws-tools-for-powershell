<?xml version="1.0" encoding="utf-8"?>
<ConfigModel xmlns:xsi="http://www.w3.org/2001/XMLSchema-instance" xmlns:xsd="http://www.w3.org/2001/XMLSchema">
    <FileVersion>0</FileVersion>
    <SkipCmdletGeneration>false</SkipCmdletGeneration>
    <C2jFilename>rds</C2jFilename>
    <AssemblyName>RDS</AssemblyName>
    <ServiceNounPrefix>RDS</ServiceNounPrefix>
    <ServiceName>Amazon Relational Database Service</ServiceName>
    <ServiceClientInterface>IAmazonRDS</ServiceClientInterface>
    <ServiceClient>AmazonRDSClient</ServiceClient>
    <ServiceModuleGuid>c444a7d7-a916-407d-b56f-43e38c2b1365</ServiceModuleGuid>
    <PipelineParameter>DBInstanceIdentifier</PipelineParameter>
    <AutoIterate Start="Marker" Next="Marker" EmitLimit="MaxRecords" />
    <VerbMappings>
        <Map From="List" To="Get" />
        <Map From="Reboot" To="Restart" />
        <Map From="Download" To="Get" />
    </VerbMappings>
    <NounMappings>
        <Map From="DBEngineVersions" To="DBEngineVersion" />
        <Map From="DBInstances" To="DBInstance" />
        <Map From="DBParameterGroups" To="DBParameterGroup" />
        <Map From="DBParameters" To="DBParameter" />
        <Map From="DBSecurityGroups" To="DBSecurityGroup" />
        <Map From="DBSnapshots" To="DBSnapshot" />
        <Map From="DBSubnetGroups" To="DBSubnetGroup" />
        <Map From="EngineDefaultParameters" To="EngineDefaultParameter" />
        <Map From="Events" To="Event" />
        <Map From="OptionGroupOptions" To="OptionGroupOption" />
        <Map From="OptionGroups" To="OptionGroup" />
        <Map From="OrderableDBInstanceOptions" To="OrderableDBInstanceOption" />
        <Map From="ReservedDBInstances" To="ReservedDBInstance" />
        <Map From="TagsForResource" To="TagForResource" />
        <Map From="TagsFromResource" To="TagFromResource" />
        <Map From="DBClusterParameterGroups" To="DBClusterParameterGroup" />
        <Map From="DBClusterParameters" To="DBClusterParameter" />
        <Map From="DBClusters" To="DBCluster" />
        <Map From="DBClusterSnapshots" To="DBClusterSnapshot" />
        <Map From="EngineDefaultClusterParameters" To="EngineDefaultClusterParameter" />
    </NounMappings>
    <Params />
    <CustomAliases />
    <LegacyAliases />
    <ParamEmitters />
    <MetadataProperties />
    <ServiceOperations>
        <ServiceOperation MethodName="AddRoleToDBCluster" Verb="Add" Noun="RoleToDBCluster" ShouldProcessTarget="DBClusterIdentifier" PositionalParameters="RoleArn" PipelineParameter="DBClusterIdentifier" NoPipelineParameter="false" LegacyV4Pagination="true">
            <Params />
            <TypesNotToFlatten />
        </ServiceOperation>
        <ServiceOperation MethodName="AddRoleToDBInstance" Verb="Add" Noun="RoleToDBInstance" ShouldProcessTarget="RoleArn" PositionalParameters="DBInstanceIdentifier" PipelineParameter="RoleArn" NoPipelineParameter="false" LegacyV4Pagination="true">
            <Params />
            <TypesNotToFlatten />
        </ServiceOperation>
        <ServiceOperation MethodName="AddSourceIdentifierToSubscription" OutputProperty="EventSubscription" Verb="Add" Noun="SourceIdentifierToSubscription" ShouldProcessTarget="SubscriptionName" PositionalParameters="SourceIdentifier" PipelineParameter="SubscriptionName" NoPipelineParameter="false" LegacyV4Pagination="true">
            <Params />
            <TypesNotToFlatten />
        </ServiceOperation>
        <ServiceOperation MethodName="AddTagsToResource" Verb="Add" Noun="TagsToResource" ShouldProcessTarget="ResourceName" PositionalParameters="Tags" PipelineParameter="ResourceName" NoPipelineParameter="false" LegacyV4Pagination="true">
            <Params />
            <TypesNotToFlatten />
        </ServiceOperation>
        <ServiceOperation MethodName="ApplyPendingMaintenanceAction" OutputProperty="ResourcePendingMaintenanceActions" Verb="Submit" Noun="PendingMaintenanceAction" ShouldProcessTarget="ResourceIdentifier" PipelineParameter="ResourceIdentifier" NoPipelineParameter="false" LegacyV4Pagination="true">
            <Params />
            <TypesNotToFlatten />
        </ServiceOperation>
        <ServiceOperation MethodName="AuthorizeDBSecurityGroupIngress" OutputProperty="DBSecurityGroup" Verb="Enable" Noun="DBSecurityGroupIngress" ShouldProcessTarget="DBSecurityGroupName" PositionalParameters="CIDRIP" PipelineParameter="DBSecurityGroupName" NoPipelineParameter="false" LegacyV4Pagination="true">
            <Params />
            <TypesNotToFlatten />
        </ServiceOperation>
        <ServiceOperation MethodName="BacktrackDBCluster" OutputProperty="*" Verb="Reset" Noun="DBCluster" ShouldProcessTarget="DBClusterIdentifier" PipelineParameter="DBClusterIdentifier" NoPipelineParameter="false" LegacyV4Pagination="true">
            <Params>
                <Param Name="Force" NewName="EnforceReset" AutoApplyAlias="false" />
            </Params>
            <TypesNotToFlatten />
        </ServiceOperation>
        <ServiceOperation MethodName="CancelExportTask" OutputProperty="*" Verb="Stop" Noun="ExportTask" ShouldProcessTarget="ExportTaskIdentifier" PipelineParameter="ExportTaskIdentifier" NoPipelineParameter="false" LegacyV4Pagination="true">
            <Params />
            <TypesNotToFlatten />
        </ServiceOperation>
        <ServiceOperation MethodName="CopyDBClusterParameterGroup" OutputProperty="DBClusterParameterGroup" Verb="Copy" Noun="DBClusterParameterGroup" ShouldProcessTarget="SourceDBClusterParameterGroupIdentifier" PipelineParameter="SourceDBClusterParameterGroupIdentifier" NoPipelineParameter="false" LegacyV4Pagination="true">
            <Params />
            <TypesNotToFlatten />
        </ServiceOperation>
        <ServiceOperation MethodName="CopyDBClusterSnapshot" OutputProperty="DBClusterSnapshot" Verb="Copy" Noun="DBClusterSnapshot" ShouldProcessTarget="SourceDBClusterSnapshotIdentifier" PositionalParameters="TargetDBClusterSnapshotIdentifier" PipelineParameter="SourceDBClusterSnapshotIdentifier" NoPipelineParameter="false" LegacyV4Pagination="true">
            <Params />
            <TypesNotToFlatten />
        </ServiceOperation>
        <ServiceOperation MethodName="CopyDBParameterGroup" OutputProperty="DBParameterGroup" Verb="Copy" Noun="DBParameterGroup" ShouldProcessTarget="SourceDBParameterGroupIdentifier" PositionalParameters="TargetDBParameterGroupIdentifier;TargetDBParameterGroupDescription" PipelineParameter="SourceDBParameterGroupIdentifier" NoPipelineParameter="false" LegacyV4Pagination="true">
            <Params />
            <TypesNotToFlatten />
        </ServiceOperation>
        <ServiceOperation MethodName="CopyDBSnapshot" OutputProperty="DBSnapshot" Verb="Copy" Noun="DBSnapshot" ShouldProcessTarget="SourceDBSnapshotIdentifier" PositionalParameters="TargetDBSnapshotIdentifier" PipelineParameter="SourceDBSnapshotIdentifier" NoPipelineParameter="false" LegacyV4Pagination="true">
            <Params />
            <TypesNotToFlatten />
        </ServiceOperation>
        <ServiceOperation MethodName="CopyOptionGroup" OutputProperty="OptionGroup" Verb="Copy" Noun="OptionGroup" ShouldProcessTarget="SourceOptionGroupIdentifier" PositionalParameters="TargetOptionGroupIdentifier;TargetOptionGroupDescription" PipelineParameter="SourceOptionGroupIdentifier" NoPipelineParameter="false" LegacyV4Pagination="true">
            <Params />
            <TypesNotToFlatten />
        </ServiceOperation>
        <ServiceOperation MethodName="CreateBlueGreenDeployment" OutputProperty="BlueGreenDeployment" Verb="New" Noun="BlueGreenDeployment" ShouldProcessTarget="BlueGreenDeploymentName" PipelineParameter="" NoPipelineParameter="true" LegacyV4Pagination="true">
            <Params />
            <TypesNotToFlatten />
        </ServiceOperation>
        <ServiceOperation MethodName="CreateCustomDBEngineVersion" OutputProperty="*" Verb="New" Noun="CustomDBEngineVersion" AnonymousShouldProcessTarget="true" PipelineParameter="" NoPipelineParameter="true" LegacyV4Pagination="true">
            <Params />
            <TypesNotToFlatten />
        </ServiceOperation>
        <ServiceOperation MethodName="CreateDBCluster" OutputProperty="DBCluster" Verb="New" Noun="DBCluster" ShouldProcessTarget="DBClusterIdentifier" PipelineParameter="DBClusterIdentifier" NoPipelineParameter="false" LegacyV4Pagination="true">
            <Params />
            <TypesNotToFlatten />
        </ServiceOperation>
        <ServiceOperation MethodName="CreateDBClusterEndpoint" OutputProperty="*" Verb="New" Noun="DBClusterEndpoint" ShouldProcessTarget="DBClusterEndpointIdentifier" PipelineParameter="DBClusterEndpointIdentifier" NoPipelineParameter="false" LegacyV4Pagination="true">
            <Params />
            <TypesNotToFlatten />
        </ServiceOperation>
        <ServiceOperation MethodName="CreateDBClusterParameterGroup" OutputProperty="DBClusterParameterGroup" Verb="New" Noun="DBClusterParameterGroup" ShouldProcessTarget="DBClusterParameterGroupName" PipelineParameter="DBClusterParameterGroupName" NoPipelineParameter="false" LegacyV4Pagination="true">
            <Params />
            <TypesNotToFlatten />
        </ServiceOperation>
        <ServiceOperation MethodName="CreateDBClusterSnapshot" OutputProperty="DBClusterSnapshot" Verb="New" Noun="DBClusterSnapshot" ShouldProcessTarget="DBClusterIdentifier" PipelineParameter="DBClusterIdentifier" NoPipelineParameter="false" LegacyV4Pagination="true">
            <Params />
            <TypesNotToFlatten />
        </ServiceOperation>
        <ServiceOperation MethodName="CreateDBInstance" OutputProperty="DBInstance" Verb="New" Noun="DBInstance" ShouldProcessTarget="DBName" PositionalParameters="DBInstanceIdentifier" PipelineParameter="DBName" NoPipelineParameter="false" LegacyV4Pagination="true">
            <Params />
            <TypesNotToFlatten />
        </ServiceOperation>
        <ServiceOperation MethodName="CreateDBInstanceReadReplica" OutputProperty="DBInstance" Verb="New" Noun="DBInstanceReadReplica" ShouldProcessTarget="DBInstanceIdentifier" PositionalParameters="SourceDBInstanceIdentifier" PipelineParameter="DBInstanceIdentifier" NoPipelineParameter="false" LegacyV4Pagination="true">
            <Params />
            <TypesNotToFlatten />
        </ServiceOperation>
        <ServiceOperation MethodName="CreateDBParameterGroup" OutputProperty="DBParameterGroup" Verb="New" Noun="DBParameterGroup" ShouldProcessTarget="DBParameterGroupName" PositionalParameters="Description" PipelineParameter="DBParameterGroupName" NoPipelineParameter="false" LegacyV4Pagination="true">
            <Params />
            <TypesNotToFlatten />
        </ServiceOperation>
        <ServiceOperation MethodName="CreateDBProxy" OutputProperty="DBProxy" Verb="New" Noun="DBProxy" ShouldProcessTarget="DBProxyName" PipelineParameter="DBProxyName" NoPipelineParameter="false" LegacyV4Pagination="true">
            <Params />
            <TypesNotToFlatten />
        </ServiceOperation>
        <ServiceOperation MethodName="CreateDBProxyEndpoint" OutputProperty="DBProxyEndpoint" Verb="New" Noun="DBProxyEndpoint" ShouldProcessTarget="DBProxyEndpointName" PipelineParameter="DBProxyEndpointName" NoPipelineParameter="false" LegacyV4Pagination="true">
            <Params />
            <TypesNotToFlatten />
        </ServiceOperation>
        <ServiceOperation MethodName="CreateDBSecurityGroup" OutputProperty="DBSecurityGroup" Verb="New" Noun="DBSecurityGroup" ShouldProcessTarget="DBSecurityGroupName" PositionalParameters="DBSecurityGroupDescription" PipelineParameter="DBSecurityGroupName" NoPipelineParameter="false" LegacyV4Pagination="true">
            <Params />
            <TypesNotToFlatten />
        </ServiceOperation>
        <ServiceOperation MethodName="CreateDBShardGroup" OutputProperty="*" Verb="New" Noun="DBShardGroup" ShouldProcessTarget="DBShardGroupIdentifier" PipelineParameter="DBShardGroupIdentifier" NoPipelineParameter="false" LegacyV4Pagination="true">
            <Params />
            <TypesNotToFlatten />
        </ServiceOperation>
        <ServiceOperation MethodName="CreateDBSnapshot" OutputProperty="DBSnapshot" Verb="New" Noun="DBSnapshot" ShouldProcessTarget="DBSnapshotIdentifier" PositionalParameters="DBInstanceIdentifier" PipelineParameter="DBSnapshotIdentifier" NoPipelineParameter="false" LegacyV4Pagination="true">
            <Params />
            <TypesNotToFlatten />
        </ServiceOperation>
        <ServiceOperation MethodName="CreateDBSubnetGroup" OutputProperty="DBSubnetGroup" Verb="New" Noun="DBSubnetGroup" ShouldProcessTarget="DBSubnetGroupName" PositionalParameters="DBSubnetGroupDescription;SubnetIds" PipelineParameter="DBSubnetGroupName" NoPipelineParameter="false" LegacyV4Pagination="true">
            <Params />
            <TypesNotToFlatten />
        </ServiceOperation>
        <ServiceOperation MethodName="CreateEventSubscription" OutputProperty="EventSubscription" Verb="New" Noun="EventSubscription" ShouldProcessTarget="SubscriptionName" PositionalParameters="SnsTopicArn;SourceType" PipelineParameter="SubscriptionName" NoPipelineParameter="false" LegacyV4Pagination="true">
            <Params />
            <TypesNotToFlatten />
        </ServiceOperation>
        <ServiceOperation MethodName="CreateGlobalCluster" OutputProperty="GlobalCluster" Verb="New" Noun="GlobalCluster" ShouldProcessTarget="DatabaseName" PipelineParameter="DatabaseName" NoPipelineParameter="false" LegacyV4Pagination="true">
            <Params />
            <TypesNotToFlatten />
        </ServiceOperation>
        <ServiceOperation MethodName="CreateIntegration" OutputProperty="*" Verb="New" Noun="Integration" ShouldProcessTarget="SourceArn" PipelineParameter="SourceArn" NoPipelineParameter="false" LegacyV4Pagination="true">
            <Params />
            <TypesNotToFlatten />
        </ServiceOperation>
        <ServiceOperation MethodName="CreateOptionGroup" OutputProperty="OptionGroup" Verb="New" Noun="OptionGroup" ShouldProcessTarget="OptionGroupName" PositionalParameters="EngineName;MajorEngineVersion;OptionGroupDescription" PipelineParameter="OptionGroupName" NoPipelineParameter="false" LegacyV4Pagination="true">
            <Params />
            <TypesNotToFlatten />
        </ServiceOperation>
        <ServiceOperation MethodName="CreateTenantDatabase" OutputProperty="TenantDatabase" Verb="New" Noun="TenantDatabase" ShouldProcessTarget="DBInstanceIdentifier" PipelineParameter="DBInstanceIdentifier" NoPipelineParameter="false" LegacyV4Pagination="true">
            <Params />
            <TypesNotToFlatten />
        </ServiceOperation>
        <ServiceOperation MethodName="DeleteBlueGreenDeployment" OutputProperty="BlueGreenDeployment" Verb="Remove" Noun="BlueGreenDeployment" ShouldProcessTarget="BlueGreenDeploymentIdentifier" PipelineParameter="BlueGreenDeploymentIdentifier" NoPipelineParameter="false" LegacyV4Pagination="true">
            <Params />
            <TypesNotToFlatten />
        </ServiceOperation>
        <ServiceOperation MethodName="DeleteCustomDBEngineVersion" OutputProperty="*" Verb="Remove" Noun="CustomDBEngineVersion" ShouldProcessTarget="EngineVersion" PipelineParameter="" NoPipelineParameter="true" LegacyV4Pagination="true">
            <Params />
            <TypesNotToFlatten />
        </ServiceOperation>
        <ServiceOperation MethodName="DeleteDBCluster" OutputProperty="DBCluster" Verb="Remove" Noun="DBCluster" ShouldProcessTarget="DBClusterIdentifier" PipelineParameter="DBClusterIdentifier" NoPipelineParameter="false" LegacyV4Pagination="true">
            <Params />
            <TypesNotToFlatten />
        </ServiceOperation>
        <ServiceOperation MethodName="DeleteDBClusterAutomatedBackup" OutputProperty="DBClusterAutomatedBackup" Verb="Remove" Noun="DBClusterAutomatedBackup" ShouldProcessTarget="DbClusterResourceId" PipelineParameter="DbClusterResourceId" NoPipelineParameter="false" LegacyV4Pagination="true">
            <Params />
            <TypesNotToFlatten />
        </ServiceOperation>
        <ServiceOperation MethodName="DeleteDBClusterEndpoint" OutputProperty="*" Verb="Remove" Noun="DBClusterEndpoint" ShouldProcessTarget="DBClusterEndpointIdentifier" PipelineParameter="DBClusterEndpointIdentifier" NoPipelineParameter="false" LegacyV4Pagination="true">
            <Params />
            <TypesNotToFlatten />
        </ServiceOperation>
        <ServiceOperation MethodName="DeleteDBClusterParameterGroup" Verb="Remove" Noun="DBClusterParameterGroup" ShouldProcessTarget="DBClusterParameterGroupName" PipelineParameter="DBClusterParameterGroupName" NoPipelineParameter="false" LegacyV4Pagination="true">
            <Params />
            <TypesNotToFlatten />
        </ServiceOperation>
        <ServiceOperation MethodName="DeleteDBClusterSnapshot" OutputProperty="DBClusterSnapshot" Verb="Remove" Noun="DBClusterSnapshot" ShouldProcessTarget="DBClusterSnapshotIdentifier" PipelineParameter="DBClusterSnapshotIdentifier" NoPipelineParameter="false" LegacyV4Pagination="true">
            <Params />
            <TypesNotToFlatten />
        </ServiceOperation>
        <ServiceOperation MethodName="DeleteDBInstance" OutputProperty="DBInstance" Verb="Remove" Noun="DBInstance" ShouldProcessTarget="DBInstanceIdentifier" PipelineParameter="DBInstanceIdentifier" NoPipelineParameter="false" LegacyV4Pagination="true">
            <Params />
            <TypesNotToFlatten />
        </ServiceOperation>
        <ServiceOperation MethodName="DeleteDBInstanceAutomatedBackup" OutputProperty="DBInstanceAutomatedBackup" Verb="Remove" Noun="DBInstanceAutomatedBackup" ShouldProcessTarget="DbiResourceId" PipelineParameter="DbiResourceId" NoPipelineParameter="false" LegacyV4Pagination="true">
            <Params />
            <TypesNotToFlatten />
        </ServiceOperation>
        <ServiceOperation MethodName="DeleteDBParameterGroup" Verb="Remove" Noun="DBParameterGroup" ShouldProcessTarget="DBParameterGroupName" PipelineParameter="DBParameterGroupName" NoPipelineParameter="false" LegacyV4Pagination="true">
            <Params />
            <TypesNotToFlatten />
        </ServiceOperation>
        <ServiceOperation MethodName="DeleteDBProxy" OutputProperty="DBProxy" Verb="Remove" Noun="DBProxy" ShouldProcessTarget="DBProxyName" PipelineParameter="DBProxyName" NoPipelineParameter="false" LegacyV4Pagination="true">
            <Params />
            <TypesNotToFlatten />
        </ServiceOperation>
        <ServiceOperation MethodName="DeleteDBProxyEndpoint" OutputProperty="DBProxyEndpoint" Verb="Remove" Noun="DBProxyEndpoint" ShouldProcessTarget="DBProxyEndpointName" PipelineParameter="DBProxyEndpointName" NoPipelineParameter="false" LegacyV4Pagination="true">
            <Params />
            <TypesNotToFlatten />
        </ServiceOperation>
        <ServiceOperation MethodName="DeleteDBSecurityGroup" Verb="Remove" Noun="DBSecurityGroup" ShouldProcessTarget="DBSecurityGroupName" PipelineParameter="DBSecurityGroupName" NoPipelineParameter="false" LegacyV4Pagination="true">
            <Params />
            <TypesNotToFlatten />
        </ServiceOperation>
        <ServiceOperation MethodName="DeleteDBShardGroup" OutputProperty="*" Verb="Remove" Noun="DBShardGroup" ShouldProcessTarget="DBShardGroupIdentifier" PipelineParameter="DBShardGroupIdentifier" NoPipelineParameter="false" LegacyV4Pagination="true">
            <Params />
            <TypesNotToFlatten />
        </ServiceOperation>
        <ServiceOperation MethodName="DeleteDBSnapshot" OutputProperty="DBSnapshot" Verb="Remove" Noun="DBSnapshot" ShouldProcessTarget="DBSnapshotIdentifier" PipelineParameter="DBSnapshotIdentifier" NoPipelineParameter="false" LegacyV4Pagination="true">
            <Params />
            <TypesNotToFlatten />
        </ServiceOperation>
        <ServiceOperation MethodName="DeleteDBSubnetGroup" Verb="Remove" Noun="DBSubnetGroup" ShouldProcessTarget="DBSubnetGroupName" PipelineParameter="DBSubnetGroupName" NoPipelineParameter="false" LegacyV4Pagination="true">
            <Params />
            <TypesNotToFlatten />
        </ServiceOperation>
        <ServiceOperation MethodName="DeleteEventSubscription" OutputProperty="EventSubscription" Verb="Remove" Noun="EventSubscription" ShouldProcessTarget="SubscriptionName" PipelineParameter="SubscriptionName" NoPipelineParameter="false" LegacyV4Pagination="true">
            <Params />
            <TypesNotToFlatten />
        </ServiceOperation>
        <ServiceOperation MethodName="DeleteGlobalCluster" OutputProperty="GlobalCluster" Verb="Remove" Noun="GlobalCluster" ShouldProcessTarget="GlobalClusterIdentifier" PipelineParameter="GlobalClusterIdentifier" NoPipelineParameter="false" LegacyV4Pagination="true">
            <Params />
            <TypesNotToFlatten />
        </ServiceOperation>
        <ServiceOperation MethodName="DeleteIntegration" OutputProperty="*" Verb="Remove" Noun="Integration" ShouldProcessTarget="IntegrationIdentifier" PipelineParameter="IntegrationIdentifier" NoPipelineParameter="false" LegacyV4Pagination="true">
            <Params />
            <TypesNotToFlatten />
        </ServiceOperation>
        <ServiceOperation MethodName="DeleteOptionGroup" Verb="Remove" Noun="OptionGroup" ShouldProcessTarget="OptionGroupName" PipelineParameter="OptionGroupName" NoPipelineParameter="false" LegacyV4Pagination="true">
            <Params />
            <TypesNotToFlatten />
        </ServiceOperation>
        <ServiceOperation MethodName="DeleteTenantDatabase" OutputProperty="TenantDatabase" Verb="Remove" Noun="TenantDatabase" ShouldProcessTarget="DBInstanceIdentifier" PipelineParameter="DBInstanceIdentifier" NoPipelineParameter="false" LegacyV4Pagination="true">
            <Params />
            <TypesNotToFlatten />
        </ServiceOperation>
        <ServiceOperation MethodName="DeregisterDBProxyTargets" Verb="Unregister" Noun="DBProxyTarget" ShouldProcessTarget="DBProxyName" PipelineParameter="DBProxyName" NoPipelineParameter="false" LegacyV4Pagination="true">
            <Params />
            <TypesNotToFlatten />
        </ServiceOperation>
        <ServiceOperation MethodName="DescribeAccountAttributes" OutputProperty="AccountQuotas" Verb="Get" Noun="AccountAttribute" PipelineParameter="" NoPipelineParameter="false" LegacyV4Pagination="true" LegacyAlias="Get-RDSAccountAttributes">
            <Params />
            <TypesNotToFlatten />
        </ServiceOperation>
        <ServiceOperation MethodName="DescribeBlueGreenDeployments" OutputProperty="BlueGreenDeployments" Verb="Get" Noun="BlueGreenDeployment" PipelineParameter="BlueGreenDeploymentIdentifier" NoPipelineParameter="false" LegacyV4Pagination="true">
            <Params />
            <TypesNotToFlatten />
        </ServiceOperation>
        <ServiceOperation MethodName="DescribeCertificates" OutputProperty="Certificates" Verb="Get" Noun="Certificate" PipelineParameter="" NoPipelineParameter="true" LegacyV4Pagination="true" LegacyPagination="UseEmitLimit" LegacyAlias="Get-RDSCertificates">
            <Params />
            <TypesNotToFlatten />
        </ServiceOperation>
        <ServiceOperation MethodName="DescribeDBClusterAutomatedBackups" OutputProperty="DBClusterAutomatedBackups" Verb="Get" Noun="DBClusterAutomatedBackup" PipelineParameter="" NoPipelineParameter="true" LegacyV4Pagination="true">
            <Params />
            <TypesNotToFlatten />
        </ServiceOperation>
        <ServiceOperation MethodName="DescribeDBClusterBacktracks" OutputProperty="DBClusterBacktracks" Verb="Get" Noun="DBClusterBacktrackList" PipelineParameter="" NoPipelineParameter="true" LegacyV4Pagination="true" LegacyPagination="UseEmitLimit">
            <Params />
            <TypesNotToFlatten />
        </ServiceOperation>
        <ServiceOperation MethodName="DescribeDBClusterEndpoints" OutputProperty="DBClusterEndpoints" Verb="Get" Noun="DBClusterEndpoint" PipelineParameter="" NoPipelineParameter="true" LegacyV4Pagination="true" LegacyPagination="UseEmitLimit">
            <Params />
            <TypesNotToFlatten />
        </ServiceOperation>
        <ServiceOperation MethodName="DescribeDBClusterParameterGroups" OutputProperty="DBClusterParameterGroups" Verb="Get" Noun="DBClusterParameterGroup" PipelineParameter="DBClusterParameterGroupName" NoPipelineParameter="false" LegacyV4Pagination="true" LegacyPagination="UseEmitLimit">
            <Params />
            <TypesNotToFlatten />
        </ServiceOperation>
        <ServiceOperation MethodName="DescribeDBClusterParameters" OutputProperty="Parameters" Verb="Get" Noun="DBClusterParameter" PipelineParameter="DBClusterParameterGroupName" NoPipelineParameter="false" LegacyV4Pagination="true" LegacyPagination="UseEmitLimit">
            <Params />
            <TypesNotToFlatten />
        </ServiceOperation>
        <ServiceOperation MethodName="DescribeDBClusters" OutputProperty="DBClusters" Verb="Get" Noun="DBCluster" PipelineParameter="" NoPipelineParameter="true" LegacyV4Pagination="true" LegacyPagination="UseEmitLimit">
            <Params />
            <TypesNotToFlatten />
        </ServiceOperation>
        <ServiceOperation MethodName="DescribeDBClusterSnapshotAttributes" OutputProperty="DBClusterSnapshotAttributesResult" Verb="Get" Noun="DBClusterSnapshotAttribute" PipelineParameter="DBClusterSnapshotIdentifier" NoPipelineParameter="false" LegacyV4Pagination="true">
            <Params />
            <TypesNotToFlatten />
        </ServiceOperation>
        <ServiceOperation MethodName="DescribeDBClusterSnapshots" OutputProperty="DBClusterSnapshots" Verb="Get" Noun="DBClusterSnapshot" PipelineParameter="" NoPipelineParameter="true" LegacyV4Pagination="true" LegacyPagination="UseEmitLimit">
            <Params />
            <TypesNotToFlatten />
        </ServiceOperation>
        <ServiceOperation MethodName="DescribeDBEngineVersions" OutputProperty="DBEngineVersions" Verb="Get" Noun="DBEngineVersion" PositionalParameters="EngineVersion;DBParameterGroupFamily" PipelineParameter="Engine" NoPipelineParameter="false" LegacyV4Pagination="true" LegacyPagination="UseEmitLimit">
            <Params />
            <TypesNotToFlatten />
        </ServiceOperation>
        <ServiceOperation MethodName="DescribeDBInstanceAutomatedBackups" OutputProperty="DBInstanceAutomatedBackups" Verb="Get" Noun="DBInstanceAutomatedBackup" PipelineParameter="DBInstanceIdentifier" NoPipelineParameter="false" LegacyV4Pagination="true" LegacyPagination="UseEmitLimit">
            <Params />
            <TypesNotToFlatten />
        </ServiceOperation>
        <ServiceOperation MethodName="DescribeDBInstances" OutputProperty="DBInstances" Verb="Get" Noun="DBInstance" PipelineParameter="DBInstanceIdentifier" NoPipelineParameter="false" LegacyV4Pagination="true" LegacyPagination="UseEmitLimit">
            <Params />
            <TypesNotToFlatten />
        </ServiceOperation>
        <ServiceOperation MethodName="DescribeDBLogFiles" OutputProperty="DescribeDBLogFiles" Verb="Get" Noun="DBLogFile" PipelineParameter="DBInstanceIdentifier" NoPipelineParameter="false" LegacyV4Pagination="true" LegacyPagination="UseEmitLimit" LegacyAlias="Get-RDSDBLogFiles">
            <Params>
                <Param Name="FilenameContains" AutoRename="false" />
            </Params>
            <TypesNotToFlatten />
        </ServiceOperation>
        <ServiceOperation MethodName="DescribeDBMajorEngineVersions" OutputProperty="DBMajorEngineVersions" Verb="Get" Noun="DBMajorEngineVersion" PipelineParameter="" NoPipelineParameter="true">
            <Params />
            <TypesNotToFlatten />
        </ServiceOperation>
        <ServiceOperation MethodName="DescribeDBParameterGroups" OutputProperty="DBParameterGroups" Verb="Get" Noun="DBParameterGroup" PipelineParameter="DBParameterGroupName" NoPipelineParameter="false" LegacyV4Pagination="true" LegacyPagination="UseEmitLimit">
            <Params />
            <TypesNotToFlatten />
        </ServiceOperation>
        <ServiceOperation MethodName="DescribeDBParameters" OutputProperty="Parameters" Verb="Get" Noun="DBParameter" PositionalParameters="Source" PipelineParameter="DBParameterGroupName" NoPipelineParameter="false" LegacyV4Pagination="true" LegacyPagination="UseEmitLimit">
            <Params />
            <TypesNotToFlatten />
        </ServiceOperation>
        <ServiceOperation MethodName="DescribeDBProxies" OutputProperty="DBProxies" Verb="Get" Noun="DBProxy" PipelineParameter="DBProxyName" NoPipelineParameter="false" LegacyV4Pagination="true" LegacyPagination="UseEmitLimit">
            <Params />
            <TypesNotToFlatten />
        </ServiceOperation>
        <ServiceOperation MethodName="DescribeDBProxyEndpoints" OutputProperty="DBProxyEndpoints" Verb="Get" Noun="DBProxyEndpoint" PipelineParameter="DBProxyEndpointName" NoPipelineParameter="false" LegacyV4Pagination="true">
            <Params />
            <TypesNotToFlatten />
        </ServiceOperation>
        <ServiceOperation MethodName="DescribeDBProxyTargetGroups" OutputProperty="TargetGroups" Verb="Get" Noun="DBProxyTargetGroup" PipelineParameter="DBProxyName" NoPipelineParameter="false" LegacyV4Pagination="true" LegacyPagination="UseEmitLimit">
            <Params />
            <TypesNotToFlatten />
        </ServiceOperation>
        <ServiceOperation MethodName="DescribeDBProxyTargets" OutputProperty="Targets" Verb="Get" Noun="DBProxyTarget" PipelineParameter="DBProxyName" NoPipelineParameter="false" LegacyV4Pagination="true" LegacyPagination="UseEmitLimit">
            <Params />
            <TypesNotToFlatten />
        </ServiceOperation>
        <ServiceOperation MethodName="DescribeDBRecommendations" OutputProperty="DBRecommendations" Verb="Get" Noun="DBRecommendation" PipelineParameter="" NoPipelineParameter="true" LegacyV4Pagination="true">
            <Params />
            <TypesNotToFlatten />
        </ServiceOperation>
        <ServiceOperation MethodName="DescribeDBSecurityGroups" OutputProperty="DBSecurityGroups" Verb="Get" Noun="DBSecurityGroup" PipelineParameter="DBSecurityGroupName" NoPipelineParameter="false" LegacyV4Pagination="true" LegacyPagination="UseEmitLimit">
            <Params />
            <TypesNotToFlatten />
        </ServiceOperation>
        <ServiceOperation MethodName="DescribeDBShardGroups" OutputProperty="DBShardGroups" Verb="Get" Noun="DBShardGroup" PipelineParameter="DBShardGroupIdentifier" NoPipelineParameter="false" LegacyV4Pagination="true">
            <Params />
            <TypesNotToFlatten />
        </ServiceOperation>
        <ServiceOperation MethodName="DescribeDBSnapshotAttributes" OutputProperty="DBSnapshotAttributesResult" Verb="Get" Noun="DBSnapshotAttribute" PipelineParameter="DBSnapshotIdentifier" NoPipelineParameter="false" LegacyV4Pagination="true" LegacyAlias="Get-RDSDBSnapshotAttributes">
            <Params />
            <TypesNotToFlatten />
        </ServiceOperation>
        <ServiceOperation MethodName="DescribeDBSnapshots" OutputProperty="DBSnapshots" Verb="Get" Noun="DBSnapshot" PositionalParameters="DBSnapshotIdentifier;SnapshotType" PipelineParameter="DBInstanceIdentifier" NoPipelineParameter="false" LegacyV4Pagination="true" LegacyPagination="UseEmitLimit">
            <Params />
            <TypesNotToFlatten />
        </ServiceOperation>
        <ServiceOperation MethodName="DescribeDBSnapshotTenantDatabases" OutputProperty="DBSnapshotTenantDatabases" Verb="Get" Noun="DBSnapshotTenantDatabasis" PipelineParameter="DBInstanceIdentifier" NoPipelineParameter="false" LegacyV4Pagination="true">
            <Params />
            <TypesNotToFlatten />
        </ServiceOperation>
        <ServiceOperation MethodName="DescribeDBSubnetGroups" OutputProperty="DBSubnetGroups" Verb="Get" Noun="DBSubnetGroup" PipelineParameter="DBSubnetGroupName" NoPipelineParameter="false" LegacyV4Pagination="true" LegacyPagination="UseEmitLimit">
            <Params />
            <TypesNotToFlatten />
        </ServiceOperation>
        <ServiceOperation MethodName="DescribeEngineDefaultClusterParameters" OutputProperty="EngineDefaults" Verb="Get" Noun="EngineDefaultClusterParameter" PipelineParameter="" NoPipelineParameter="true" LegacyV4Pagination="true">
            <Params />
            <TypesNotToFlatten />
        </ServiceOperation>
        <ServiceOperation MethodName="DescribeEngineDefaultParameters" OutputProperty="EngineDefaults.Parameters" OutputWrapper="EngineDefaults" Verb="Get" Noun="EngineDefaultParameter" PipelineParameter="DBParameterGroupFamily" NoPipelineParameter="false" LegacyV4Pagination="true" LegacyPagination="UseEmitLimit">
            <Params />
            <TypesNotToFlatten />
        </ServiceOperation>
<<<<<<< HEAD
        <ServiceOperation MethodName="DescribeEvents" OutputProperty="Events" Verb="Get" Noun="Event" PositionalParameters="SourceType" PipelineParameter="SourceIdentifier" NoPipelineParameter="false" LegacyPagination="UseEmitLimit">
			<Params />
=======
        <ServiceOperation MethodName="DescribeEventCategories" OutputProperty="EventCategoriesMapList" Verb="Get" Noun="EventCategory" PipelineParameter="SourceType" NoPipelineParameter="false" LegacyV4Pagination="true" LegacyAlias="Get-RDSEventCategories">
            <Params />
            <TypesNotToFlatten />
        </ServiceOperation>
        <ServiceOperation MethodName="DescribeEvents" OutputProperty="Events" Verb="Get" Noun="Event" PositionalParameters="SourceType" PipelineParameter="SourceIdentifier" NoPipelineParameter="false" LegacyV4Pagination="true" LegacyPagination="UseEmitLimit">
            <Params>
                <Param Name="EndTimeUtc" NewName="UtcEndTime" AutoApplyAlias="false" />
                <Param Name="EndTime" ExclusiveParameters="UtcEndTime" ReplacementObsoleteMessage="This parameter is deprecated and may result in the wrong timestamp being passed to the service, use UtcEndTime instead." />
                <Param Name="StartTimeUtc" NewName="UtcStartTime" AutoApplyAlias="false" />
                <Param Name="StartTime" ExclusiveParameters="UtcStartTime" ReplacementObsoleteMessage="This parameter is deprecated and may result in the wrong timestamp being passed to the service, use UtcStartTime instead." />
            </Params>
>>>>>>> bd9f66e4
            <TypesNotToFlatten />
        </ServiceOperation>
        <ServiceOperation MethodName="DescribeEventSubscriptions" OutputProperty="EventSubscriptionsList" Verb="Get" Noun="EventSubscription" PipelineParameter="SubscriptionName" NoPipelineParameter="false" LegacyV4Pagination="true" LegacyPagination="UseEmitLimit" LegacyAlias="Get-RDSEventSubscriptions">
            <Params />
            <TypesNotToFlatten />
        </ServiceOperation>
        <ServiceOperation MethodName="DescribeExportTasks" OutputProperty="ExportTasks" Verb="Get" Noun="ExportTask" PipelineParameter="ExportTaskIdentifier" NoPipelineParameter="false" LegacyV4Pagination="true">
            <Params />
            <TypesNotToFlatten />
        </ServiceOperation>
        <ServiceOperation MethodName="DescribeGlobalClusters" OutputProperty="GlobalClusters" Verb="Get" Noun="GlobalCluster" PipelineParameter="" NoPipelineParameter="true" LegacyV4Pagination="true" LegacyPagination="UseEmitLimit">
            <Params />
            <TypesNotToFlatten />
        </ServiceOperation>
        <ServiceOperation MethodName="DescribeIntegrations" OutputProperty="Integrations" Verb="Get" Noun="Integration" PipelineParameter="IntegrationIdentifier" NoPipelineParameter="false" LegacyV4Pagination="true">
            <Params />
            <TypesNotToFlatten />
        </ServiceOperation>
        <ServiceOperation MethodName="DescribeOptionGroupOptions" OutputProperty="OptionGroupOptions" Verb="Get" Noun="OptionGroupOption" PositionalParameters="MajorEngineVersion" PipelineParameter="EngineName" NoPipelineParameter="false" LegacyV4Pagination="true" LegacyPagination="UseEmitLimit">
            <Params />
            <TypesNotToFlatten />
        </ServiceOperation>
        <ServiceOperation MethodName="DescribeOptionGroups" OutputProperty="OptionGroupsList" Verb="Get" Noun="OptionGroup" PipelineParameter="OptionGroupName" NoPipelineParameter="false" LegacyV4Pagination="true" LegacyPagination="UseEmitLimit">
            <Params />
            <TypesNotToFlatten />
        </ServiceOperation>
        <ServiceOperation MethodName="DescribeOrderableDBInstanceOptions" OutputProperty="OrderableDBInstanceOptions" Verb="Get" Noun="OrderableDBInstanceOption" PipelineParameter="Engine" NoPipelineParameter="false" LegacyV4Pagination="true" LegacyPagination="UseEmitLimit">
            <Params />
            <TypesNotToFlatten />
        </ServiceOperation>
        <ServiceOperation MethodName="DescribePendingMaintenanceActions" OutputProperty="PendingMaintenanceActions" Verb="Get" Noun="PendingMaintenanceAction" PipelineParameter="ResourceIdentifier" NoPipelineParameter="false" LegacyV4Pagination="true" LegacyPagination="UseEmitLimit" LegacyAlias="Get-RDSPendingMaintenanceActions">
            <Params />
            <TypesNotToFlatten />
        </ServiceOperation>
        <ServiceOperation MethodName="DescribeReservedDBInstances" OutputProperty="ReservedDBInstances" Verb="Get" Noun="ReservedDBInstance" PipelineParameter="ReservedDBInstanceId" NoPipelineParameter="false" LegacyV4Pagination="true" LegacyPagination="UseEmitLimit">
            <Params />
            <TypesNotToFlatten />
        </ServiceOperation>
        <ServiceOperation MethodName="DescribeReservedDBInstancesOfferings" OutputProperty="ReservedDBInstancesOfferings" Verb="Get" Noun="ReservedDBInstancesOfferingList" PipelineParameter="ReservedDBInstancesOfferingId" NoPipelineParameter="false" LegacyV4Pagination="true" LegacyPagination="UseEmitLimit" LegacyAlias="Get-RDSReservedDBInstancesOfferings">
            <Params />
            <TypesNotToFlatten />
        </ServiceOperation>
        <ServiceOperation MethodName="DescribeSourceRegions" OutputProperty="SourceRegions" Verb="Get" Noun="SourceRegion" PipelineParameter="" NoPipelineParameter="true" LegacyV4Pagination="true" LegacyPagination="UseEmitLimit">
            <Params />
            <TypesNotToFlatten />
        </ServiceOperation>
        <ServiceOperation MethodName="DescribeTenantDatabases" OutputProperty="TenantDatabases" Verb="Get" Noun="TenantDatabasis" PipelineParameter="DBInstanceIdentifier" NoPipelineParameter="false" LegacyV4Pagination="true">
            <Params />
            <TypesNotToFlatten />
        </ServiceOperation>
        <ServiceOperation MethodName="DescribeValidDBInstanceModifications" OutputProperty="ValidDBInstanceModificationsMessage" Verb="Get" Noun="ValidDBInstanceModification" PipelineParameter="DBInstanceIdentifier" NoPipelineParameter="false" LegacyV4Pagination="true">
            <Params />
            <TypesNotToFlatten />
        </ServiceOperation>
        <ServiceOperation MethodName="DisableHttpEndpoint" OutputProperty="*" Verb="Disable" Noun="HttpEndpoint" ShouldProcessTarget="ResourceArn" PipelineParameter="ResourceArn" NoPipelineParameter="false" LegacyV4Pagination="true">
            <Params />
            <TypesNotToFlatten />
        </ServiceOperation>
        <ServiceOperation MethodName="DownloadDBLogFilePortion" OutputProperty="*" Verb="Get" Noun="DBLogFilePortion" PositionalParameters="LogFileName" PipelineParameter="DBInstanceIdentifier" NoPipelineParameter="false" LegacyV4Pagination="true" LegacyPagination="DisablePagination">
            <Params>
                <Param Name="NumberOfLines" AutoRename="false" />
            </Params>
            <TypesNotToFlatten />
        </ServiceOperation>
        <ServiceOperation MethodName="EnableHttpEndpoint" OutputProperty="*" Verb="Enable" Noun="HttpEndpoint" ShouldProcessTarget="ResourceArn" PipelineParameter="ResourceArn" NoPipelineParameter="false" LegacyV4Pagination="true">
            <Params />
            <TypesNotToFlatten />
        </ServiceOperation>
        <ServiceOperation MethodName="FailoverDBCluster" OutputProperty="DBCluster" Verb="Start" Noun="DBClusterFailover" ShouldProcessTarget="DBClusterIdentifier" PipelineParameter="DBClusterIdentifier" NoPipelineParameter="false" LegacyV4Pagination="true">
            <Params />
            <TypesNotToFlatten />
        </ServiceOperation>
        <ServiceOperation MethodName="FailoverGlobalCluster" OutputProperty="GlobalCluster" Verb="Start" Noun="FailoverGlobalCluster" ShouldProcessTarget="GlobalClusterIdentifier" PipelineParameter="GlobalClusterIdentifier" NoPipelineParameter="false" LegacyV4Pagination="true">
            <Params />
            <TypesNotToFlatten />
        </ServiceOperation>
        <ServiceOperation MethodName="ListTagsForResource" OutputProperty="TagList" Verb="Get" Noun="TagForResource" PipelineParameter="ResourceName" NoPipelineParameter="false" LegacyV4Pagination="true">
            <Params />
            <TypesNotToFlatten />
        </ServiceOperation>
        <ServiceOperation MethodName="ModifyActivityStream" OutputProperty="*" Verb="Edit" Noun="ActivityStream" ShouldProcessTarget="ResourceArn" PipelineParameter="ResourceArn" NoPipelineParameter="false" LegacyV4Pagination="true">
            <Params />
            <TypesNotToFlatten />
        </ServiceOperation>
        <ServiceOperation MethodName="ModifyCertificates" OutputProperty="Certificate" Verb="Edit" Noun="Certificate" ShouldProcessTarget="CertificateIdentifier" PipelineParameter="CertificateIdentifier" NoPipelineParameter="false" LegacyV4Pagination="true">
            <Params />
            <TypesNotToFlatten />
        </ServiceOperation>
        <ServiceOperation MethodName="ModifyCurrentDBClusterCapacity" OutputProperty="*" Verb="Edit" Noun="CurrentDBClusterCapacity" ShouldProcessTarget="DBClusterIdentifier" PipelineParameter="DBClusterIdentifier" NoPipelineParameter="false" LegacyV4Pagination="true">
            <Params />
            <TypesNotToFlatten />
        </ServiceOperation>
        <ServiceOperation MethodName="ModifyCustomDBEngineVersion" OutputProperty="*" Verb="Edit" Noun="CustomDBEngineVersion" ShouldProcessTarget="EngineVersion" PipelineParameter="" NoPipelineParameter="true" LegacyV4Pagination="true">
            <Params />
            <TypesNotToFlatten />
        </ServiceOperation>
        <ServiceOperation MethodName="ModifyDBCluster" OutputProperty="DBCluster" Verb="Edit" Noun="DBCluster" ShouldProcessTarget="DBClusterIdentifier" PipelineParameter="DBClusterIdentifier" NoPipelineParameter="false" LegacyV4Pagination="true">
            <Params />
            <TypesNotToFlatten />
        </ServiceOperation>
        <ServiceOperation MethodName="ModifyDBClusterEndpoint" OutputProperty="*" Verb="Edit" Noun="DBClusterEndpoint" ShouldProcessTarget="DBClusterEndpointIdentifier" PipelineParameter="DBClusterEndpointIdentifier" NoPipelineParameter="false" LegacyV4Pagination="true">
            <Params />
            <TypesNotToFlatten />
        </ServiceOperation>
        <ServiceOperation MethodName="ModifyDBClusterParameterGroup" OutputProperty="DBClusterParameterGroupName" Verb="Edit" Noun="DBClusterParameterGroup" ShouldProcessTarget="DBClusterParameterGroupName" PositionalParameters="Parameters" PipelineParameter="DBClusterParameterGroupName" NoPipelineParameter="false" LegacyV4Pagination="true">
            <Params />
            <TypesNotToFlatten />
        </ServiceOperation>
        <ServiceOperation MethodName="ModifyDBClusterSnapshotAttribute" OutputProperty="DBClusterSnapshotAttributesResult" Verb="Edit" Noun="DBClusterSnapshotAttribute" ShouldProcessTarget="AttributeName" PipelineParameter="AttributeName" NoPipelineParameter="false" LegacyV4Pagination="true">
            <Params />
            <TypesNotToFlatten />
        </ServiceOperation>
        <ServiceOperation MethodName="ModifyDBInstance" OutputProperty="DBInstance" Verb="Edit" Noun="DBInstance" ShouldProcessTarget="DBInstanceIdentifier" PipelineParameter="DBInstanceIdentifier" NoPipelineParameter="false" LegacyV4Pagination="true">
            <Params />
            <TypesNotToFlatten />
        </ServiceOperation>
        <ServiceOperation MethodName="ModifyDBParameterGroup" OutputProperty="DBParameterGroupName" Verb="Edit" Noun="DBParameterGroup" ShouldProcessTarget="DBParameterGroupName" PositionalParameters="Parameters" PipelineParameter="DBParameterGroupName" NoPipelineParameter="false" LegacyV4Pagination="true">
            <Params />
            <TypesNotToFlatten />
        </ServiceOperation>
        <ServiceOperation MethodName="ModifyDBProxy" OutputProperty="DBProxy" Verb="Edit" Noun="DBProxy" ShouldProcessTarget="DBProxyName" PipelineParameter="DBProxyName" NoPipelineParameter="false" LegacyV4Pagination="true">
            <Params />
            <TypesNotToFlatten />
        </ServiceOperation>
        <ServiceOperation MethodName="ModifyDBProxyEndpoint" OutputProperty="DBProxyEndpoint" Verb="Edit" Noun="DBProxyEndpoint" ShouldProcessTarget="DBProxyEndpointName" PipelineParameter="DBProxyEndpointName" NoPipelineParameter="false" LegacyV4Pagination="true">
            <Params />
            <TypesNotToFlatten />
        </ServiceOperation>
        <ServiceOperation MethodName="ModifyDBProxyTargetGroup" OutputProperty="DBProxyTargetGroup" Verb="Edit" Noun="DBProxyTargetGroup" ShouldProcessTarget="TargetGroupName" PipelineParameter="TargetGroupName" NoPipelineParameter="false" LegacyV4Pagination="true">
            <Params />
            <TypesNotToFlatten />
        </ServiceOperation>
        <ServiceOperation MethodName="ModifyDBRecommendation" OutputProperty="DBRecommendation" Verb="Edit" Noun="DBRecommendation" ShouldProcessTarget="RecommendationId" PipelineParameter="RecommendationId" NoPipelineParameter="false" LegacyV4Pagination="true">
            <Params />
            <TypesNotToFlatten />
        </ServiceOperation>
        <ServiceOperation MethodName="ModifyDBShardGroup" OutputProperty="*" Verb="Edit" Noun="DBShardGroup" ShouldProcessTarget="DBShardGroupIdentifier" PipelineParameter="DBShardGroupIdentifier" NoPipelineParameter="false" LegacyV4Pagination="true">
            <Params />
            <TypesNotToFlatten />
        </ServiceOperation>
        <ServiceOperation MethodName="ModifyDBSnapshot" OutputProperty="DBSnapshot" Verb="Edit" Noun="DBSnapshot" ShouldProcessTarget="DBSnapshotIdentifier" PipelineParameter="DBSnapshotIdentifier" NoPipelineParameter="false" LegacyV4Pagination="true">
            <Params />
            <TypesNotToFlatten />
        </ServiceOperation>
        <ServiceOperation MethodName="ModifyDBSnapshotAttribute" OutputProperty="DBSnapshotAttributesResult" Verb="Edit" Noun="DBSnapshotAttribute" ShouldProcessTarget="DBSnapshotIdentifier" PipelineParameter="DBSnapshotIdentifier" NoPipelineParameter="false" LegacyV4Pagination="true">
            <Params />
            <TypesNotToFlatten />
        </ServiceOperation>
        <ServiceOperation MethodName="ModifyDBSubnetGroup" OutputProperty="DBSubnetGroup" Verb="Edit" Noun="DBSubnetGroup" ShouldProcessTarget="DBSubnetGroupName" PositionalParameters="DBSubnetGroupDescription;SubnetIds" PipelineParameter="DBSubnetGroupName" NoPipelineParameter="false" LegacyV4Pagination="true">
            <Params />
            <TypesNotToFlatten />
        </ServiceOperation>
        <ServiceOperation MethodName="ModifyEventSubscription" OutputProperty="EventSubscription" Verb="Edit" Noun="EventSubscription" ShouldProcessTarget="SubscriptionName" PositionalParameters="SnsTopicArn" PipelineParameter="SubscriptionName" NoPipelineParameter="false" LegacyV4Pagination="true">
            <Params />
            <TypesNotToFlatten />
        </ServiceOperation>
        <ServiceOperation MethodName="ModifyGlobalCluster" OutputProperty="GlobalCluster" Verb="Edit" Noun="GlobalCluster" ShouldProcessTarget="GlobalClusterIdentifier" PipelineParameter="GlobalClusterIdentifier" NoPipelineParameter="false" LegacyV4Pagination="true">
            <Params />
            <TypesNotToFlatten />
        </ServiceOperation>
        <ServiceOperation MethodName="ModifyIntegration" OutputProperty="*" Verb="Edit" Noun="Integration" ShouldProcessTarget="IntegrationIdentifier" PipelineParameter="" NoPipelineParameter="true" LegacyV4Pagination="true">
            <Params />
            <TypesNotToFlatten />
        </ServiceOperation>
        <ServiceOperation MethodName="ModifyOptionGroup" OutputProperty="OptionGroup" Verb="Edit" Noun="OptionGroup" ShouldProcessTarget="OptionGroupName" PositionalParameters="ApplyImmediately" PipelineParameter="OptionGroupName" NoPipelineParameter="false" LegacyV4Pagination="true">
            <Params />
            <TypesNotToFlatten />
        </ServiceOperation>
        <ServiceOperation MethodName="ModifyTenantDatabase" OutputProperty="TenantDatabase" Verb="Edit" Noun="TenantDatabase" ShouldProcessTarget="DBInstanceIdentifier" PipelineParameter="DBInstanceIdentifier" NoPipelineParameter="false" LegacyV4Pagination="true">
            <Params />
            <TypesNotToFlatten />
        </ServiceOperation>
        <ServiceOperation MethodName="PromoteReadReplica" OutputProperty="DBInstance" Verb="Convert" Noun="ReadReplicaToStandalone" ShouldProcessTarget="DBInstanceIdentifier" PipelineParameter="DBInstanceIdentifier" NoPipelineParameter="false" LegacyV4Pagination="true">
            <Params />
            <TypesNotToFlatten />
        </ServiceOperation>
        <ServiceOperation MethodName="PromoteReadReplicaDBCluster" OutputProperty="DBCluster" Verb="Convert" Noun="ReadReplicaDBCluster" ShouldProcessTarget="DBClusterIdentifier" PipelineParameter="DBClusterIdentifier" NoPipelineParameter="false" LegacyV4Pagination="true">
            <Params />
            <TypesNotToFlatten />
        </ServiceOperation>
        <ServiceOperation MethodName="PurchaseReservedDBInstancesOffering" OutputProperty="ReservedDBInstance" Verb="New" Noun="ReservedDBInstancesOfferingPurchase" ShouldProcessTarget="ReservedDBInstancesOfferingId" PipelineParameter="ReservedDBInstancesOfferingId" NoPipelineParameter="false" LegacyV4Pagination="true" LegacyAlias="Get-RDSReservedDBInstancesOffering">
            <Params />
            <TypesNotToFlatten />
        </ServiceOperation>
        <ServiceOperation MethodName="RebootDBCluster" OutputProperty="DBCluster" Verb="Restart" Noun="DBCluster" ShouldProcessTarget="DBClusterIdentifier" PipelineParameter="DBClusterIdentifier" NoPipelineParameter="false" LegacyV4Pagination="true">
            <Params />
            <TypesNotToFlatten />
        </ServiceOperation>
        <ServiceOperation MethodName="RebootDBInstance" OutputProperty="DBInstance" Verb="Restart" Noun="DBInstance" ShouldProcessTarget="DBInstanceIdentifier" PipelineParameter="DBInstanceIdentifier" NoPipelineParameter="false" LegacyV4Pagination="true">
            <Params />
            <TypesNotToFlatten />
        </ServiceOperation>
        <ServiceOperation MethodName="RebootDBShardGroup" OutputProperty="*" Verb="Restart" Noun="DBShardGroup" ShouldProcessTarget="DBShardGroupIdentifier" PipelineParameter="DBShardGroupIdentifier" NoPipelineParameter="false" LegacyV4Pagination="true">
            <Params />
            <TypesNotToFlatten />
        </ServiceOperation>
        <ServiceOperation MethodName="RegisterDBProxyTargets" OutputProperty="DBProxyTargets" Verb="Register" Noun="DBProxyTarget" ShouldProcessTarget="DBProxyName" PipelineParameter="DBProxyName" NoPipelineParameter="false" LegacyV4Pagination="true">
            <Params />
            <TypesNotToFlatten />
        </ServiceOperation>
        <ServiceOperation MethodName="RemoveFromGlobalCluster" OutputProperty="GlobalCluster" Verb="Remove" Noun="FromGlobalCluster" ShouldProcessTarget="DbClusterIdentifier" PipelineParameter="DbClusterIdentifier" NoPipelineParameter="false" LegacyV4Pagination="true">
            <Params />
            <TypesNotToFlatten />
        </ServiceOperation>
        <ServiceOperation MethodName="RemoveRoleFromDBCluster" Verb="Remove" Noun="RoleFromDBCluster" ShouldProcessTarget="DBClusterIdentifier" PositionalParameters="RoleArn" PipelineParameter="DBClusterIdentifier" NoPipelineParameter="false" LegacyV4Pagination="true">
            <Params />
            <TypesNotToFlatten />
        </ServiceOperation>
        <ServiceOperation MethodName="RemoveRoleFromDBInstance" Verb="Remove" Noun="RoleFromDBInstance" ShouldProcessTarget="RoleArn" PositionalParameters="DBInstanceIdentifier" PipelineParameter="RoleArn" NoPipelineParameter="false" LegacyV4Pagination="true">
            <Params />
            <TypesNotToFlatten />
        </ServiceOperation>
        <ServiceOperation MethodName="RemoveSourceIdentifierFromSubscription" OutputProperty="EventSubscription" Verb="Remove" Noun="SourceIdentifierFromSubscription" ShouldProcessTarget="SourceIdentifier" PositionalParameters="SourceIdentifier" PipelineParameter="SubscriptionName" NoPipelineParameter="false" LegacyV4Pagination="true">
            <Params />
            <TypesNotToFlatten />
        </ServiceOperation>
        <ServiceOperation MethodName="RemoveTagsFromResource" Verb="Remove" Noun="TagFromResource" ShouldProcessTarget="TagKeys" PositionalParameters="TagKeys" PipelineParameter="ResourceName" NoPipelineParameter="false" LegacyV4Pagination="true">
            <Params />
            <TypesNotToFlatten />
        </ServiceOperation>
        <ServiceOperation MethodName="ResetDBClusterParameterGroup" OutputProperty="DBClusterParameterGroupName" Verb="Reset" Noun="DBClusterParameterGroup" ShouldProcessTarget="DBClusterParameterGroupName" PositionalParameters="Parameters" PipelineParameter="DBClusterParameterGroupName" NoPipelineParameter="false" LegacyV4Pagination="true">
            <Params />
            <TypesNotToFlatten />
        </ServiceOperation>
        <ServiceOperation MethodName="ResetDBParameterGroup" OutputProperty="DBParameterGroupName" Verb="Reset" Noun="DBParameterGroup" ShouldProcessTarget="DBParameterGroupName" PipelineParameter="DBParameterGroupName" NoPipelineParameter="false" LegacyV4Pagination="true">
            <Params />
            <TypesNotToFlatten />
        </ServiceOperation>
        <ServiceOperation MethodName="RestoreDBClusterFromS3" OutputProperty="DBCluster" Verb="Restore" Noun="DBClusterFromS3" ShouldProcessTarget="DBClusterIdentifier" PipelineParameter="DBClusterIdentifier" NoPipelineParameter="false" LegacyV4Pagination="true">
            <Params />
            <TypesNotToFlatten />
        </ServiceOperation>
        <ServiceOperation MethodName="RestoreDBClusterFromSnapshot" OutputProperty="DBCluster" Verb="Restore" Noun="DBClusterFromSnapshot" ShouldProcessTarget="DBClusterIdentifier" PipelineParameter="DBClusterIdentifier" NoPipelineParameter="false" LegacyV4Pagination="true">
            <Params />
            <TypesNotToFlatten />
        </ServiceOperation>
<<<<<<< HEAD
        <ServiceOperation MethodName="RestoreDBClusterToPointInTime" OutputProperty="DBCluster" Verb="Restore" Noun="DBClusterToPointInTime" ShouldProcessTarget="DBClusterIdentifier" PipelineParameter="DBClusterIdentifier" NoPipelineParameter="false">
			<Params />
=======
        <ServiceOperation MethodName="RestoreDBClusterToPointInTime" OutputProperty="DBCluster" Verb="Restore" Noun="DBClusterToPointInTime" ShouldProcessTarget="DBClusterIdentifier" PipelineParameter="DBClusterIdentifier" NoPipelineParameter="false" LegacyV4Pagination="true">
            <Params>
                <Param Name="RestoreToTimeUtc" NewName="UtcRestoreToTime" AutoApplyAlias="false" />
                <Param Name="RestoreToTime" ExclusiveParameters="UtcRestoreToTime" ReplacementObsoleteMessage="This parameter is deprecated and may result in the wrong timestamp being passed to the service, use UtcRestoreToTime instead." />
            </Params>
>>>>>>> bd9f66e4
            <TypesNotToFlatten />
        </ServiceOperation>
        <ServiceOperation MethodName="RestoreDBInstanceFromDBSnapshot" OutputProperty="DBInstance" Verb="Restore" Noun="DBInstanceFromDBSnapshot" ShouldProcessTarget="DBInstanceIdentifier" PositionalParameters="DBSnapshotIdentifier" PipelineParameter="DBInstanceIdentifier" NoPipelineParameter="false" LegacyV4Pagination="true">
            <Params />
            <TypesNotToFlatten />
        </ServiceOperation>
        <ServiceOperation MethodName="RestoreDBInstanceFromS3" OutputProperty="DBInstance" Verb="Restore" Noun="DBInstanceFromS3" ShouldProcessTarget="DBInstanceIdentifier" PipelineParameter="DBInstanceIdentifier" NoPipelineParameter="false" LegacyV4Pagination="true">
            <Params />
            <TypesNotToFlatten />
        </ServiceOperation>
<<<<<<< HEAD
        <ServiceOperation MethodName="RestoreDBInstanceToPointInTime" OutputProperty="DBInstance" Verb="Restore" Noun="DBInstanceToPointInTime" ShouldProcessTarget="SourceDBInstanceIdentifier" PositionalParameters="TargetDBInstanceIdentifier" PipelineParameter="SourceDBInstanceIdentifier" NoPipelineParameter="false">
			<Params />
=======
        <ServiceOperation MethodName="RestoreDBInstanceToPointInTime" OutputProperty="DBInstance" Verb="Restore" Noun="DBInstanceToPointInTime" ShouldProcessTarget="SourceDBInstanceIdentifier" PositionalParameters="TargetDBInstanceIdentifier" PipelineParameter="SourceDBInstanceIdentifier" NoPipelineParameter="false" LegacyV4Pagination="true">
            <Params>
                <Param Name="RestoreTimeUtc" NewName="UtcRestoreTime" AutoApplyAlias="false" />
                <Param Name="RestoreTime" ExclusiveParameters="UtcRestoreTime" ReplacementObsoleteMessage="This parameter is deprecated and may result in the wrong timestamp being passed to the service, use UtcRestoreTime instead." />
            </Params>
>>>>>>> bd9f66e4
            <TypesNotToFlatten />
        </ServiceOperation>
        <ServiceOperation MethodName="RevokeDBSecurityGroupIngress" OutputProperty="DBSecurityGroup" Verb="Revoke" Noun="DBSecurityGroupIngress" ShouldProcessTarget="DBSecurityGroupName" PositionalParameters="CIDRIP" PipelineParameter="DBSecurityGroupName" NoPipelineParameter="false" LegacyV4Pagination="true">
            <Params />
            <TypesNotToFlatten />
        </ServiceOperation>
        <ServiceOperation MethodName="StartActivityStream" OutputProperty="*" Verb="Start" Noun="ActivityStream" ShouldProcessTarget="ResourceArn" PipelineParameter="ResourceArn" NoPipelineParameter="false" LegacyV4Pagination="true">
            <Params />
            <TypesNotToFlatten />
        </ServiceOperation>
        <ServiceOperation MethodName="StartDBCluster" OutputProperty="DBCluster" Verb="Start" Noun="DBCluster" ShouldProcessTarget="DBClusterIdentifier" PipelineParameter="DBClusterIdentifier" NoPipelineParameter="false" LegacyV4Pagination="true">
            <Params />
            <TypesNotToFlatten />
        </ServiceOperation>
        <ServiceOperation MethodName="StartDBInstance" OutputProperty="DBInstance" Verb="Start" Noun="DBInstance" ShouldProcessTarget="DBInstanceIdentifier" PipelineParameter="DBInstanceIdentifier" NoPipelineParameter="false" LegacyV4Pagination="true">
            <Params />
            <TypesNotToFlatten />
        </ServiceOperation>
        <ServiceOperation MethodName="StartDBInstanceAutomatedBackupsReplication" OutputProperty="DBInstanceAutomatedBackup" Verb="Start" Noun="DBInstanceAutomatedBackupsReplication" ShouldProcessTarget="SourceDBInstanceArn" PipelineParameter="SourceDBInstanceArn" NoPipelineParameter="false" LegacyV4Pagination="true">
            <Params />
            <TypesNotToFlatten />
        </ServiceOperation>
        <ServiceOperation MethodName="StartExportTask" OutputProperty="*" Verb="Start" Noun="ExportTask" ShouldProcessTarget="ExportTaskIdentifier" PipelineParameter="ExportTaskIdentifier" NoPipelineParameter="false" LegacyV4Pagination="true">
            <Params />
            <TypesNotToFlatten />
        </ServiceOperation>
        <ServiceOperation MethodName="StopActivityStream" OutputProperty="*" Verb="Stop" Noun="ActivityStream" ShouldProcessTarget="ResourceArn" PipelineParameter="ResourceArn" NoPipelineParameter="false" LegacyV4Pagination="true">
            <Params />
            <TypesNotToFlatten />
        </ServiceOperation>
        <ServiceOperation MethodName="StopDBCluster" OutputProperty="DBCluster" Verb="Stop" Noun="DBCluster" ShouldProcessTarget="DBClusterIdentifier" PipelineParameter="DBClusterIdentifier" NoPipelineParameter="false" LegacyV4Pagination="true">
            <Params />
            <TypesNotToFlatten />
        </ServiceOperation>
        <ServiceOperation MethodName="StopDBInstance" OutputProperty="DBInstance" Verb="Stop" Noun="DBInstance" ShouldProcessTarget="DBInstanceIdentifier" PipelineParameter="DBInstanceIdentifier" NoPipelineParameter="false" LegacyV4Pagination="true">
            <Params />
            <TypesNotToFlatten />
        </ServiceOperation>
        <ServiceOperation MethodName="StopDBInstanceAutomatedBackupsReplication" OutputProperty="DBInstanceAutomatedBackup" Verb="Stop" Noun="DBInstanceAutomatedBackupsReplication" ShouldProcessTarget="SourceDBInstanceArn" PipelineParameter="SourceDBInstanceArn" NoPipelineParameter="false" LegacyV4Pagination="true">
            <Params />
            <TypesNotToFlatten />
        </ServiceOperation>
        <ServiceOperation MethodName="SwitchoverBlueGreenDeployment" OutputProperty="BlueGreenDeployment" Verb="Switch" Noun="BlueGreenDeployment" ShouldProcessTarget="BlueGreenDeploymentIdentifier" PipelineParameter="BlueGreenDeploymentIdentifier" NoPipelineParameter="false" LegacyV4Pagination="true">
            <Params />
            <TypesNotToFlatten />
        </ServiceOperation>
        <ServiceOperation MethodName="SwitchoverGlobalCluster" OutputProperty="GlobalCluster" Verb="Request" Noun="SwitchoverGlobalCluster" ShouldProcessTarget="GlobalClusterIdentifier" PipelineParameter="GlobalClusterIdentifier" NoPipelineParameter="false" LegacyV4Pagination="true">
            <Params />
            <TypesNotToFlatten />
        </ServiceOperation>
        <ServiceOperation MethodName="SwitchoverReadReplica" OutputProperty="DBInstance" Verb="Convert" Noun="ReadReplicaToNewPrimary" ShouldProcessTarget="DBInstanceIdentifier" PipelineParameter="DBInstanceIdentifier" NoPipelineParameter="false" LegacyV4Pagination="true">
            <Params />
            <TypesNotToFlatten />
        </ServiceOperation>
    </ServiceOperations>
    <TypesNotToFlatten />
</ConfigModel><|MERGE_RESOLUTION|>--- conflicted
+++ resolved
@@ -392,22 +392,12 @@
             <Params />
             <TypesNotToFlatten />
         </ServiceOperation>
-<<<<<<< HEAD
-        <ServiceOperation MethodName="DescribeEvents" OutputProperty="Events" Verb="Get" Noun="Event" PositionalParameters="SourceType" PipelineParameter="SourceIdentifier" NoPipelineParameter="false" LegacyPagination="UseEmitLimit">
+        <ServiceOperation MethodName="DescribeEvents" OutputProperty="Events" Verb="Get" Noun="Event" PositionalParameters="SourceType" PipelineParameter="SourceIdentifier" NoPipelineParameter="false" LegacyV4Pagination="true" LegacyPagination="UseEmitLimit">
 			<Params />
-=======
+            <TypesNotToFlatten />
+        </ServiceOperation>
         <ServiceOperation MethodName="DescribeEventCategories" OutputProperty="EventCategoriesMapList" Verb="Get" Noun="EventCategory" PipelineParameter="SourceType" NoPipelineParameter="false" LegacyV4Pagination="true" LegacyAlias="Get-RDSEventCategories">
             <Params />
-            <TypesNotToFlatten />
-        </ServiceOperation>
-        <ServiceOperation MethodName="DescribeEvents" OutputProperty="Events" Verb="Get" Noun="Event" PositionalParameters="SourceType" PipelineParameter="SourceIdentifier" NoPipelineParameter="false" LegacyV4Pagination="true" LegacyPagination="UseEmitLimit">
-            <Params>
-                <Param Name="EndTimeUtc" NewName="UtcEndTime" AutoApplyAlias="false" />
-                <Param Name="EndTime" ExclusiveParameters="UtcEndTime" ReplacementObsoleteMessage="This parameter is deprecated and may result in the wrong timestamp being passed to the service, use UtcEndTime instead." />
-                <Param Name="StartTimeUtc" NewName="UtcStartTime" AutoApplyAlias="false" />
-                <Param Name="StartTime" ExclusiveParameters="UtcStartTime" ReplacementObsoleteMessage="This parameter is deprecated and may result in the wrong timestamp being passed to the service, use UtcStartTime instead." />
-            </Params>
->>>>>>> bd9f66e4
             <TypesNotToFlatten />
         </ServiceOperation>
         <ServiceOperation MethodName="DescribeEventSubscriptions" OutputProperty="EventSubscriptionsList" Verb="Get" Noun="EventSubscription" PipelineParameter="SubscriptionName" NoPipelineParameter="false" LegacyV4Pagination="true" LegacyPagination="UseEmitLimit" LegacyAlias="Get-RDSEventSubscriptions">
@@ -644,16 +634,8 @@
             <Params />
             <TypesNotToFlatten />
         </ServiceOperation>
-<<<<<<< HEAD
-        <ServiceOperation MethodName="RestoreDBClusterToPointInTime" OutputProperty="DBCluster" Verb="Restore" Noun="DBClusterToPointInTime" ShouldProcessTarget="DBClusterIdentifier" PipelineParameter="DBClusterIdentifier" NoPipelineParameter="false">
+        <ServiceOperation MethodName="RestoreDBClusterToPointInTime" OutputProperty="DBCluster" Verb="Restore" Noun="DBClusterToPointInTime" ShouldProcessTarget="DBClusterIdentifier" PipelineParameter="DBClusterIdentifier" NoPipelineParameter="false" LegacyV4Pagination="true">
 			<Params />
-=======
-        <ServiceOperation MethodName="RestoreDBClusterToPointInTime" OutputProperty="DBCluster" Verb="Restore" Noun="DBClusterToPointInTime" ShouldProcessTarget="DBClusterIdentifier" PipelineParameter="DBClusterIdentifier" NoPipelineParameter="false" LegacyV4Pagination="true">
-            <Params>
-                <Param Name="RestoreToTimeUtc" NewName="UtcRestoreToTime" AutoApplyAlias="false" />
-                <Param Name="RestoreToTime" ExclusiveParameters="UtcRestoreToTime" ReplacementObsoleteMessage="This parameter is deprecated and may result in the wrong timestamp being passed to the service, use UtcRestoreToTime instead." />
-            </Params>
->>>>>>> bd9f66e4
             <TypesNotToFlatten />
         </ServiceOperation>
         <ServiceOperation MethodName="RestoreDBInstanceFromDBSnapshot" OutputProperty="DBInstance" Verb="Restore" Noun="DBInstanceFromDBSnapshot" ShouldProcessTarget="DBInstanceIdentifier" PositionalParameters="DBSnapshotIdentifier" PipelineParameter="DBInstanceIdentifier" NoPipelineParameter="false" LegacyV4Pagination="true">
@@ -664,16 +646,8 @@
             <Params />
             <TypesNotToFlatten />
         </ServiceOperation>
-<<<<<<< HEAD
-        <ServiceOperation MethodName="RestoreDBInstanceToPointInTime" OutputProperty="DBInstance" Verb="Restore" Noun="DBInstanceToPointInTime" ShouldProcessTarget="SourceDBInstanceIdentifier" PositionalParameters="TargetDBInstanceIdentifier" PipelineParameter="SourceDBInstanceIdentifier" NoPipelineParameter="false">
+        <ServiceOperation MethodName="RestoreDBInstanceToPointInTime" OutputProperty="DBInstance" Verb="Restore" Noun="DBInstanceToPointInTime" ShouldProcessTarget="SourceDBInstanceIdentifier" PositionalParameters="TargetDBInstanceIdentifier" PipelineParameter="SourceDBInstanceIdentifier" NoPipelineParameter="false" LegacyV4Pagination="true">
 			<Params />
-=======
-        <ServiceOperation MethodName="RestoreDBInstanceToPointInTime" OutputProperty="DBInstance" Verb="Restore" Noun="DBInstanceToPointInTime" ShouldProcessTarget="SourceDBInstanceIdentifier" PositionalParameters="TargetDBInstanceIdentifier" PipelineParameter="SourceDBInstanceIdentifier" NoPipelineParameter="false" LegacyV4Pagination="true">
-            <Params>
-                <Param Name="RestoreTimeUtc" NewName="UtcRestoreTime" AutoApplyAlias="false" />
-                <Param Name="RestoreTime" ExclusiveParameters="UtcRestoreTime" ReplacementObsoleteMessage="This parameter is deprecated and may result in the wrong timestamp being passed to the service, use UtcRestoreTime instead." />
-            </Params>
->>>>>>> bd9f66e4
             <TypesNotToFlatten />
         </ServiceOperation>
         <ServiceOperation MethodName="RevokeDBSecurityGroupIngress" OutputProperty="DBSecurityGroup" Verb="Revoke" Noun="DBSecurityGroupIngress" ShouldProcessTarget="DBSecurityGroupName" PositionalParameters="CIDRIP" PipelineParameter="DBSecurityGroupName" NoPipelineParameter="false" LegacyV4Pagination="true">
