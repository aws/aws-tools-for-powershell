<?xml version="1.0" encoding="utf-8"?>
<ConfigModel xmlns:xsi="http://www.w3.org/2001/XMLSchema-instance" xmlns:xsd="http://www.w3.org/2001/XMLSchema">
    <FileVersion>0</FileVersion>
    <SkipCmdletGeneration>false</SkipCmdletGeneration>
    <C2jFilename>autoscaling</C2jFilename>
    <AssemblyName>AutoScaling</AssemblyName>
    <ServiceNounPrefix>AS</ServiceNounPrefix>
    <ServiceName>AWS Auto Scaling</ServiceName>
    <ServiceClientInterface>IAmazonAutoScaling</ServiceClientInterface>
    <ServiceClient>AmazonAutoScalingClient</ServiceClient>
    <ServiceModuleGuid>db1bebf4-f2b3-4ad1-a7f5-02a6a7effb87</ServiceModuleGuid>
    <PipelineParameter>AutoScalingGroupName</PipelineParameter>
    <AutoIterate Start="NextToken" Next="NextToken" EmitLimit="MaxRecords" />
    <VerbMappings>
        <Map From="Execute" To="Start" />
        <Map From="Terminate" To="Stop" />
        <Map From="Record" To="Write" />
    </VerbMappings>
    <NounMappings>
        <Map From="AdjustmentTypes" To="AdjustmentType" />
        <Map From="AutoScalingGroups" To="AutoScalingGroup" />
        <Map From="AutoScalingInstances" To="AutoScalingInstance" />
        <Map From="AutoScalingNotificationTypes" To="AutoScalingNotificationType" />
        <Map From="LaunchConfigurations" To="LaunchConfiguration" />
        <Map From="MetricCollectionTypes" To="MetricCollectionType" />
        <Map From="NotificationConfigurations" To="NotificationConfiguration" />
        <Map From="Policies" To="Policy" />
        <Map From="Processes" To="Process" />
        <Map From="ScalingActivities" To="ScalingActivity" />
        <Map From="ScalingProcessTypes" To="ScalingProcessType" />
        <Map From="ScheduledActions" To="ScheduledAction" />
        <Map From="Tags" To="Tag" />
        <Map From="TerminationPolicyTypes" To="TerminationPolicyType" />
    </NounMappings>
    <Params />
    <CustomAliases />
    <LegacyAliases />
    <ParamEmitters />
    <MetadataProperties />
    <ServiceOperations>
        <ServiceOperation MethodName="AttachInstances" Verb="Mount" Noun="Instance" ShouldProcessTarget="InstanceIds" PositionalParameters="AutoScalingGroupName" PipelineParameter="InstanceIds" NoPipelineParameter="false" LegacyAlias="Add-ASInstances" LegacyV4Pagination="true">
            <Params />
            <TypesNotToFlatten />
        </ServiceOperation>
        <ServiceOperation MethodName="AttachLoadBalancers" Verb="Add" Noun="LoadBalancer" ShouldProcessTarget="LoadBalancerNames" PositionalParameters="AutoScalingGroupName" PipelineParameter="LoadBalancerNames" NoPipelineParameter="false" LegacyV4Pagination="true">
            <Params />
            <TypesNotToFlatten />
        </ServiceOperation>
        <ServiceOperation MethodName="AttachLoadBalancerTargetGroups" Verb="Add" Noun="LoadBalancerTargetGroup" ShouldProcessTarget="AutoScalingGroupName" PipelineParameter="AutoScalingGroupName" NoPipelineParameter="false" LegacyV4Pagination="true">
            <Params />
            <TypesNotToFlatten />
        </ServiceOperation>
        <ServiceOperation MethodName="AttachTrafficSources" Verb="Add" Noun="TrafficSource" ShouldProcessTarget="TrafficSources" PipelineParameter="TrafficSources" NoPipelineParameter="false" LegacyV4Pagination="true">
            <Params />
            <TypesNotToFlatten />
        </ServiceOperation>
        <ServiceOperation MethodName="BatchDeleteScheduledAction" OutputProperty="FailedScheduledActions" Verb="Remove" Noun="ScheduledActionBatch" ShouldProcessTarget="AutoScalingGroupName" PipelineParameter="AutoScalingGroupName" NoPipelineParameter="false" LegacyV4Pagination="true">
            <Params />
            <TypesNotToFlatten />
        </ServiceOperation>
        <ServiceOperation MethodName="BatchPutScheduledUpdateGroupAction" OutputProperty="FailedScheduledUpdateGroupActions" Verb="Set" Noun="ScheduledUpdateGroupActionBatch" ShouldProcessTarget="AutoScalingGroupName" PipelineParameter="AutoScalingGroupName" NoPipelineParameter="false" LegacyV4Pagination="true">
            <Params />
            <TypesNotToFlatten />
        </ServiceOperation>
        <ServiceOperation MethodName="CancelInstanceRefresh" OutputProperty="InstanceRefreshId" Verb="Stop" Noun="InstanceRefresh" ShouldProcessTarget="AutoScalingGroupName" PipelineParameter="AutoScalingGroupName" NoPipelineParameter="false" LegacyV4Pagination="true">
            <Params />
            <TypesNotToFlatten />
        </ServiceOperation>
        <ServiceOperation MethodName="CompleteLifecycleAction" Verb="Complete" Noun="LifecycleAction" ShouldProcessTarget="AutoScalingGroupName" PipelineParameter="AutoScalingGroupName" NoPipelineParameter="false" LegacyV4Pagination="true">
            <Params />
            <TypesNotToFlatten />
        </ServiceOperation>
        <ServiceOperation MethodName="CreateAutoScalingGroup" Verb="New" Noun="AutoScalingGroup" ShouldProcessTarget="AutoScalingGroupName" PositionalParameters="LaunchConfigurationName;MinSize;MaxSize" PipelineParameter="AutoScalingGroupName" NoPipelineParameter="false" LegacyV4Pagination="true">
            <Params />
            <TypesNotToFlatten />
        </ServiceOperation>
        <ServiceOperation MethodName="CreateLaunchConfiguration" Verb="New" Noun="LaunchConfiguration" ShouldProcessTarget="LaunchConfigurationName" PositionalParameters="ImageId;KeyName;SecurityGroups" PipelineParameter="LaunchConfigurationName" NoPipelineParameter="false" LegacyV4Pagination="true">
            <Params />
            <TypesNotToFlatten />
        </ServiceOperation>
        <ServiceOperation MethodName="CreateOrUpdateTags" Verb="Set" Noun="Tag" ShouldProcessTarget="Tags" PipelineParameter="Tags" NoPipelineParameter="false" LegacyV4Pagination="true">
            <Params />
            <TypesNotToFlatten />
        </ServiceOperation>
        <ServiceOperation MethodName="DeleteAutoScalingGroup" Verb="Remove" Noun="AutoScalingGroup" ShouldProcessTarget="AutoScalingGroupName" PipelineParameter="AutoScalingGroupName" NoPipelineParameter="false" LegacyV4Pagination="true">
            <Params />
            <TypesNotToFlatten />
        </ServiceOperation>
        <ServiceOperation MethodName="DeleteLaunchConfiguration" Verb="Remove" Noun="LaunchConfiguration" ShouldProcessTarget="LaunchConfigurationName" PipelineParameter="LaunchConfigurationName" NoPipelineParameter="false" LegacyV4Pagination="true">
            <Params />
            <TypesNotToFlatten />
        </ServiceOperation>
        <ServiceOperation MethodName="DeleteLifecycleHook" Verb="Remove" Noun="LifecycleHook" ShouldProcessTarget="LifecycleHookName" PipelineParameter="AutoScalingGroupName" NoPipelineParameter="false" LegacyV4Pagination="true">
            <Params />
            <TypesNotToFlatten />
        </ServiceOperation>
        <ServiceOperation MethodName="DeleteNotificationConfiguration" Verb="Remove" Noun="NotificationConfiguration" ShouldProcessTarget="TopicARN" PositionalParameters="TopicARN" PipelineParameter="AutoScalingGroupName" NoPipelineParameter="false" LegacyV4Pagination="true">
            <Params />
            <TypesNotToFlatten />
        </ServiceOperation>
        <ServiceOperation MethodName="DeletePolicy" Verb="Remove" Noun="Policy" ShouldProcessTarget="PolicyName" PositionalParameters="PolicyName" PipelineParameter="AutoScalingGroupName" NoPipelineParameter="false" LegacyV4Pagination="true">
            <Params>
                <Param Name="PolicyName" Alias="PolicyARN" />
            </Params>
            <TypesNotToFlatten />
        </ServiceOperation>
        <ServiceOperation MethodName="DeleteScheduledAction" Verb="Remove" Noun="ScheduledAction" ShouldProcessTarget="ScheduledActionName" PositionalParameters="ScheduledActionName" PipelineParameter="AutoScalingGroupName" NoPipelineParameter="false" LegacyV4Pagination="true">
            <Params />
            <TypesNotToFlatten />
        </ServiceOperation>
        <ServiceOperation MethodName="DeleteTags" Verb="Remove" Noun="Tag" ShouldProcessTarget="Tags" PipelineParameter="Tags" NoPipelineParameter="false" LegacyV4Pagination="true">
            <Params />
            <TypesNotToFlatten />
        </ServiceOperation>
        <ServiceOperation MethodName="DeleteWarmPool" Verb="Remove" Noun="WarmPool" ShouldProcessTarget="AutoScalingGroupName" PipelineParameter="AutoScalingGroupName" NoPipelineParameter="false" LegacyV4Pagination="true">
            <Params />
            <TypesNotToFlatten />
        </ServiceOperation>
        <ServiceOperation MethodName="DescribeAccountLimits" OutputProperty="*" Verb="Get" Noun="AccountLimit" PipelineParameter="" NoPipelineParameter="false" LegacyAlias="Get-ASAccountLimits" LegacyV4Pagination="true">
            <Params />
            <TypesNotToFlatten />
        </ServiceOperation>
        <ServiceOperation MethodName="DescribeAdjustmentTypes" OutputProperty="AdjustmentTypes" Verb="Get" Noun="AdjustmentType" PipelineParameter="" NoPipelineParameter="false" LegacyV4Pagination="true">
            <Params />
            <TypesNotToFlatten />
        </ServiceOperation>
        <ServiceOperation MethodName="DescribeAutoScalingGroups" OutputProperty="AutoScalingGroups" Verb="Get" Noun="AutoScalingGroup" PipelineParameter="AutoScalingGroupNames" NoPipelineParameter="false" LegacyPagination="UseEmitLimit" LegacyV4Pagination="true">
            <Params />
            <TypesNotToFlatten />
        </ServiceOperation>
        <ServiceOperation MethodName="DescribeAutoScalingInstances" OutputProperty="AutoScalingInstances" Verb="Get" Noun="AutoScalingInstance" PipelineParameter="InstanceIds" NoPipelineParameter="false" LegacyPagination="UseEmitLimit" LegacyV4Pagination="true">
            <Params />
            <TypesNotToFlatten />
        </ServiceOperation>
        <ServiceOperation MethodName="DescribeAutoScalingNotificationTypes" OutputProperty="AutoScalingNotificationTypes" Verb="Get" Noun="AutoScalingNotificationType" PipelineParameter="" NoPipelineParameter="false" LegacyV4Pagination="true">
            <Params />
            <TypesNotToFlatten />
        </ServiceOperation>
        <ServiceOperation MethodName="DescribeInstanceRefreshes" OutputProperty="InstanceRefreshes" Verb="Get" Noun="InstanceRefresh" PipelineParameter="AutoScalingGroupName" NoPipelineParameter="false" LegacyV4Pagination="true">
            <Params />
            <TypesNotToFlatten />
        </ServiceOperation>
        <ServiceOperation MethodName="DescribeLaunchConfigurations" OutputProperty="LaunchConfigurations" Verb="Get" Noun="LaunchConfiguration" PipelineParameter="LaunchConfigurationNames" NoPipelineParameter="false" LegacyPagination="UseEmitLimit" LegacyV4Pagination="true">
            <Params />
            <TypesNotToFlatten />
        </ServiceOperation>
        <ServiceOperation MethodName="DescribeLifecycleHooks" OutputProperty="LifecycleHooks" Verb="Get" Noun="LifecycleHook" PositionalParameters="LifecycleHookNames" PipelineParameter="AutoScalingGroupName" NoPipelineParameter="false" LegacyAlias="Get-ASLifecycleHooks" LegacyV4Pagination="true">
            <Params />
            <TypesNotToFlatten />
        </ServiceOperation>
        <ServiceOperation MethodName="DescribeLifecycleHookTypes" OutputProperty="LifecycleHookTypes" Verb="Get" Noun="LifecycleHookType" PipelineParameter="" NoPipelineParameter="false" LegacyAlias="Get-ASLifecycleHookTypes" LegacyV4Pagination="true">
            <Params />
            <TypesNotToFlatten />
        </ServiceOperation>
        <ServiceOperation MethodName="DescribeLoadBalancers" OutputProperty="LoadBalancers" Verb="Get" Noun="LoadBalancer" PipelineParameter="AutoScalingGroupName" NoPipelineParameter="false" LegacyPagination="UseEmitLimit" LegacyV4Pagination="true">
            <Params />
            <TypesNotToFlatten />
        </ServiceOperation>
        <ServiceOperation MethodName="DescribeLoadBalancerTargetGroups" OutputProperty="LoadBalancerTargetGroups" Verb="Get" Noun="LoadBalancerTargetGroup" PipelineParameter="AutoScalingGroupName" NoPipelineParameter="false" LegacyPagination="UseEmitLimit" LegacyV4Pagination="true">
            <Params />
            <TypesNotToFlatten />
        </ServiceOperation>
        <ServiceOperation MethodName="DescribeMetricCollectionTypes" OutputProperty="*" Verb="Get" Noun="MetricCollectionType" PipelineParameter="" NoPipelineParameter="false" LegacyV4Pagination="true">
            <Params />
            <TypesNotToFlatten />
        </ServiceOperation>
        <ServiceOperation MethodName="DescribeNotificationConfigurations" OutputProperty="NotificationConfigurations" Verb="Get" Noun="NotificationConfiguration" PipelineParameter="AutoScalingGroupNames" NoPipelineParameter="false" LegacyPagination="UseEmitLimit" LegacyV4Pagination="true">
            <Params />
            <TypesNotToFlatten />
        </ServiceOperation>
        <ServiceOperation MethodName="DescribePolicies" OutputProperty="ScalingPolicies" Verb="Get" Noun="Policy" PositionalParameters="PolicyNames" PipelineParameter="AutoScalingGroupName" NoPipelineParameter="false" LegacyPagination="UseEmitLimit" LegacyV4Pagination="true">
            <Params />
            <TypesNotToFlatten />
        </ServiceOperation>
        <ServiceOperation MethodName="DescribeScalingActivities" OutputProperty="Activities" Verb="Get" Noun="ScalingActivity" PositionalParameters="ActivityIds" PipelineParameter="AutoScalingGroupName" NoPipelineParameter="false" LegacyPagination="UseEmitLimit" LegacyV4Pagination="true">
            <Params />
            <TypesNotToFlatten />
        </ServiceOperation>
        <ServiceOperation MethodName="DescribeScalingProcessTypes" OutputProperty="Processes" Verb="Get" Noun="ScalingProcessType" PipelineParameter="" NoPipelineParameter="false" LegacyV4Pagination="true">
            <Params />
            <TypesNotToFlatten />
        </ServiceOperation>
<<<<<<< HEAD
        <ServiceOperation MethodName="DescribeScheduledActions" OutputProperty="ScheduledUpdateGroupActions" Verb="Get" Noun="ScheduledAction" PipelineParameter="AutoScalingGroupName" NoPipelineParameter="false" LegacyPagination="UseEmitLimit">
            <Params />
=======
        <ServiceOperation MethodName="DescribeScheduledActions" OutputProperty="ScheduledUpdateGroupActions" Verb="Get" Noun="ScheduledAction" PipelineParameter="AutoScalingGroupName" NoPipelineParameter="false" LegacyPagination="UseEmitLimit" LegacyV4Pagination="true">
            <Params>
                <Param Name="EndTimeUtc" NewName="UtcEndTime" AutoApplyAlias="false" />
                <Param Name="EndTime" ExclusiveParameters="UtcEndTime" ReplacementObsoleteMessage="This parameter is deprecated and may result in the wrong timestamp being passed to the service, use UtcEndTime instead." />
                <Param Name="StartTimeUtc" NewName="UtcStartTime" AutoApplyAlias="false" />
                <Param Name="StartTime" ExclusiveParameters="UtcStartTime" ReplacementObsoleteMessage="This parameter is deprecated and may result in the wrong timestamp being passed to the service, use UtcStartTime instead." />
            </Params>
>>>>>>> bd9f66e4
            <TypesNotToFlatten />
        </ServiceOperation>
        <ServiceOperation MethodName="DescribeTags" OutputProperty="Tags" Verb="Get" Noun="Tag" PipelineParameter="Filters" NoPipelineParameter="false" LegacyPagination="UseEmitLimit" LegacyV4Pagination="true">
            <Params />
            <TypesNotToFlatten />
        </ServiceOperation>
        <ServiceOperation MethodName="DescribeTerminationPolicyTypes" OutputProperty="TerminationPolicyTypes" Verb="Get" Noun="TerminationPolicyType" PipelineParameter="" NoPipelineParameter="false" LegacyV4Pagination="true">
            <Params />
            <TypesNotToFlatten />
        </ServiceOperation>
        <ServiceOperation MethodName="DescribeTrafficSources" OutputProperty="TrafficSources" Verb="Get" Noun="TrafficSource" PipelineParameter="AutoScalingGroupName" NoPipelineParameter="false" LegacyV4Pagination="true">
            <Params />
            <TypesNotToFlatten />
        </ServiceOperation>
        <ServiceOperation MethodName="DescribeWarmPool" OutputProperty="*" Verb="Get" Noun="WarmPool" PipelineParameter="AutoScalingGroupName" NoPipelineParameter="false" LegacyV4Pagination="true">
            <Params />
            <TypesNotToFlatten />
        </ServiceOperation>
        <ServiceOperation MethodName="DetachInstances" OutputProperty="Activities" Verb="Dismount" Noun="Instance" ShouldProcessTarget="InstanceIds" PositionalParameters="AutoScalingGroupName" PipelineParameter="InstanceIds" NoPipelineParameter="false" LegacyAlias="Dismount-ASInstances" LegacyV4Pagination="true">
            <Params />
            <TypesNotToFlatten />
        </ServiceOperation>
        <ServiceOperation MethodName="DetachLoadBalancers" Verb="Dismount" Noun="LoadBalancer" ShouldProcessTarget="LoadBalancerNames" PositionalParameters="AutoScalingGroupName" PipelineParameter="LoadBalancerNames" NoPipelineParameter="false" LegacyV4Pagination="true">
            <Params />
            <TypesNotToFlatten />
        </ServiceOperation>
        <ServiceOperation MethodName="DetachLoadBalancerTargetGroups" Verb="Dismount" Noun="LoadBalancerTargetGroup" ShouldProcessTarget="AutoScalingGroupName" PipelineParameter="AutoScalingGroupName" NoPipelineParameter="false" LegacyV4Pagination="true">
            <Params />
            <TypesNotToFlatten />
        </ServiceOperation>
        <ServiceOperation MethodName="DetachTrafficSources" Verb="Dismount" Noun="TrafficSource" ShouldProcessTarget="TrafficSources" PipelineParameter="TrafficSources" NoPipelineParameter="false" LegacyV4Pagination="true">
            <Params />
            <TypesNotToFlatten />
        </ServiceOperation>
        <ServiceOperation MethodName="DisableMetricsCollection" Verb="Disable" Noun="MetricsCollection" ShouldProcessTarget="AutoScalingGroupName" PositionalParameters="Metrics" PipelineParameter="AutoScalingGroupName" NoPipelineParameter="false" LegacyV4Pagination="true">
            <Params />
            <TypesNotToFlatten />
        </ServiceOperation>
        <ServiceOperation MethodName="EnableMetricsCollection" Verb="Enable" Noun="MetricsCollection" ShouldProcessTarget="AutoScalingGroupName" PositionalParameters="Metrics;Granularity" PipelineParameter="AutoScalingGroupName" NoPipelineParameter="false" LegacyV4Pagination="true">
            <Params />
            <TypesNotToFlatten />
        </ServiceOperation>
        <ServiceOperation MethodName="EnterStandby" OutputProperty="Activities" Verb="Enter" Noun="Standby" ShouldProcessTarget="InstanceIds" PositionalParameters="AutoScalingGroupName;ShouldDecrementDesiredCapacity" PipelineParameter="InstanceIds" NoPipelineParameter="false" LegacyV4Pagination="true">
            <Params />
            <TypesNotToFlatten />
        </ServiceOperation>
        <ServiceOperation MethodName="ExecutePolicy" Verb="Start" Noun="Policy" ShouldProcessTarget="AutoScalingGroupName" PositionalParameters="PolicyName;HonorCooldown" PipelineParameter="AutoScalingGroupName" NoPipelineParameter="false" LegacyV4Pagination="true">
            <Params />
            <TypesNotToFlatten />
        </ServiceOperation>
        <ServiceOperation MethodName="ExitStandby" OutputProperty="Activities" Verb="Exit" Noun="Standby" ShouldProcessTarget="InstanceIds" PositionalParameters="AutoScalingGroupName" PipelineParameter="InstanceIds" NoPipelineParameter="false" LegacyV4Pagination="true">
            <Params />
            <TypesNotToFlatten />
        </ServiceOperation>
        <ServiceOperation MethodName="GetPredictiveScalingForecast" OutputProperty="*" Verb="Get" Noun="PredictiveScalingForecast" PipelineParameter="AutoScalingGroupName" NoPipelineParameter="false" LegacyV4Pagination="true">
            <Params />
            <TypesNotToFlatten />
        </ServiceOperation>
        <ServiceOperation MethodName="PutLifecycleHook" Verb="Write" Noun="LifecycleHook" ShouldProcessTarget="AutoScalingGroupName" PipelineParameter="AutoScalingGroupName" NoPipelineParameter="false" LegacyV4Pagination="true">
            <Params />
            <TypesNotToFlatten />
        </ServiceOperation>
        <ServiceOperation MethodName="PutNotificationConfiguration" Verb="Write" Noun="NotificationConfiguration" ShouldProcessTarget="AutoScalingGroupName" PositionalParameters="TopicARN;NotificationTypes" PipelineParameter="AutoScalingGroupName" NoPipelineParameter="false" LegacyV4Pagination="true">
            <Params />
            <TypesNotToFlatten />
        </ServiceOperation>
        <ServiceOperation MethodName="PutScalingPolicy" OutputProperty="*" Verb="Write" Noun="ScalingPolicy" ShouldProcessTarget="AutoScalingGroupName" PositionalParameters="PolicyName" PipelineParameter="AutoScalingGroupName" NoPipelineParameter="false" LegacyV4Pagination="true">
            <Params />
            <TypesNotToFlatten />
        </ServiceOperation>
<<<<<<< HEAD
        <ServiceOperation MethodName="PutScheduledUpdateGroupAction" Verb="Write" Noun="ScheduledUpdateGroupAction" ShouldProcessTarget="AutoScalingGroupName" PositionalParameters="ScheduledActionName;StartTime;EndTime" PipelineParameter="AutoScalingGroupName" NoPipelineParameter="false">
            <Params />
=======
        <ServiceOperation MethodName="PutScheduledUpdateGroupAction" Verb="Write" Noun="ScheduledUpdateGroupAction" ShouldProcessTarget="AutoScalingGroupName" PositionalParameters="ScheduledActionName;StartTime;EndTime" PipelineParameter="AutoScalingGroupName" NoPipelineParameter="false" LegacyV4Pagination="true">
            <Params>
                <Param Name="EndTimeUtc" NewName="UtcEndTime" AutoApplyAlias="false" />
                <Param Name="EndTime" ExclusiveParameters="UtcEndTime" ReplacementObsoleteMessage="This parameter is deprecated and may result in the wrong timestamp being passed to the service, use UtcEndTime instead." />
                <Param Name="StartTimeUtc" NewName="UtcStartTime" AutoApplyAlias="false" />
                <Param Name="StartTime" ExclusiveParameters="UtcStartTime" ReplacementObsoleteMessage="This parameter is deprecated and may result in the wrong timestamp being passed to the service, use UtcStartTime instead." />
                <Param Name="TimeUtc" NewName="UtcTime" AutoApplyAlias="false" />
                <Param Name="Time" ExclusiveParameters="UtcTime" ReplacementObsoleteMessage="This parameter is deprecated and may result in the wrong timestamp being passed to the service, use UtcTime instead." />
            </Params>
>>>>>>> bd9f66e4
            <TypesNotToFlatten />
        </ServiceOperation>
        <ServiceOperation MethodName="PutWarmPool" Verb="Write" Noun="WarmPool" ShouldProcessTarget="AutoScalingGroupName" PipelineParameter="AutoScalingGroupName" NoPipelineParameter="false" LegacyV4Pagination="true">
            <Params />
            <TypesNotToFlatten />
        </ServiceOperation>
        <ServiceOperation MethodName="RecordLifecycleActionHeartbeat" Verb="Write" Noun="LifecycleActionHeartbeat" ShouldProcessTarget="AutoScalingGroupName" PipelineParameter="AutoScalingGroupName" NoPipelineParameter="false" LegacyV4Pagination="true">
            <Params />
            <TypesNotToFlatten />
        </ServiceOperation>
        <ServiceOperation MethodName="ResumeProcesses" Verb="Resume" Noun="Process" ShouldProcessTarget="AutoScalingGroupName" PositionalParameters="ScalingProcesses" PipelineParameter="AutoScalingGroupName" NoPipelineParameter="false" LegacyV4Pagination="true">
            <Params />
            <TypesNotToFlatten />
        </ServiceOperation>
        <ServiceOperation MethodName="RollbackInstanceRefresh" OutputProperty="InstanceRefreshId" Verb="Undo" Noun="InstanceRefresh" ShouldProcessTarget="AutoScalingGroupName" PipelineParameter="AutoScalingGroupName" NoPipelineParameter="false" LegacyV4Pagination="true">
            <Params />
            <TypesNotToFlatten />
        </ServiceOperation>
        <ServiceOperation MethodName="SetDesiredCapacity" Verb="Set" Noun="DesiredCapacity" ShouldProcessTarget="AutoScalingGroupName" PositionalParameters="DesiredCapacity;HonorCooldown" PipelineParameter="AutoScalingGroupName" NoPipelineParameter="false" LegacyV4Pagination="true">
            <Params />
            <TypesNotToFlatten />
        </ServiceOperation>
        <ServiceOperation MethodName="SetInstanceHealth" Verb="Set" Noun="InstanceHealth" ShouldProcessTarget="InstanceId" PositionalParameters="HealthStatus;ShouldRespectGracePeriod" PipelineParameter="InstanceId" NoPipelineParameter="false" LegacyV4Pagination="true">
            <Params />
            <TypesNotToFlatten />
        </ServiceOperation>
        <ServiceOperation MethodName="SetInstanceProtection" Verb="Set" Noun="InstanceProtection" ShouldProcessTarget="AutoScalingGroupName" PipelineParameter="AutoScalingGroupName" NoPipelineParameter="false" LegacyV4Pagination="true">
            <Params />
            <TypesNotToFlatten />
        </ServiceOperation>
        <ServiceOperation MethodName="StartInstanceRefresh" OutputProperty="InstanceRefreshId" Verb="Start" Noun="InstanceRefresh" ShouldProcessTarget="AutoScalingGroupName" PipelineParameter="AutoScalingGroupName" NoPipelineParameter="false" LegacyV4Pagination="true">
            <Params />
            <TypesNotToFlatten />
        </ServiceOperation>
        <ServiceOperation MethodName="SuspendProcesses" Verb="Suspend" Noun="Process" ShouldProcessTarget="AutoScalingGroupName" PositionalParameters="ScalingProcesses" PipelineParameter="AutoScalingGroupName" NoPipelineParameter="false" LegacyV4Pagination="true">
            <Params />
            <TypesNotToFlatten />
        </ServiceOperation>
        <ServiceOperation MethodName="TerminateInstanceInAutoScalingGroup" OutputProperty="Activity" Verb="Stop" Noun="InstanceInAutoScalingGroup" ShouldProcessTarget="InstanceId" PositionalParameters="ShouldDecrementDesiredCapacity" PipelineParameter="InstanceId" NoPipelineParameter="false" LegacyV4Pagination="true">
            <Params />
            <TypesNotToFlatten />
        </ServiceOperation>
        <ServiceOperation MethodName="UpdateAutoScalingGroup" Verb="Update" Noun="AutoScalingGroup" ShouldProcessTarget="AutoScalingGroupName" PositionalParameters="LaunchConfigurationName;MinSize;MaxSize;DesiredCapacity" PipelineParameter="AutoScalingGroupName" NoPipelineParameter="false" LegacyV4Pagination="true">
            <Params />
            <TypesNotToFlatten />
        </ServiceOperation>
    </ServiceOperations>
    <TypesNotToFlatten>
        <Type>Amazon.AutoScaling.Model.MixedInstancesPolicy</Type>
    </TypesNotToFlatten>
</ConfigModel><|MERGE_RESOLUTION|>--- conflicted
+++ resolved
@@ -180,18 +180,8 @@
             <Params />
             <TypesNotToFlatten />
         </ServiceOperation>
-<<<<<<< HEAD
         <ServiceOperation MethodName="DescribeScheduledActions" OutputProperty="ScheduledUpdateGroupActions" Verb="Get" Noun="ScheduledAction" PipelineParameter="AutoScalingGroupName" NoPipelineParameter="false" LegacyPagination="UseEmitLimit">
             <Params />
-=======
-        <ServiceOperation MethodName="DescribeScheduledActions" OutputProperty="ScheduledUpdateGroupActions" Verb="Get" Noun="ScheduledAction" PipelineParameter="AutoScalingGroupName" NoPipelineParameter="false" LegacyPagination="UseEmitLimit" LegacyV4Pagination="true">
-            <Params>
-                <Param Name="EndTimeUtc" NewName="UtcEndTime" AutoApplyAlias="false" />
-                <Param Name="EndTime" ExclusiveParameters="UtcEndTime" ReplacementObsoleteMessage="This parameter is deprecated and may result in the wrong timestamp being passed to the service, use UtcEndTime instead." />
-                <Param Name="StartTimeUtc" NewName="UtcStartTime" AutoApplyAlias="false" />
-                <Param Name="StartTime" ExclusiveParameters="UtcStartTime" ReplacementObsoleteMessage="This parameter is deprecated and may result in the wrong timestamp being passed to the service, use UtcStartTime instead." />
-            </Params>
->>>>>>> bd9f66e4
             <TypesNotToFlatten />
         </ServiceOperation>
         <ServiceOperation MethodName="DescribeTags" OutputProperty="Tags" Verb="Get" Noun="Tag" PipelineParameter="Filters" NoPipelineParameter="false" LegacyPagination="UseEmitLimit" LegacyV4Pagination="true">
@@ -262,20 +252,8 @@
             <Params />
             <TypesNotToFlatten />
         </ServiceOperation>
-<<<<<<< HEAD
         <ServiceOperation MethodName="PutScheduledUpdateGroupAction" Verb="Write" Noun="ScheduledUpdateGroupAction" ShouldProcessTarget="AutoScalingGroupName" PositionalParameters="ScheduledActionName;StartTime;EndTime" PipelineParameter="AutoScalingGroupName" NoPipelineParameter="false">
             <Params />
-=======
-        <ServiceOperation MethodName="PutScheduledUpdateGroupAction" Verb="Write" Noun="ScheduledUpdateGroupAction" ShouldProcessTarget="AutoScalingGroupName" PositionalParameters="ScheduledActionName;StartTime;EndTime" PipelineParameter="AutoScalingGroupName" NoPipelineParameter="false" LegacyV4Pagination="true">
-            <Params>
-                <Param Name="EndTimeUtc" NewName="UtcEndTime" AutoApplyAlias="false" />
-                <Param Name="EndTime" ExclusiveParameters="UtcEndTime" ReplacementObsoleteMessage="This parameter is deprecated and may result in the wrong timestamp being passed to the service, use UtcEndTime instead." />
-                <Param Name="StartTimeUtc" NewName="UtcStartTime" AutoApplyAlias="false" />
-                <Param Name="StartTime" ExclusiveParameters="UtcStartTime" ReplacementObsoleteMessage="This parameter is deprecated and may result in the wrong timestamp being passed to the service, use UtcStartTime instead." />
-                <Param Name="TimeUtc" NewName="UtcTime" AutoApplyAlias="false" />
-                <Param Name="Time" ExclusiveParameters="UtcTime" ReplacementObsoleteMessage="This parameter is deprecated and may result in the wrong timestamp being passed to the service, use UtcTime instead." />
-            </Params>
->>>>>>> bd9f66e4
             <TypesNotToFlatten />
         </ServiceOperation>
         <ServiceOperation MethodName="PutWarmPool" Verb="Write" Noun="WarmPool" ShouldProcessTarget="AutoScalingGroupName" PipelineParameter="AutoScalingGroupName" NoPipelineParameter="false" LegacyV4Pagination="true">
