<?xml version="1.0" encoding="utf-8"?>
<ConfigModel xmlns:xsi="http://www.w3.org/2001/XMLSchema-instance" xmlns:xsd="http://www.w3.org/2001/XMLSchema">
    <FileVersion>0</FileVersion>
    <SkipCmdletGeneration>false</SkipCmdletGeneration>
    <C2jFilename>iot</C2jFilename>
    <AssemblyName>IoT</AssemblyName>
    <ServiceNounPrefix>IOT</ServiceNounPrefix>
    <ServiceName>AWS IoT</ServiceName>
    <ServiceClientInterface>IAmazonIoT</ServiceClientInterface>
    <ServiceClient>AmazonIoTClient</ServiceClient>
    <ServiceModuleGuid>d75b8399-46ee-434e-8fe4-43ef3faa5780</ServiceModuleGuid>
    <PipelineParameter />
    <AutoIterate Start="Marker" Next="NextMarker" EmitLimit="MaxResults" ServicePageSize="250" />
    <VerbMappings />
    <NounMappings />
    <Params />
    <CustomAliases />
    <LegacyAliases>
        <AliasSet Cmdlet="Get-IOTAuthorizerList">Get-IOTAuthorizersList</AliasSet>
        <AliasSet Cmdlet="Get-IOTAttachedPolicyList">Get-IOTAttachedPoliciesList</AliasSet>
        <AliasSet Cmdlet="Get-IOTIndexList">Get-IOTIndicesList</AliasSet>
        <AliasSet Cmdlet="Get-IOTJobList">Get-IOTJobsList</AliasSet>
        <AliasSet Cmdlet="Get-IOTPolicyPrincipalList">Get-IOTPolicyPrincipalsList</AliasSet>
        <AliasSet Cmdlet="Get-IOTRoleAliasList">Get-IOTRoleAliasesList</AliasSet>
        <AliasSet Cmdlet="Get-IOTThingGroupList">Get-IOTThingGroupsList</AliasSet>
        <AliasSet Cmdlet="Get-IOTThingRegistrationTaskReportList">Get-IOTThingRegistrationTaskReportsList</AliasSet>
        <AliasSet Cmdlet="Get-IOTThingRegistrationTaskList">Get-IOTThingRegistrationTasksList</AliasSet>
        <AliasSet Cmdlet="Get-IOTThingTypeList">Get-IOTThingTypesList</AliasSet>
        <AliasSet Cmdlet="Get-IOTV2LoggingLevelList">Get-IOTV2LoggingLevelsList</AliasSet>
        <AliasSet Cmdlet="Get-IOTViolationEventList">Get-IOTViolationEventsList</AliasSet>
    </LegacyAliases>
    <ParamEmitters />
    <MetadataProperties>
        <Property>AscendingOrder</Property>
    </MetadataProperties>
    <ServiceOperations>
        <ServiceOperation MethodName="AcceptCertificateTransfer" Verb="Confirm" Noun="CertificateTransfer" ShouldProcessTarget="CertificateId" PipelineParameter="CertificateId" NoPipelineParameter="false" LegacyV4Pagination="true">
            <Params />
            <TypesNotToFlatten />
        </ServiceOperation>
        <ServiceOperation MethodName="AddThingToBillingGroup" Verb="Add" Noun="ThingToBillingGroup" ShouldProcessTarget="ThingArn" PipelineParameter="ThingArn" NoPipelineParameter="false" LegacyV4Pagination="true">
            <Params />
            <TypesNotToFlatten />
        </ServiceOperation>
        <ServiceOperation MethodName="AddThingToThingGroup" Verb="Add" Noun="ThingToThingGroup" ShouldProcessTarget="ThingName" PipelineParameter="ThingName" NoPipelineParameter="false" LegacyV4Pagination="true">
            <Params />
            <TypesNotToFlatten />
        </ServiceOperation>
        <ServiceOperation MethodName="AssociateSbomWithPackageVersion" OutputProperty="*" Verb="Add" Noun="SbomWithPackageVersion" ShouldProcessTarget="VersionName" PipelineParameter="VersionName" NoPipelineParameter="false" LegacyV4Pagination="true">
            <Params />
            <TypesNotToFlatten />
        </ServiceOperation>
        <ServiceOperation MethodName="AssociateTargetsWithJob" OutputProperty="*" Verb="Add" Noun="TargetsWithJob" ShouldProcessTarget="JobId" PipelineParameter="JobId" NoPipelineParameter="false" LegacyV4Pagination="true">
            <Params />
            <TypesNotToFlatten />
        </ServiceOperation>
        <ServiceOperation MethodName="AttachPolicy" Verb="Add" Noun="Policy" ShouldProcessTarget="PolicyName" PipelineParameter="PolicyName" NoPipelineParameter="false" LegacyV4Pagination="true">
            <Params />
            <TypesNotToFlatten />
        </ServiceOperation>
        <ServiceOperation MethodName="AttachPrincipalPolicy" Verb="Add" Noun="PrincipalPolicy" ShouldProcessTarget="PolicyName" PipelineParameter="Principal" NoPipelineParameter="false" LegacyV4Pagination="true">
            <Params />
            <TypesNotToFlatten />
        </ServiceOperation>
        <ServiceOperation MethodName="AttachSecurityProfile" Verb="Mount" Noun="SecurityProfile" ShouldProcessTarget="SecurityProfileName" PipelineParameter="SecurityProfileName" NoPipelineParameter="false" LegacyV4Pagination="true">
            <Params />
            <TypesNotToFlatten />
        </ServiceOperation>
        <ServiceOperation MethodName="AttachThingPrincipal" Verb="Add" Noun="ThingPrincipal" ShouldProcessTarget="ThingName" PipelineParameter="ThingName" NoPipelineParameter="false" LegacyV4Pagination="true">
            <Params />
            <TypesNotToFlatten />
        </ServiceOperation>
        <ServiceOperation MethodName="CancelAuditMitigationActionsTask" Verb="Stop" Noun="AuditMitigationActionsTask" ShouldProcessTarget="TaskId" PipelineParameter="TaskId" NoPipelineParameter="false" LegacyV4Pagination="true">
            <Params />
            <TypesNotToFlatten />
        </ServiceOperation>
        <ServiceOperation MethodName="CancelAuditTask" Verb="Stop" Noun="AuditTask" ShouldProcessTarget="TaskId" PipelineParameter="TaskId" NoPipelineParameter="false" LegacyV4Pagination="true">
            <Params />
            <TypesNotToFlatten />
        </ServiceOperation>
        <ServiceOperation MethodName="CancelCertificateTransfer" Verb="Stop" Noun="CertificateTransfer" ShouldProcessTarget="CertificateId" PipelineParameter="CertificateId" NoPipelineParameter="false" LegacyV4Pagination="true">
            <Params />
            <TypesNotToFlatten />
        </ServiceOperation>
        <ServiceOperation MethodName="CancelDetectMitigationActionsTask" Verb="Stop" Noun="DetectMitigationActionsTask" ShouldProcessTarget="TaskId" PipelineParameter="TaskId" NoPipelineParameter="false" LegacyV4Pagination="true">
            <Params />
            <TypesNotToFlatten />
        </ServiceOperation>
        <ServiceOperation MethodName="CancelJob" OutputProperty="*" Verb="Stop" Noun="Job" ShouldProcessTarget="JobId" PipelineParameter="JobId" NoPipelineParameter="false" LegacyV4Pagination="true">
            <Params>
                <Param Name="Force" NewName="Enforce" AutoApplyAlias="false" />
            </Params>
            <TypesNotToFlatten />
        </ServiceOperation>
        <ServiceOperation MethodName="CancelJobExecution" Verb="Stop" Noun="JobExecution" ShouldProcessTarget="JobId" PipelineParameter="JobId" NoPipelineParameter="false" LegacyV4Pagination="true">
            <Params>
                <Param Name="Force" NewName="Enforce" AutoApplyAlias="false" />
            </Params>
            <TypesNotToFlatten />
        </ServiceOperation>
        <ServiceOperation MethodName="ClearDefaultAuthorizer" Verb="Clear" Noun="DefaultAuthorizer" PipelineParameter="" NoPipelineParameter="false" LegacyV4Pagination="true">
            <Params />
            <TypesNotToFlatten />
        </ServiceOperation>
        <ServiceOperation MethodName="ConfirmTopicRuleDestination" Verb="Confirm" Noun="TopicRuleDestination" ShouldProcessTarget="ConfirmationToken" PipelineParameter="ConfirmationToken" NoPipelineParameter="false" LegacyV4Pagination="true">
            <Params />
            <TypesNotToFlatten />
        </ServiceOperation>
        <ServiceOperation MethodName="CreateAuditSuppression" Verb="New" Noun="AuditSuppression" ShouldProcessTarget="CheckName" PipelineParameter="CheckName" NoPipelineParameter="false" LegacyV4Pagination="true">
            <Params />
            <TypesNotToFlatten />
        </ServiceOperation>
        <ServiceOperation MethodName="CreateAuthorizer" OutputProperty="*" Verb="New" Noun="Authorizer" ShouldProcessTarget="AuthorizerName" PipelineParameter="AuthorizerName" NoPipelineParameter="false" LegacyV4Pagination="true">
            <Params />
            <TypesNotToFlatten />
        </ServiceOperation>
        <ServiceOperation MethodName="CreateBillingGroup" OutputProperty="*" Verb="New" Noun="BillingGroup" ShouldProcessTarget="BillingGroupName" PipelineParameter="BillingGroupProperties_BillingGroupDescription" NoPipelineParameter="false" LegacyV4Pagination="true">
            <Params />
            <TypesNotToFlatten />
        </ServiceOperation>
        <ServiceOperation MethodName="CreateCertificateFromCsr" OutputProperty="*" Verb="New" Noun="CertificateFromCsr" IgnoreSupportsShouldProcess="true" ShouldProcessTarget="" PipelineParameter="" NoPipelineParameter="true" LegacyV4Pagination="true">
            <Params />
            <TypesNotToFlatten />
        </ServiceOperation>
        <ServiceOperation MethodName="CreateCertificateProvider" OutputProperty="*" Verb="New" Noun="CertificateProvider" ShouldProcessTarget="CertificateProviderName" PipelineParameter="CertificateProviderName" NoPipelineParameter="false" LegacyV4Pagination="true">
            <Params />
            <TypesNotToFlatten />
        </ServiceOperation>
        <ServiceOperation MethodName="CreateCommand" OutputProperty="*" Verb="New" Noun="Command" ShouldProcessTarget="CommandId" PipelineParameter="CommandId" NoPipelineParameter="false" LegacyV4Pagination="true">
            <Params />
            <TypesNotToFlatten />
        </ServiceOperation>
        <ServiceOperation MethodName="CreateCustomMetric" OutputProperty="*" Verb="New" Noun="CustomMetric" ShouldProcessTarget="MetricName" PipelineParameter="MetricName" NoPipelineParameter="false" LegacyV4Pagination="true">
            <Params />
            <TypesNotToFlatten />
        </ServiceOperation>
        <ServiceOperation MethodName="CreateDimension" OutputProperty="*" Verb="New" Noun="Dimension" ShouldProcessTarget="Name" PipelineParameter="" NoPipelineParameter="true" LegacyV4Pagination="true">
            <Params />
            <TypesNotToFlatten />
        </ServiceOperation>
        <ServiceOperation MethodName="CreateDomainConfiguration" OutputProperty="*" Verb="New" Noun="DomainConfiguration" ShouldProcessTarget="DomainConfigurationName" PipelineParameter="DomainConfigurationName" NoPipelineParameter="false" LegacyV4Pagination="true">
            <Params />
            <TypesNotToFlatten />
        </ServiceOperation>
        <ServiceOperation MethodName="CreateDynamicThingGroup" OutputProperty="*" Verb="New" Noun="DynamicThingGroup" ShouldProcessTarget="ThingGroupName" PipelineParameter="ThingGroupName" NoPipelineParameter="false" LegacyV4Pagination="true">
            <Params />
            <TypesNotToFlatten />
        </ServiceOperation>
        <ServiceOperation MethodName="CreateFleetMetric" OutputProperty="*" Verb="New" Noun="FleetMetric" ShouldProcessTarget="MetricName" PipelineParameter="" NoPipelineParameter="true" LegacyV4Pagination="true">
            <Params />
            <TypesNotToFlatten />
        </ServiceOperation>
        <ServiceOperation MethodName="CreateJob" OutputProperty="*" Verb="New" Noun="Job" ShouldProcessTarget="JobId" PipelineParameter="JobId" NoPipelineParameter="false" LegacyV4Pagination="true">
            <Params />
            <TypesNotToFlatten />
        </ServiceOperation>
        <ServiceOperation MethodName="CreateJobTemplate" OutputProperty="*" Verb="New" Noun="JobTemplate" ShouldProcessTarget="JobTemplateId" PipelineParameter="JobTemplateId" NoPipelineParameter="false" LegacyV4Pagination="true">
            <Params />
            <TypesNotToFlatten />
        </ServiceOperation>
        <ServiceOperation MethodName="CreateKeysAndCertificate" OutputProperty="*" Verb="New" Noun="KeysAndCertificate" ShouldProcessTarget="SetAsActive" PipelineParameter="" NoPipelineParameter="true" LegacyV4Pagination="true">
            <Params />
            <TypesNotToFlatten />
        </ServiceOperation>
        <ServiceOperation MethodName="CreateMitigationAction" OutputProperty="*" Verb="New" Noun="MitigationAction" ShouldProcessTarget="ActionName" PipelineParameter="ActionName" NoPipelineParameter="false" LegacyV4Pagination="true">
            <Params />
            <TypesNotToFlatten />
        </ServiceOperation>
        <ServiceOperation MethodName="CreateOTAUpdate" OutputProperty="*" Verb="New" Noun="OTAUpdate" ShouldProcessTarget="OtaUpdateId" PipelineParameter="OtaUpdateId" NoPipelineParameter="false" LegacyV4Pagination="true">
            <Params />
            <TypesNotToFlatten />
        </ServiceOperation>
        <ServiceOperation MethodName="CreatePackage" OutputProperty="*" Verb="New" Noun="Package" ShouldProcessTarget="PackageName" PipelineParameter="PackageName" NoPipelineParameter="false" LegacyV4Pagination="true">
            <Params />
            <TypesNotToFlatten />
        </ServiceOperation>
        <ServiceOperation MethodName="CreatePackageVersion" OutputProperty="*" Verb="New" Noun="PackageVersion" ShouldProcessTarget="VersionName" PipelineParameter="VersionName" NoPipelineParameter="false" LegacyV4Pagination="true">
            <Params />
            <TypesNotToFlatten />
        </ServiceOperation>
        <ServiceOperation MethodName="CreatePolicy" OutputProperty="*" Verb="New" Noun="Policy" ShouldProcessTarget="PolicyName" PipelineParameter="" NoPipelineParameter="true" LegacyV4Pagination="true">
            <Params />
            <TypesNotToFlatten />
        </ServiceOperation>
        <ServiceOperation MethodName="CreatePolicyVersion" OutputProperty="*" Verb="New" Noun="PolicyVersion" ShouldProcessTarget="PolicyName" PipelineParameter="PolicyName" NoPipelineParameter="false" LegacyV4Pagination="true">
            <Params />
            <TypesNotToFlatten />
        </ServiceOperation>
        <ServiceOperation MethodName="CreateProvisioningClaim" OutputProperty="*" Verb="New" Noun="ProvisioningClaim" ShouldProcessTarget="TemplateName" PipelineParameter="TemplateName" NoPipelineParameter="false" LegacyV4Pagination="true">
            <Params />
            <TypesNotToFlatten />
        </ServiceOperation>
        <ServiceOperation MethodName="CreateProvisioningTemplate" OutputProperty="*" Verb="New" Noun="ProvisioningTemplate" ShouldProcessTarget="TemplateName" PipelineParameter="TemplateBody" NoPipelineParameter="false" LegacyV4Pagination="true">
            <Params />
            <TypesNotToFlatten />
        </ServiceOperation>
        <ServiceOperation MethodName="CreateProvisioningTemplateVersion" OutputProperty="*" Verb="New" Noun="ProvisioningTemplateVersion" ShouldProcessTarget="TemplateName" PipelineParameter="TemplateBody" NoPipelineParameter="false" LegacyV4Pagination="true">
            <Params />
            <TypesNotToFlatten />
        </ServiceOperation>
        <ServiceOperation MethodName="CreateRoleAlias" OutputProperty="*" Verb="New" Noun="RoleAlias" ShouldProcessTarget="RoleArn" PipelineParameter="RoleArn" NoPipelineParameter="false" LegacyV4Pagination="true">
            <Params />
            <TypesNotToFlatten />
        </ServiceOperation>
        <ServiceOperation MethodName="CreateScheduledAudit" OutputProperty="ScheduledAuditArn" Verb="New" Noun="ScheduledAudit" ShouldProcessTarget="ScheduledAuditName" PipelineParameter="" NoPipelineParameter="true" LegacyV4Pagination="true">
            <Params />
            <TypesNotToFlatten />
        </ServiceOperation>
        <ServiceOperation MethodName="CreateSecurityProfile" OutputProperty="*" Verb="New" Noun="SecurityProfile" ShouldProcessTarget="SecurityProfileName" PipelineParameter="" NoPipelineParameter="true" LegacyV4Pagination="true">
            <Params />
            <TypesNotToFlatten />
        </ServiceOperation>
        <ServiceOperation MethodName="CreateStream" OutputProperty="*" Verb="New" Noun="Stream" ShouldProcessTarget="StreamId" PipelineParameter="StreamId" NoPipelineParameter="false" LegacyV4Pagination="true">
            <Params />
            <TypesNotToFlatten />
        </ServiceOperation>
        <ServiceOperation MethodName="CreateThing" OutputProperty="*" Verb="New" Noun="Thing" ShouldProcessTarget="ThingName" PipelineParameter="ThingName" NoPipelineParameter="false" LegacyV4Pagination="true">
            <Params />
            <TypesNotToFlatten />
        </ServiceOperation>
        <ServiceOperation MethodName="CreateThingGroup" OutputProperty="*" Verb="New" Noun="ThingGroup" ShouldProcessTarget="ThingGroupName" PipelineParameter="ThingGroupName" NoPipelineParameter="false" LegacyV4Pagination="true">
            <Params />
            <TypesNotToFlatten />
        </ServiceOperation>
        <ServiceOperation MethodName="CreateThingType" OutputProperty="*" Verb="New" Noun="ThingType" ShouldProcessTarget="ThingTypeName" PipelineParameter="ThingTypeName" NoPipelineParameter="false" LegacyV4Pagination="true">
            <Params>
                <Param Name="Mqtt5Configuration_PropagatingAttributes_ConnectionAttributes" NewName="Mqtt5Configuration_PropagatingAttributes_ConnectionAttributes" />
                <Param Name="Mqtt5Configuration_PropagatingAttributes_ThingAttributes" NewName="Mqtt5Configuration_PropagatingAttributes_ThingAttributes" />
                <Param Name="ThingTypeProperties_Mqtt5Configuration_PropagatingAttributes_ConnectionAttributes" NewName="ThingTypeProperties_Mqtt5Configuration_PropagatingAttributes_ConnectionAttributes" />
                <Param Name="ThingTypeProperties_Mqtt5Configuration_PropagatingAttributes_ThingAttributes" NewName="ThingTypeProperties_Mqtt5Configuration_PropagatingAttributes_ThingAttributes" />
            </Params>
            <TypesNotToFlatten />
        </ServiceOperation>
        <ServiceOperation MethodName="CreateTopicRule" Verb="New" Noun="TopicRule" ShouldProcessTarget="RuleName" PipelineParameter="" NoPipelineParameter="true" LegacyV4Pagination="true">
            <Params>
                <Param Name="TopicRulePayload_ErrorAction_Location_Timestamp_Value" NewName="TopicRulePayload_ErrorAction_Location_Timestamp_Value" />
                <Param Name="TopicRulePayload_ErrorAction_Timestream_Timestamp_Value" NewName="Timestamp_Value" />
                <Param Name="TopicRulePayload_ErrorAction_Location_Timestamp_Unit" NewName="TopicRulePayload_ErrorAction_Location_Timestamp_Unit" />
                <Param Name="TopicRulePayload_ErrorAction_Timestream_Timestamp_Unit" NewName="Timestamp_Unit" />
            </Params>
            <TypesNotToFlatten />
        </ServiceOperation>
        <ServiceOperation MethodName="CreateTopicRuleDestination" OutputProperty="TopicRuleDestination" Verb="New" Noun="TopicRuleDestination" ShouldProcessTarget="DestinationConfiguration_HttpUrlConfiguration_ConfirmationUrl" PipelineParameter="DestinationConfiguration_HttpUrlConfiguration_ConfirmationUrl" NoPipelineParameter="false" LegacyV4Pagination="true">
            <Params />
            <TypesNotToFlatten />
        </ServiceOperation>
        <ServiceOperation MethodName="DeleteAccountAuditConfiguration" Verb="Remove" Noun="AccountAuditConfiguration" ShouldProcessTarget="DeleteScheduledAudits" PipelineParameter="DeleteScheduledAudits" NoPipelineParameter="false" LegacyV4Pagination="true">
            <Params />
            <TypesNotToFlatten />
        </ServiceOperation>
        <ServiceOperation MethodName="DeleteAuditSuppression" Verb="Remove" Noun="AuditSuppression" ShouldProcessTarget="CheckName" PipelineParameter="CheckName" NoPipelineParameter="false" LegacyV4Pagination="true">
            <Params />
            <TypesNotToFlatten />
        </ServiceOperation>
        <ServiceOperation MethodName="DeleteAuthorizer" Verb="Remove" Noun="Authorizer" ShouldProcessTarget="AuthorizerName" PipelineParameter="AuthorizerName" NoPipelineParameter="false" LegacyV4Pagination="true">
            <Params />
            <TypesNotToFlatten />
        </ServiceOperation>
        <ServiceOperation MethodName="DeleteBillingGroup" Verb="Remove" Noun="BillingGroup" ShouldProcessTarget="BillingGroupName" PipelineParameter="BillingGroupName" NoPipelineParameter="false" LegacyV4Pagination="true">
            <Params />
            <TypesNotToFlatten />
        </ServiceOperation>
        <ServiceOperation MethodName="DeleteCACertificate" Verb="Remove" Noun="CACertificate" ShouldProcessTarget="CertificateId" PipelineParameter="CertificateId" NoPipelineParameter="false" LegacyV4Pagination="true">
            <Params />
            <TypesNotToFlatten />
        </ServiceOperation>
        <ServiceOperation MethodName="DeleteCertificate" Verb="Remove" Noun="Certificate" ShouldProcessTarget="CertificateId" PipelineParameter="CertificateId" NoPipelineParameter="false" LegacyV4Pagination="true">
            <Params>
                <Param Name="ForceDelete" NewName="DeleteWithForce" AutoApplyAlias="false" />
            </Params>
            <TypesNotToFlatten />
        </ServiceOperation>
        <ServiceOperation MethodName="DeleteCertificateProvider" Verb="Remove" Noun="CertificateProvider" ShouldProcessTarget="CertificateProviderName" PipelineParameter="CertificateProviderName" NoPipelineParameter="false" LegacyV4Pagination="true">
            <Params />
            <TypesNotToFlatten />
        </ServiceOperation>
        <ServiceOperation MethodName="DeleteCommand" OutputProperty="StatusCode" Verb="Remove" Noun="Command" ShouldProcessTarget="CommandId" PipelineParameter="CommandId" NoPipelineParameter="false" LegacyV4Pagination="true">
            <Params />
            <TypesNotToFlatten />
        </ServiceOperation>
        <ServiceOperation MethodName="DeleteCommandExecution" Verb="Remove" Noun="CommandExecution" ShouldProcessTarget="ExecutionId" PipelineParameter="ExecutionId" NoPipelineParameter="false" LegacyV4Pagination="true">
            <Params />
            <TypesNotToFlatten />
        </ServiceOperation>
        <ServiceOperation MethodName="DeleteCustomMetric" Verb="Remove" Noun="CustomMetric" ShouldProcessTarget="MetricName" PipelineParameter="MetricName" NoPipelineParameter="false" LegacyV4Pagination="true">
            <Params />
            <TypesNotToFlatten />
        </ServiceOperation>
        <ServiceOperation MethodName="DeleteDimension" Verb="Remove" Noun="Dimension" ShouldProcessTarget="Name" PipelineParameter="Name" NoPipelineParameter="false" LegacyV4Pagination="true">
            <Params />
            <TypesNotToFlatten />
        </ServiceOperation>
        <ServiceOperation MethodName="DeleteDomainConfiguration" Verb="Remove" Noun="DomainConfiguration" ShouldProcessTarget="DomainConfigurationName" PipelineParameter="DomainConfigurationName" NoPipelineParameter="false" LegacyV4Pagination="true">
            <Params />
            <TypesNotToFlatten />
        </ServiceOperation>
        <ServiceOperation MethodName="DeleteDynamicThingGroup" Verb="Remove" Noun="DynamicThingGroup" ShouldProcessTarget="ThingGroupName" PipelineParameter="ThingGroupName" NoPipelineParameter="false" LegacyV4Pagination="true">
            <Params />
            <TypesNotToFlatten />
        </ServiceOperation>
        <ServiceOperation MethodName="DeleteFleetMetric" Verb="Remove" Noun="FleetMetric" ShouldProcessTarget="MetricName" PipelineParameter="MetricName" NoPipelineParameter="false" LegacyV4Pagination="true">
            <Params />
            <TypesNotToFlatten />
        </ServiceOperation>
        <ServiceOperation MethodName="DeleteJob" Verb="Remove" Noun="Job" ShouldProcessTarget="JobId" PipelineParameter="JobId" NoPipelineParameter="false" LegacyV4Pagination="true">
            <Params>
                <Param Name="Force" NewName="Enforce" AutoApplyAlias="false" />
            </Params>
            <TypesNotToFlatten />
        </ServiceOperation>
        <ServiceOperation MethodName="DeleteJobExecution" Verb="Remove" Noun="JobExecution" ShouldProcessTarget="ExecutionNumber" PipelineParameter="ExecutionNumber" NoPipelineParameter="false" LegacyV4Pagination="true">
            <Params>
                <Param Name="Force" NewName="Enforce" AutoApplyAlias="false" />
            </Params>
            <TypesNotToFlatten />
        </ServiceOperation>
        <ServiceOperation MethodName="DeleteJobTemplate" Verb="Remove" Noun="JobTemplate" ShouldProcessTarget="JobTemplateId" PipelineParameter="JobTemplateId" NoPipelineParameter="false" LegacyV4Pagination="true">
            <Params />
            <TypesNotToFlatten />
        </ServiceOperation>
        <ServiceOperation MethodName="DeleteMitigationAction" Verb="Remove" Noun="MitigationAction" ShouldProcessTarget="ActionName" PipelineParameter="ActionName" NoPipelineParameter="false" LegacyV4Pagination="true">
            <Params />
            <TypesNotToFlatten />
        </ServiceOperation>
        <ServiceOperation MethodName="DeleteOTAUpdate" Verb="Remove" Noun="OTAUpdate" ShouldProcessTarget="OtaUpdateId" PipelineParameter="OtaUpdateId" NoPipelineParameter="false" LegacyV4Pagination="true">
            <Params />
            <TypesNotToFlatten />
        </ServiceOperation>
        <ServiceOperation MethodName="DeletePackage" Verb="Remove" Noun="Package" ShouldProcessTarget="PackageName" PipelineParameter="PackageName" NoPipelineParameter="false" LegacyV4Pagination="true">
            <Params />
            <TypesNotToFlatten />
        </ServiceOperation>
        <ServiceOperation MethodName="DeletePackageVersion" Verb="Remove" Noun="PackageVersion" ShouldProcessTarget="VersionName" PipelineParameter="VersionName" NoPipelineParameter="false" LegacyV4Pagination="true">
            <Params />
            <TypesNotToFlatten />
        </ServiceOperation>
        <ServiceOperation MethodName="DeletePolicy" Verb="Remove" Noun="Policy" ShouldProcessTarget="PolicyName" PipelineParameter="PolicyName" NoPipelineParameter="false" LegacyV4Pagination="true">
            <Params />
            <TypesNotToFlatten />
        </ServiceOperation>
        <ServiceOperation MethodName="DeletePolicyVersion" Verb="Remove" Noun="PolicyVersion" ShouldProcessTarget="PolicyVersionId" PipelineParameter="PolicyName" NoPipelineParameter="false" LegacyV4Pagination="true">
            <Params />
            <TypesNotToFlatten />
        </ServiceOperation>
        <ServiceOperation MethodName="DeleteProvisioningTemplate" Verb="Remove" Noun="ProvisioningTemplate" ShouldProcessTarget="TemplateName" PipelineParameter="TemplateName" NoPipelineParameter="false" LegacyV4Pagination="true">
            <Params />
            <TypesNotToFlatten />
        </ServiceOperation>
        <ServiceOperation MethodName="DeleteProvisioningTemplateVersion" Verb="Remove" Noun="ProvisioningTemplateVersion" ShouldProcessTarget="VersionId" PipelineParameter="VersionId" NoPipelineParameter="false" LegacyV4Pagination="true">
            <Params />
            <TypesNotToFlatten />
        </ServiceOperation>
        <ServiceOperation MethodName="DeleteRegistrationCode" Verb="Remove" Noun="RegistrationCode" IgnoreSupportsShouldProcess="true" ShouldProcessTarget="" PipelineParameter="" NoPipelineParameter="false" LegacyV4Pagination="true">
            <Params />
            <TypesNotToFlatten />
        </ServiceOperation>
        <ServiceOperation MethodName="DeleteRoleAlias" Verb="Remove" Noun="RoleAlias" ShouldProcessTarget="RoleAlias" PipelineParameter="RoleAlias" NoPipelineParameter="false" LegacyV4Pagination="true">
            <Params />
            <TypesNotToFlatten />
        </ServiceOperation>
        <ServiceOperation MethodName="DeleteScheduledAudit" Verb="Remove" Noun="ScheduledAudit" ShouldProcessTarget="ScheduledAuditName" PipelineParameter="ScheduledAuditName" NoPipelineParameter="false" LegacyV4Pagination="true">
            <Params />
            <TypesNotToFlatten />
        </ServiceOperation>
        <ServiceOperation MethodName="DeleteSecurityProfile" Verb="Remove" Noun="SecurityProfile" ShouldProcessTarget="SecurityProfileName" PipelineParameter="SecurityProfileName" NoPipelineParameter="false" LegacyV4Pagination="true">
            <Params />
            <TypesNotToFlatten />
        </ServiceOperation>
        <ServiceOperation MethodName="DeleteStream" Verb="Remove" Noun="Stream" ShouldProcessTarget="StreamId" PipelineParameter="StreamId" NoPipelineParameter="false" LegacyV4Pagination="true">
            <Params />
            <TypesNotToFlatten />
        </ServiceOperation>
        <ServiceOperation MethodName="DeleteThing" Verb="Remove" Noun="Thing" ShouldProcessTarget="ThingName" PipelineParameter="ThingName" NoPipelineParameter="false" LegacyV4Pagination="true">
            <Params />
            <TypesNotToFlatten />
        </ServiceOperation>
        <ServiceOperation MethodName="DeleteThingGroup" Verb="Remove" Noun="ThingGroup" ShouldProcessTarget="ThingGroupName" PipelineParameter="ThingGroupName" NoPipelineParameter="false" LegacyV4Pagination="true">
            <Params />
            <TypesNotToFlatten />
        </ServiceOperation>
        <ServiceOperation MethodName="DeleteThingType" Verb="Remove" Noun="ThingType" ShouldProcessTarget="ThingTypeName" PipelineParameter="ThingTypeName" NoPipelineParameter="false" LegacyV4Pagination="true">
            <Params />
            <TypesNotToFlatten />
        </ServiceOperation>
        <ServiceOperation MethodName="DeleteTopicRule" Verb="Remove" Noun="TopicRule" ShouldProcessTarget="RuleName" PipelineParameter="RuleName" NoPipelineParameter="false" LegacyV4Pagination="true">
            <Params />
            <TypesNotToFlatten />
        </ServiceOperation>
        <ServiceOperation MethodName="DeleteTopicRuleDestination" Verb="Remove" Noun="TopicRuleDestination" ShouldProcessTarget="Arn" PipelineParameter="Arn" NoPipelineParameter="false" LegacyV4Pagination="true">
            <Params />
            <TypesNotToFlatten />
        </ServiceOperation>
        <ServiceOperation MethodName="DeleteV2LoggingLevel" Verb="Remove" Noun="V2LoggingLevel" ShouldProcessTarget="TargetName" PipelineParameter="TargetName" NoPipelineParameter="false" LegacyV4Pagination="true">
            <Params />
            <TypesNotToFlatten />
        </ServiceOperation>
        <ServiceOperation MethodName="DeprecateThingType" Verb="Set" Noun="ThingTypeDeprecation" ShouldProcessTarget="ThingTypeName" PipelineParameter="ThingTypeName" NoPipelineParameter="false" LegacyV4Pagination="true">
            <Params />
            <TypesNotToFlatten />
        </ServiceOperation>
        <ServiceOperation MethodName="DescribeAccountAuditConfiguration" OutputProperty="*" Verb="Get" Noun="AccountAuditConfiguration" PipelineParameter="" NoPipelineParameter="false" LegacyV4Pagination="true">
            <Params />
            <TypesNotToFlatten />
        </ServiceOperation>
        <ServiceOperation MethodName="DescribeAuditFinding" OutputProperty="Finding" Verb="Get" Noun="AuditFinding" PipelineParameter="FindingId" NoPipelineParameter="false" LegacyV4Pagination="true">
            <Params />
            <TypesNotToFlatten />
        </ServiceOperation>
        <ServiceOperation MethodName="DescribeAuditMitigationActionsTask" OutputProperty="*" Verb="Get" Noun="AuditMitigationActionsTask" PipelineParameter="TaskId" NoPipelineParameter="false" LegacyV4Pagination="true">
            <Params />
            <TypesNotToFlatten />
        </ServiceOperation>
        <ServiceOperation MethodName="DescribeAuditSuppression" OutputProperty="*" Verb="Get" Noun="AuditSuppression" PipelineParameter="CheckName" NoPipelineParameter="false" LegacyV4Pagination="true">
            <Params />
            <TypesNotToFlatten />
        </ServiceOperation>
        <ServiceOperation MethodName="DescribeAuditTask" OutputProperty="*" Verb="Get" Noun="AuditTask" PipelineParameter="TaskId" NoPipelineParameter="false" LegacyV4Pagination="true">
            <Params />
            <TypesNotToFlatten />
        </ServiceOperation>
        <ServiceOperation MethodName="DescribeAuthorizer" OutputProperty="AuthorizerDescription" Verb="Get" Noun="Authorizer" PipelineParameter="AuthorizerName" NoPipelineParameter="false" LegacyV4Pagination="true">
            <Params />
            <TypesNotToFlatten />
        </ServiceOperation>
        <ServiceOperation MethodName="DescribeBillingGroup" OutputProperty="*" Verb="Get" Noun="BillingGroup" PipelineParameter="BillingGroupName" NoPipelineParameter="false" LegacyV4Pagination="true">
            <Params />
            <TypesNotToFlatten />
        </ServiceOperation>
        <ServiceOperation MethodName="DescribeCACertificate" OutputProperty="*" Verb="Get" Noun="CACertificate" PipelineParameter="CertificateId" NoPipelineParameter="false" LegacyV4Pagination="true">
            <Params />
            <TypesNotToFlatten />
        </ServiceOperation>
        <ServiceOperation MethodName="DescribeCertificate" OutputProperty="CertificateDescription" Verb="Get" Noun="Certificate" PipelineParameter="CertificateId" NoPipelineParameter="false" LegacyV4Pagination="true">
            <Params />
            <TypesNotToFlatten />
        </ServiceOperation>
        <ServiceOperation MethodName="DescribeCertificateProvider" OutputProperty="*" Verb="Get" Noun="CertificateProvider" PipelineParameter="CertificateProviderName" NoPipelineParameter="false" LegacyV4Pagination="true">
            <Params />
            <TypesNotToFlatten />
        </ServiceOperation>
        <ServiceOperation MethodName="DescribeCustomMetric" OutputProperty="*" Verb="Get" Noun="CustomMetric" PipelineParameter="MetricName" NoPipelineParameter="false" LegacyV4Pagination="true">
            <Params />
            <TypesNotToFlatten />
        </ServiceOperation>
        <ServiceOperation MethodName="DescribeDefaultAuthorizer" OutputProperty="AuthorizerDescription" Verb="Get" Noun="DefaultAuthorizer" PipelineParameter="" NoPipelineParameter="false" LegacyV4Pagination="true">
            <Params />
            <TypesNotToFlatten />
        </ServiceOperation>
        <ServiceOperation MethodName="DescribeDetectMitigationActionsTask" OutputProperty="TaskSummary" Verb="Get" Noun="DetectMitigationActionsTask" PipelineParameter="TaskId" NoPipelineParameter="false" LegacyV4Pagination="true">
            <Params />
            <TypesNotToFlatten />
        </ServiceOperation>
        <ServiceOperation MethodName="DescribeDimension" OutputProperty="*" Verb="Get" Noun="Dimension" PipelineParameter="Name" NoPipelineParameter="false" LegacyV4Pagination="true">
            <Params />
            <TypesNotToFlatten />
        </ServiceOperation>
        <ServiceOperation MethodName="DescribeDomainConfiguration" OutputProperty="*" Verb="Get" Noun="DomainConfiguration" PipelineParameter="DomainConfigurationName" NoPipelineParameter="false" LegacyV4Pagination="true">
            <Params />
            <TypesNotToFlatten />
        </ServiceOperation>
        <ServiceOperation MethodName="DescribeEndpoint" OutputProperty="EndpointAddress" Verb="Get" Noun="Endpoint" PipelineParameter="EndpointType" NoPipelineParameter="false" LegacyV4Pagination="true">
            <Params />
            <TypesNotToFlatten />
        </ServiceOperation>
        <ServiceOperation MethodName="DescribeEventConfigurations" OutputProperty="*" Verb="Get" Noun="EventConfiguration" PipelineParameter="" NoPipelineParameter="false" LegacyV4Pagination="true">
            <Params />
            <TypesNotToFlatten />
        </ServiceOperation>
        <ServiceOperation MethodName="DescribeFleetMetric" OutputProperty="*" Verb="Get" Noun="FleetMetric" PipelineParameter="MetricName" NoPipelineParameter="false" LegacyV4Pagination="true">
            <Params />
            <TypesNotToFlatten />
        </ServiceOperation>
        <ServiceOperation MethodName="DescribeIndex" OutputProperty="*" Verb="Get" Noun="Index" PipelineParameter="IndexName" NoPipelineParameter="false" LegacyV4Pagination="true">
            <Params />
            <TypesNotToFlatten />
        </ServiceOperation>
        <ServiceOperation MethodName="DescribeJob" OutputProperty="*" Verb="Get" Noun="Job" PipelineParameter="JobId" NoPipelineParameter="false" LegacyV4Pagination="true">
            <Params />
            <TypesNotToFlatten />
        </ServiceOperation>
        <ServiceOperation MethodName="DescribeJobExecution" OutputProperty="Execution" Verb="Get" Noun="JobExecution" PipelineParameter="JobId" NoPipelineParameter="false" LegacyV4Pagination="true">
            <Params />
            <TypesNotToFlatten />
        </ServiceOperation>
        <ServiceOperation MethodName="DescribeJobTemplate" OutputProperty="*" Verb="Get" Noun="JobTemplate" PipelineParameter="JobTemplateId" NoPipelineParameter="false" LegacyV4Pagination="true">
            <Params />
            <TypesNotToFlatten />
        </ServiceOperation>
        <ServiceOperation MethodName="DescribeManagedJobTemplate" OutputProperty="*" Verb="Get" Noun="ManagedJobTemplate" PipelineParameter="TemplateName" NoPipelineParameter="false" LegacyV4Pagination="true">
            <Params />
            <TypesNotToFlatten />
        </ServiceOperation>
        <ServiceOperation MethodName="DescribeMitigationAction" OutputProperty="*" Verb="Get" Noun="MitigationAction" PipelineParameter="ActionName" NoPipelineParameter="false" LegacyV4Pagination="true">
            <Params />
            <TypesNotToFlatten />
        </ServiceOperation>
        <ServiceOperation MethodName="DescribeProvisioningTemplate" OutputProperty="*" Verb="Get" Noun="ProvisioningTemplate" PipelineParameter="TemplateName" NoPipelineParameter="false" LegacyV4Pagination="true">
            <Params />
            <TypesNotToFlatten />
        </ServiceOperation>
        <ServiceOperation MethodName="DescribeProvisioningTemplateVersion" OutputProperty="*" Verb="Get" Noun="ProvisioningTemplateVersion" PipelineParameter="VersionId" NoPipelineParameter="false" LegacyV4Pagination="true">
            <Params />
            <TypesNotToFlatten />
        </ServiceOperation>
        <ServiceOperation MethodName="DescribeRoleAlias" OutputProperty="RoleAliasDescription" Verb="Get" Noun="RoleAlias" PipelineParameter="RoleAlias" NoPipelineParameter="false" LegacyV4Pagination="true">
            <Params />
            <TypesNotToFlatten />
        </ServiceOperation>
        <ServiceOperation MethodName="DescribeScheduledAudit" OutputProperty="*" Verb="Get" Noun="ScheduledAudit" PipelineParameter="ScheduledAuditName" NoPipelineParameter="false" LegacyV4Pagination="true">
            <Params />
            <TypesNotToFlatten />
        </ServiceOperation>
        <ServiceOperation MethodName="DescribeSecurityProfile" OutputProperty="*" Verb="Get" Noun="SecurityProfile" PipelineParameter="SecurityProfileName" NoPipelineParameter="false" LegacyV4Pagination="true">
            <Params />
            <TypesNotToFlatten />
        </ServiceOperation>
        <ServiceOperation MethodName="DescribeStream" OutputProperty="StreamInfo" Verb="Get" Noun="Stream" PipelineParameter="StreamId" NoPipelineParameter="false" LegacyV4Pagination="true">
            <Params />
            <TypesNotToFlatten />
        </ServiceOperation>
        <ServiceOperation MethodName="DescribeThing" OutputProperty="*" Verb="Get" Noun="Thing" PipelineParameter="ThingName" NoPipelineParameter="false" LegacyV4Pagination="true">
            <Params />
            <TypesNotToFlatten />
        </ServiceOperation>
        <ServiceOperation MethodName="DescribeThingGroup" OutputProperty="*" Verb="Get" Noun="ThingGroup" PipelineParameter="ThingGroupName" NoPipelineParameter="false" LegacyV4Pagination="true">
            <Params />
            <TypesNotToFlatten />
        </ServiceOperation>
        <ServiceOperation MethodName="DescribeThingRegistrationTask" OutputProperty="*" Verb="Get" Noun="ThingRegistrationTask" PipelineParameter="TaskId" NoPipelineParameter="false" LegacyV4Pagination="true">
            <Params />
            <TypesNotToFlatten />
        </ServiceOperation>
        <ServiceOperation MethodName="DescribeThingType" OutputProperty="*" Verb="Get" Noun="ThingType" PipelineParameter="ThingTypeName" NoPipelineParameter="false" LegacyV4Pagination="true">
            <Params />
            <TypesNotToFlatten />
        </ServiceOperation>
        <ServiceOperation MethodName="DetachPolicy" Verb="Dismount" Noun="Policy" ShouldProcessTarget="PolicyName" PipelineParameter="Target" NoPipelineParameter="false" LegacyV4Pagination="true">
            <Params />
            <TypesNotToFlatten />
        </ServiceOperation>
        <ServiceOperation MethodName="DetachPrincipalPolicy" Verb="Remove" Noun="PrincipalPolicy" ShouldProcessTarget="PolicyName" PipelineParameter="PolicyName" NoPipelineParameter="false" LegacyV4Pagination="true">
            <Params />
            <TypesNotToFlatten />
        </ServiceOperation>
        <ServiceOperation MethodName="DetachSecurityProfile" Verb="Dismount" Noun="SecurityProfile" ShouldProcessTarget="SecurityProfileName" PipelineParameter="SecurityProfileName" NoPipelineParameter="false" LegacyV4Pagination="true">
            <Params />
            <TypesNotToFlatten />
        </ServiceOperation>
        <ServiceOperation MethodName="DetachThingPrincipal" Verb="Remove" Noun="ThingPrincipal" ShouldProcessTarget="ThingName" PipelineParameter="ThingName" NoPipelineParameter="false" LegacyV4Pagination="true">
            <Params />
            <TypesNotToFlatten />
        </ServiceOperation>
        <ServiceOperation MethodName="DisableTopicRule" Verb="Disable" Noun="TopicRule" ShouldProcessTarget="RuleName" PipelineParameter="RuleName" NoPipelineParameter="false" LegacyV4Pagination="true">
            <Params />
            <TypesNotToFlatten />
        </ServiceOperation>
        <ServiceOperation MethodName="DisassociateSbomFromPackageVersion" Verb="Remove" Noun="SbomFromPackageVersion" ShouldProcessTarget="VersionName" PipelineParameter="VersionName" NoPipelineParameter="false" LegacyV4Pagination="true">
            <Params />
            <TypesNotToFlatten />
        </ServiceOperation>
        <ServiceOperation MethodName="EnableTopicRule" Verb="Enable" Noun="TopicRule" ShouldProcessTarget="RuleName" PipelineParameter="RuleName" NoPipelineParameter="false" LegacyV4Pagination="true">
            <Params />
            <TypesNotToFlatten />
        </ServiceOperation>
        <ServiceOperation MethodName="GetBehaviorModelTrainingSummaries" OutputProperty="Summaries" Verb="Get" Noun="BehaviorModelTrainingSummary" PipelineParameter="SecurityProfileName" NoPipelineParameter="false" LegacyV4Pagination="true">
            <Params />
            <TypesNotToFlatten />
        </ServiceOperation>
        <ServiceOperation MethodName="GetBucketsAggregation" OutputProperty="*" Verb="Get" Noun="BucketsAggregation" PipelineParameter="" NoPipelineParameter="true" LegacyV4Pagination="true">
            <Params />
            <TypesNotToFlatten />
        </ServiceOperation>
        <ServiceOperation MethodName="GetCardinality" OutputProperty="Cardinality" Verb="Get" Noun="Cardinality" PipelineParameter="QueryString" NoPipelineParameter="false" LegacyV4Pagination="true">
            <Params />
            <TypesNotToFlatten />
        </ServiceOperation>
        <ServiceOperation MethodName="GetCommand" OutputProperty="*" Verb="Get" Noun="Command" PipelineParameter="CommandId" NoPipelineParameter="false" LegacyV4Pagination="true">
            <Params />
            <TypesNotToFlatten />
        </ServiceOperation>
        <ServiceOperation MethodName="GetCommandExecution" OutputProperty="*" Verb="Get" Noun="CommandExecution" PipelineParameter="ExecutionId" NoPipelineParameter="false" LegacyV4Pagination="true">
            <Params />
            <TypesNotToFlatten />
        </ServiceOperation>
        <ServiceOperation MethodName="GetEffectivePolicies" OutputProperty="EffectivePolicies" Verb="Get" Noun="EffectivePolicy" PipelineParameter="" NoPipelineParameter="true" LegacyV4Pagination="true">
            <Params />
            <TypesNotToFlatten />
        </ServiceOperation>
        <ServiceOperation MethodName="GetIndexingConfiguration" OutputProperty="*" Verb="Get" Noun="IndexingConfiguration" PipelineParameter="" NoPipelineParameter="false" LegacyV4Pagination="true">
            <Params />
            <TypesNotToFlatten />
        </ServiceOperation>
        <ServiceOperation MethodName="GetJobDocument" OutputProperty="Document" Verb="Get" Noun="JobDocument" PipelineParameter="JobId" NoPipelineParameter="false" LegacyV4Pagination="true">
            <Params />
            <TypesNotToFlatten />
        </ServiceOperation>
        <ServiceOperation MethodName="GetLoggingOptions" OutputProperty="*" Verb="Get" Noun="LoggingOption" PipelineParameter="" NoPipelineParameter="false" LegacyAlias="Get-IOTLoggingOptions" LegacyV4Pagination="true">
            <Params />
            <TypesNotToFlatten />
        </ServiceOperation>
        <ServiceOperation MethodName="GetOTAUpdate" OutputProperty="OtaUpdateInfo" Verb="Get" Noun="OTAUpdate" PipelineParameter="OtaUpdateId" NoPipelineParameter="false" LegacyV4Pagination="true">
            <Params />
            <TypesNotToFlatten />
        </ServiceOperation>
        <ServiceOperation MethodName="GetPackage" OutputProperty="*" Verb="Get" Noun="Package" PipelineParameter="PackageName" NoPipelineParameter="false" LegacyV4Pagination="true">
            <Params />
            <TypesNotToFlatten />
        </ServiceOperation>
        <ServiceOperation MethodName="GetPackageConfiguration" OutputProperty="*" Verb="Get" Noun="PackageConfiguration" PipelineParameter="" NoPipelineParameter="true" LegacyV4Pagination="true">
            <Params />
            <TypesNotToFlatten />
        </ServiceOperation>
        <ServiceOperation MethodName="GetPackageVersion" OutputProperty="*" Verb="Get" Noun="PackageVersion" PipelineParameter="VersionName" NoPipelineParameter="false" LegacyV4Pagination="true">
            <Params />
            <TypesNotToFlatten />
        </ServiceOperation>
        <ServiceOperation MethodName="GetPercentiles" OutputProperty="Percentiles" Verb="Get" Noun="Percentile" PipelineParameter="QueryString" NoPipelineParameter="false" LegacyV4Pagination="true">
            <Params />
            <TypesNotToFlatten />
        </ServiceOperation>
        <ServiceOperation MethodName="GetPolicy" OutputProperty="*" Verb="Get" Noun="Policy" PipelineParameter="PolicyName" NoPipelineParameter="false" LegacyV4Pagination="true">
            <Params />
            <TypesNotToFlatten />
        </ServiceOperation>
        <ServiceOperation MethodName="GetPolicyVersion" OutputProperty="*" Verb="Get" Noun="PolicyVersion" PipelineParameter="PolicyName" NoPipelineParameter="false" LegacyV4Pagination="true">
            <Params />
            <TypesNotToFlatten />
        </ServiceOperation>
        <ServiceOperation MethodName="GetRegistrationCode" OutputProperty="RegistrationCode" Verb="Get" Noun="RegistrationCode" PipelineParameter="" NoPipelineParameter="false" LegacyV4Pagination="true">
            <Params />
            <TypesNotToFlatten />
        </ServiceOperation>
        <ServiceOperation MethodName="GetStatistics" OutputProperty="Statistics" Verb="Get" Noun="Statistic" PipelineParameter="QueryString" NoPipelineParameter="false" LegacyV4Pagination="true">
            <Params />
            <TypesNotToFlatten />
        </ServiceOperation>
        <ServiceOperation MethodName="GetThingConnectivityData" OutputProperty="*" Verb="Get" Noun="ThingConnectivityData" PipelineParameter="ThingName" NoPipelineParameter="false" LegacyV4Pagination="true">
            <Params />
            <TypesNotToFlatten />
        </ServiceOperation>
        <ServiceOperation MethodName="GetTopicRule" OutputProperty="*" Verb="Get" Noun="TopicRule" PipelineParameter="RuleName" NoPipelineParameter="false" LegacyV4Pagination="true">
            <Params />
            <TypesNotToFlatten />
        </ServiceOperation>
        <ServiceOperation MethodName="GetTopicRuleDestination" OutputProperty="TopicRuleDestination" Verb="Get" Noun="TopicRuleDestination" PipelineParameter="Arn" NoPipelineParameter="false" LegacyV4Pagination="true">
            <Params />
            <TypesNotToFlatten />
        </ServiceOperation>
        <ServiceOperation MethodName="GetV2LoggingOptions" OutputProperty="*" Verb="Get" Noun="V2LoggingOption" PipelineParameter="" NoPipelineParameter="false" LegacyV4Pagination="true">
            <Params />
            <TypesNotToFlatten />
        </ServiceOperation>
        <ServiceOperation MethodName="ListActiveViolations" OutputProperty="ActiveViolations" Verb="Get" Noun="ActiveViolationList" PipelineParameter="SecurityProfileName" NoPipelineParameter="false" LegacyPagination="UseEmitLimit" LegacyV4Pagination="true">
            <Params />
            <AutoIterate Start="NextToken" Next="NextToken" EmitLimit="MaxResults" ServicePageSize="250" />
            <TypesNotToFlatten />
        </ServiceOperation>
        <ServiceOperation MethodName="ListAttachedPolicies" OutputProperty="Policies" Verb="Get" Noun="AttachedPolicyList" PipelineParameter="Target" NoPipelineParameter="false" LegacyPagination="UseEmitLimit" LegacyV4Pagination="true">
            <Params />
            <AutoIterate Start="Marker" Next="NextMarker" EmitLimit="PageSize" ServicePageSize="250" />
            <TypesNotToFlatten />
        </ServiceOperation>
        <ServiceOperation MethodName="ListAuditFindings" OutputProperty="Findings" Verb="Get" Noun="AuditFindingList" PipelineParameter="" NoPipelineParameter="true" LegacyPagination="UseEmitLimit" LegacyV4Pagination="true">
            <Params />
            <AutoIterate Start="NextToken" Next="NextToken" EmitLimit="MaxResults" ServicePageSize="250" />
            <TypesNotToFlatten />
        </ServiceOperation>
        <ServiceOperation MethodName="ListAuditMitigationActionsExecutions" OutputProperty="ActionsExecutions" Verb="Get" Noun="AuditMitigationActionsExecutionList" PipelineParameter="FindingId" NoPipelineParameter="false" LegacyV4Pagination="true">
            <Params />
            <TypesNotToFlatten />
        </ServiceOperation>
        <ServiceOperation MethodName="ListAuditMitigationActionsTasks" OutputProperty="Tasks" Verb="Get" Noun="AuditMitigationActionsTaskList" PipelineParameter="FindingId" NoPipelineParameter="false" LegacyV4Pagination="true">
            <Params />
            <TypesNotToFlatten />
        </ServiceOperation>
        <ServiceOperation MethodName="ListAuditSuppressions" OutputProperty="Suppressions" Verb="Get" Noun="AuditSuppressionList" PipelineParameter="CheckName" NoPipelineParameter="false" LegacyV4Pagination="true">
            <Params />
            <TypesNotToFlatten />
        </ServiceOperation>
<<<<<<< HEAD
        <ServiceOperation MethodName="ListAuditTasks" OutputProperty="Tasks" Verb="Get" Noun="TaskList" PipelineParameter="" NoPipelineParameter="true" LegacyPagination="UseEmitLimit">
			<Params />
=======
        <ServiceOperation MethodName="ListAuditTasks" OutputProperty="Tasks" Verb="Get" Noun="TaskList" PipelineParameter="" NoPipelineParameter="true" LegacyPagination="UseEmitLimit" LegacyV4Pagination="true">
            <Params>
                <Param Name="EndTimeUtc" NewName="UtcEndTime" AutoApplyAlias="false" />
                <Param Name="EndTime" ExclusiveParameters="UtcEndTime" ReplacementObsoleteMessage="This parameter is deprecated and may result in the wrong timestamp being passed to the service, use UtcEndTime instead." />
                <Param Name="StartTimeUtc" NewName="UtcStartTime" AutoApplyAlias="false" />
                <Param Name="StartTime" ExclusiveParameters="UtcStartTime" ReplacementObsoleteMessage="This parameter is deprecated and may result in the wrong timestamp being passed to the service, use UtcStartTime instead." />
            </Params>
>>>>>>> bd9f66e4
            <AutoIterate Start="NextToken" Next="NextToken" EmitLimit="MaxResults" ServicePageSize="250" />
            <TypesNotToFlatten />
        </ServiceOperation>
        <ServiceOperation MethodName="ListAuthorizers" OutputProperty="Authorizers" Verb="Get" Noun="AuthorizerList" PipelineParameter="" NoPipelineParameter="true" LegacyPagination="UseEmitLimit" LegacyV4Pagination="true">
            <Params />
            <AutoIterate Start="Marker" Next="NextMarker" EmitLimit="PageSize" ServicePageSize="250" />
            <TypesNotToFlatten />
        </ServiceOperation>
        <ServiceOperation MethodName="ListBillingGroups" OutputProperty="BillingGroups" Verb="Get" Noun="BillingGroupList" PipelineParameter="NamePrefixFilter" NoPipelineParameter="false" LegacyPagination="UseEmitLimit" LegacyV4Pagination="true">
            <Params />
            <AutoIterate Start="NextToken" Next="NextToken" EmitLimit="MaxResults" ServicePageSize="250" />
            <TypesNotToFlatten />
        </ServiceOperation>
        <ServiceOperation MethodName="ListCACertificates" OutputProperty="Certificates" Verb="Get" Noun="CACertificateList" PipelineParameter="" NoPipelineParameter="true" LegacyPagination="UseEmitLimit" LegacyV4Pagination="true">
            <Params />
            <AutoIterate Start="Marker" Next="NextMarker" EmitLimit="PageSize" ServicePageSize="250" />
            <TypesNotToFlatten />
        </ServiceOperation>
        <ServiceOperation MethodName="ListCertificateProviders" OutputProperty="CertificateProviders" Verb="Get" Noun="CertificateProviderList" PipelineParameter="" NoPipelineParameter="false" LegacyV4Pagination="true">
            <Params />
            <TypesNotToFlatten />
        </ServiceOperation>
        <ServiceOperation MethodName="ListCertificates" OutputProperty="Certificates" Verb="Get" Noun="CertificateList" PipelineParameter="" NoPipelineParameter="true" LegacyPagination="UseEmitLimit" LegacyV4Pagination="true">
            <Params />
            <AutoIterate Start="Marker" Next="NextMarker" EmitLimit="PageSize" ServicePageSize="250" />
            <TypesNotToFlatten />
        </ServiceOperation>
        <ServiceOperation MethodName="ListCertificatesByCA" OutputProperty="Certificates" Verb="Get" Noun="CertificateListByCA" PipelineParameter="" NoPipelineParameter="true" LegacyPagination="UseEmitLimit" LegacyV4Pagination="true">
            <Params />
            <AutoIterate Start="Marker" Next="NextMarker" EmitLimit="PageSize" ServicePageSize="250" />
            <TypesNotToFlatten />
        </ServiceOperation>
        <ServiceOperation MethodName="ListCommandExecutions" OutputProperty="CommandExecutions" Verb="Get" Noun="CommandExecutionList" PipelineParameter="" NoPipelineParameter="true" LegacyV4Pagination="true">
            <Params />
            <TypesNotToFlatten />
        </ServiceOperation>
        <ServiceOperation MethodName="ListCommands" OutputProperty="Commands" Verb="Get" Noun="CommandList" PipelineParameter="" NoPipelineParameter="true" LegacyV4Pagination="true">
            <Params />
            <TypesNotToFlatten />
        </ServiceOperation>
        <ServiceOperation MethodName="ListCustomMetrics" OutputProperty="MetricNames" Verb="Get" Noun="CustomMetricList" PipelineParameter="" NoPipelineParameter="false" LegacyV4Pagination="true">
            <Params />
            <TypesNotToFlatten />
        </ServiceOperation>
        <ServiceOperation MethodName="ListDetectMitigationActionsExecutions" OutputProperty="ActionsExecutions" Verb="Get" Noun="DetectMitigationActionsExecutionList" PipelineParameter="TaskId" NoPipelineParameter="false" LegacyV4Pagination="true">
            <Params />
            <TypesNotToFlatten />
        </ServiceOperation>
        <ServiceOperation MethodName="ListDetectMitigationActionsTasks" OutputProperty="Tasks" Verb="Get" Noun="DetectMitigationActionsTaskList" PipelineParameter="" NoPipelineParameter="true" LegacyV4Pagination="true">
            <Params />
            <TypesNotToFlatten />
        </ServiceOperation>
        <ServiceOperation MethodName="ListDimensions" OutputProperty="DimensionNames" Verb="Get" Noun="DimensionList" PipelineParameter="" NoPipelineParameter="false" LegacyV4Pagination="true">
            <Params />
            <AutoIterate Start="NextToken" Next="NextToken" />
            <TypesNotToFlatten />
        </ServiceOperation>
        <ServiceOperation MethodName="ListDomainConfigurations" OutputProperty="DomainConfigurations" Verb="Get" Noun="DomainConfigurationList" PipelineParameter="" NoPipelineParameter="true" LegacyV4Pagination="true">
            <Params />
            <TypesNotToFlatten />
        </ServiceOperation>
        <ServiceOperation MethodName="ListFleetMetrics" OutputProperty="FleetMetrics" Verb="Get" Noun="FleetMetricList" PipelineParameter="" NoPipelineParameter="false" LegacyV4Pagination="true">
            <Params />
            <TypesNotToFlatten />
        </ServiceOperation>
        <ServiceOperation MethodName="ListIndices" OutputProperty="IndexNames" Verb="Get" Noun="IndexList" PipelineParameter="" NoPipelineParameter="false" LegacyPagination="UseEmitLimit" LegacyV4Pagination="true">
            <Params />
            <AutoIterate Start="NextToken" Next="NextToken" EmitLimit="MaxResults" ServicePageSize="250" />
            <TypesNotToFlatten />
        </ServiceOperation>
        <ServiceOperation MethodName="ListJobExecutionsForJob" OutputProperty="ExecutionSummaries" Verb="Get" Noun="JobExecutionsForJobList" PipelineParameter="JobId" NoPipelineParameter="false" LegacyPagination="UseEmitLimit" LegacyV4Pagination="true">
            <Params />
            <AutoIterate Start="NextToken" Next="NextToken" EmitLimit="MaxResults" ServicePageSize="250" />
            <TypesNotToFlatten />
        </ServiceOperation>
        <ServiceOperation MethodName="ListJobExecutionsForThing" OutputProperty="ExecutionSummaries" Verb="Get" Noun="JobExecutionsForThingList" PipelineParameter="ThingName" NoPipelineParameter="false" LegacyPagination="UseEmitLimit" LegacyV4Pagination="true">
            <Params />
            <AutoIterate Start="NextToken" Next="NextToken" EmitLimit="MaxResults" ServicePageSize="250" />
            <TypesNotToFlatten />
        </ServiceOperation>
        <ServiceOperation MethodName="ListJobs" OutputProperty="Jobs" Verb="Get" Noun="JobList" PipelineParameter="" NoPipelineParameter="true" LegacyPagination="UseEmitLimit" LegacyV4Pagination="true">
            <Params />
            <AutoIterate Start="NextToken" Next="NextToken" EmitLimit="MaxResults" ServicePageSize="250" />
            <TypesNotToFlatten />
        </ServiceOperation>
        <ServiceOperation MethodName="ListJobTemplates" OutputProperty="JobTemplates" Verb="Get" Noun="JobTemplateList" PipelineParameter="" NoPipelineParameter="false" LegacyV4Pagination="true">
            <Params />
            <TypesNotToFlatten />
        </ServiceOperation>
        <ServiceOperation MethodName="ListManagedJobTemplates" OutputProperty="ManagedJobTemplates" Verb="Get" Noun="ManagedJobTemplateList" PipelineParameter="TemplateName" NoPipelineParameter="false" LegacyV4Pagination="true">
            <Params />
            <TypesNotToFlatten />
        </ServiceOperation>
        <ServiceOperation MethodName="ListMetricValues" OutputProperty="MetricDatumList" Verb="Get" Noun="MetricValueList" PipelineParameter="" NoPipelineParameter="true" LegacyV4Pagination="true">
            <Params />
            <TypesNotToFlatten />
        </ServiceOperation>
        <ServiceOperation MethodName="ListMitigationActions" OutputProperty="ActionIdentifiers" Verb="Get" Noun="MitigationActionList" PipelineParameter="ActionType" NoPipelineParameter="false" LegacyV4Pagination="true">
            <Params />
            <TypesNotToFlatten />
        </ServiceOperation>
        <ServiceOperation MethodName="ListOTAUpdates" OutputProperty="OtaUpdates" Verb="Get" Noun="OTAUpdateList" PipelineParameter="" NoPipelineParameter="true" LegacyPagination="UseEmitLimit" LegacyV4Pagination="true">
            <Params />
            <AutoIterate Start="NextToken" Next="NextToken" EmitLimit="MaxResults" ServicePageSize="250" />
            <TypesNotToFlatten />
        </ServiceOperation>
        <ServiceOperation MethodName="ListOutgoingCertificates" OutputProperty="OutgoingCertificates" Verb="Get" Noun="OutgoingCertificate" PipelineParameter="" NoPipelineParameter="true" LegacyPagination="UseEmitLimit" LegacyV4Pagination="true">
            <Params />
            <AutoIterate Start="Marker" Next="NextMarker" EmitLimit="PageSize" ServicePageSize="250" />
            <TypesNotToFlatten />
        </ServiceOperation>
        <ServiceOperation MethodName="ListPackages" OutputProperty="PackageSummaries" Verb="Get" Noun="PackageList" PipelineParameter="" NoPipelineParameter="true" LegacyV4Pagination="true">
            <Params />
            <TypesNotToFlatten />
        </ServiceOperation>
        <ServiceOperation MethodName="ListPackageVersions" OutputProperty="PackageVersionSummaries" Verb="Get" Noun="PackageVersionList" PipelineParameter="PackageName" NoPipelineParameter="false" LegacyV4Pagination="true">
            <Params />
            <TypesNotToFlatten />
        </ServiceOperation>
        <ServiceOperation MethodName="ListPolicies" OutputProperty="Policies" Verb="Get" Noun="PolicyList" PipelineParameter="" NoPipelineParameter="true" LegacyPagination="UseEmitLimit" LegacyV4Pagination="true">
            <Params />
            <AutoIterate Start="Marker" Next="NextMarker" EmitLimit="PageSize" ServicePageSize="250" />
            <TypesNotToFlatten />
        </ServiceOperation>
        <ServiceOperation MethodName="ListPolicyPrincipals" OutputProperty="Principals" Verb="Get" Noun="PolicyPrincipalList" PipelineParameter="PolicyName" NoPipelineParameter="false" LegacyPagination="UseEmitLimit" LegacyV4Pagination="true">
            <Params />
            <AutoIterate Start="Marker" Next="NextMarker" EmitLimit="PageSize" ServicePageSize="250" />
            <TypesNotToFlatten />
        </ServiceOperation>
        <ServiceOperation MethodName="ListPolicyVersions" OutputProperty="PolicyVersions" Verb="Get" Noun="PolicyVersionList" PipelineParameter="PolicyName" NoPipelineParameter="false" LegacyV4Pagination="true">
            <Params />
            <AutoIterate Start="Marker" Next="NextMarker" EmitLimit="PageSize" ServicePageSize="250" />
            <TypesNotToFlatten />
        </ServiceOperation>
        <ServiceOperation MethodName="ListPrincipalPolicies" OutputProperty="Policies" Verb="Get" Noun="PrincipalPolicyList" PipelineParameter="Principal" NoPipelineParameter="false" LegacyPagination="UseEmitLimit" LegacyV4Pagination="true">
            <Params />
            <AutoIterate Start="Marker" Next="NextMarker" EmitLimit="PageSize" ServicePageSize="250" />
            <TypesNotToFlatten />
        </ServiceOperation>
        <ServiceOperation MethodName="ListPrincipalThings" OutputProperty="Things" Verb="Get" Noun="PrincipalThingList" PipelineParameter="Principal" NoPipelineParameter="false" LegacyPagination="UseEmitLimit" LegacyV4Pagination="true">
            <Params />
            <AutoIterate Start="Marker" Next="NextMarker" EmitLimit="MaxResults" ServicePageSize="250" />
            <TypesNotToFlatten />
        </ServiceOperation>
        <ServiceOperation MethodName="ListPrincipalThingsV2" OutputProperty="PrincipalThingObjects" Verb="Get" Noun="PrincipalThingsV2List" PipelineParameter="Principal" NoPipelineParameter="false" LegacyV4Pagination="true">
            <Params />
            <TypesNotToFlatten />
        </ServiceOperation>
        <ServiceOperation MethodName="ListProvisioningTemplates" OutputProperty="Templates" Verb="Get" Noun="ProvisioningTemplateList" PipelineParameter="" NoPipelineParameter="true" LegacyV4Pagination="true">
            <Params />
            <AutoIterate Start="NextToken" Next="NextToken" />
            <TypesNotToFlatten />
        </ServiceOperation>
        <ServiceOperation MethodName="ListProvisioningTemplateVersions" OutputProperty="Versions" Verb="Get" Noun="ProvisioningTemplateVersionList" PipelineParameter="TemplateName" NoPipelineParameter="false" LegacyV4Pagination="true">
            <Params />
            <AutoIterate Start="NextToken" Next="NextToken" />
            <TypesNotToFlatten />
        </ServiceOperation>
        <ServiceOperation MethodName="ListRelatedResourcesForAuditFinding" OutputProperty="RelatedResources" Verb="Get" Noun="RelatedResourcesForAuditFindingList" PipelineParameter="FindingId" NoPipelineParameter="false" LegacyV4Pagination="true">
            <Params />
            <TypesNotToFlatten />
        </ServiceOperation>
        <ServiceOperation MethodName="ListRoleAliases" OutputProperty="RoleAliases" Verb="Get" Noun="RoleAliasList" PipelineParameter="" NoPipelineParameter="true" LegacyPagination="UseEmitLimit" LegacyV4Pagination="true">
            <Params />
            <AutoIterate Start="Marker" Next="NextMarker" EmitLimit="PageSize" ServicePageSize="250" />
            <TypesNotToFlatten />
        </ServiceOperation>
        <ServiceOperation MethodName="ListSbomValidationResults" OutputProperty="ValidationResultSummaries" Verb="Get" Noun="SbomValidationResultList" PipelineParameter="VersionName" NoPipelineParameter="false" LegacyV4Pagination="true">
            <Params />
            <TypesNotToFlatten />
        </ServiceOperation>
        <ServiceOperation MethodName="ListScheduledAudits" OutputProperty="ScheduledAudits" Verb="Get" Noun="ScheduledAuditList" PipelineParameter="NextToken" NoPipelineParameter="false" LegacyPagination="UseEmitLimit" LegacyV4Pagination="true">
            <Params />
            <AutoIterate Start="NextToken" Next="NextToken" EmitLimit="MaxResults" ServicePageSize="250" />
            <TypesNotToFlatten />
        </ServiceOperation>
        <ServiceOperation MethodName="ListSecurityProfiles" OutputProperty="SecurityProfileIdentifiers" Verb="Get" Noun="SecurityProfileList" PipelineParameter="" NoPipelineParameter="true" LegacyPagination="UseEmitLimit" LegacyV4Pagination="true">
            <Params />
            <AutoIterate Start="NextToken" Next="NextToken" EmitLimit="MaxResults" ServicePageSize="250" />
            <TypesNotToFlatten />
        </ServiceOperation>
        <ServiceOperation MethodName="ListSecurityProfilesForTarget" OutputProperty="SecurityProfileTargetMappings" Verb="Get" Noun="SecurityProfilesForTargetList" PipelineParameter="SecurityProfileTargetArn" NoPipelineParameter="false" LegacyPagination="UseEmitLimit" LegacyV4Pagination="true">
            <Params />
            <AutoIterate Start="NextToken" Next="NextToken" EmitLimit="MaxResults" ServicePageSize="250" />
            <TypesNotToFlatten />
        </ServiceOperation>
        <ServiceOperation MethodName="ListStreams" OutputProperty="Streams" Verb="Get" Noun="StreamList" PipelineParameter="" NoPipelineParameter="true" LegacyPagination="UseEmitLimit" LegacyV4Pagination="true">
            <Params />
            <AutoIterate Start="NextToken" Next="NextToken" EmitLimit="MaxResults" ServicePageSize="250" />
            <TypesNotToFlatten />
        </ServiceOperation>
        <ServiceOperation MethodName="ListTagsForResource" OutputProperty="Tags" Verb="Get" Noun="TagListForResource" PipelineParameter="ResourceArn" NoPipelineParameter="false" LegacyV4Pagination="true">
            <Params />
            <AutoIterate Start="NextToken" Next="NextToken" />
            <TypesNotToFlatten />
        </ServiceOperation>
        <ServiceOperation MethodName="ListTargetsForPolicy" OutputProperty="Targets" Verb="Get" Noun="TargetsForPolicyList" PipelineParameter="" NoPipelineParameter="true" LegacyPagination="UseEmitLimit" LegacyV4Pagination="true">
            <Params />
            <AutoIterate Start="Marker" Next="NextMarker" EmitLimit="PageSize" ServicePageSize="250" />
            <TypesNotToFlatten />
        </ServiceOperation>
        <ServiceOperation MethodName="ListTargetsForSecurityProfile" OutputProperty="SecurityProfileTargets" Verb="Get" Noun="TargetsForSecurityProfileList" PipelineParameter="SecurityProfileName" NoPipelineParameter="false" LegacyPagination="UseEmitLimit" LegacyV4Pagination="true">
            <Params />
            <AutoIterate Start="NextToken" Next="NextToken" EmitLimit="MaxResults" ServicePageSize="250" />
            <TypesNotToFlatten />
        </ServiceOperation>
        <ServiceOperation MethodName="ListThingGroups" OutputProperty="ThingGroups" Verb="Get" Noun="ThingGroupList" PipelineParameter="" NoPipelineParameter="true" LegacyPagination="UseEmitLimit" LegacyV4Pagination="true">
            <Params />
            <AutoIterate Start="NextToken" Next="NextToken" EmitLimit="MaxResults" ServicePageSize="250" />
            <TypesNotToFlatten />
        </ServiceOperation>
        <ServiceOperation MethodName="ListThingGroupsForThing" OutputProperty="ThingGroups" Verb="Get" Noun="ThingGroupsForThingList" PipelineParameter="" NoPipelineParameter="true" LegacyPagination="UseEmitLimit" LegacyV4Pagination="true">
            <Params />
            <AutoIterate Start="NextToken" Next="NextToken" EmitLimit="MaxResults" ServicePageSize="250" />
            <TypesNotToFlatten />
        </ServiceOperation>
        <ServiceOperation MethodName="ListThingPrincipals" OutputProperty="Principals" Verb="Get" Noun="ThingPrincipalList" PipelineParameter="ThingName" NoPipelineParameter="false" LegacyV4Pagination="true">
            <Params />
            <TypesNotToFlatten />
        </ServiceOperation>
        <ServiceOperation MethodName="ListThingPrincipalsV2" OutputProperty="ThingPrincipalObjects" Verb="Get" Noun="ThingPrincipalsV2List" PipelineParameter="ThingName" NoPipelineParameter="false" LegacyV4Pagination="true">
            <Params />
            <TypesNotToFlatten />
        </ServiceOperation>
        <ServiceOperation MethodName="ListThingRegistrationTaskReports" OutputProperty="ResourceLinks" Verb="Get" Noun="ThingRegistrationTaskReportList" PipelineParameter="" NoPipelineParameter="true" LegacyPagination="UseEmitLimit" LegacyV4Pagination="true">
            <Params />
            <AutoIterate Start="NextToken" Next="NextToken" EmitLimit="MaxResults" ServicePageSize="250" />
            <TypesNotToFlatten />
        </ServiceOperation>
        <ServiceOperation MethodName="ListThingRegistrationTasks" OutputProperty="TaskIds" Verb="Get" Noun="ThingRegistrationTaskList" PipelineParameter="" NoPipelineParameter="true" LegacyPagination="UseEmitLimit" LegacyV4Pagination="true">
            <Params />
            <AutoIterate Start="NextToken" Next="NextToken" EmitLimit="MaxResults" ServicePageSize="250" />
            <TypesNotToFlatten />
        </ServiceOperation>
        <ServiceOperation MethodName="ListThings" OutputProperty="Things" Verb="Get" Noun="ThingList" PipelineParameter="" NoPipelineParameter="true" LegacyPagination="UseEmitLimit" LegacyV4Pagination="true">
            <Params />
            <TypesNotToFlatten />
        </ServiceOperation>
        <ServiceOperation MethodName="ListThingsInBillingGroup" OutputProperty="Things" Verb="Get" Noun="ThingsInBillingGroupList" PipelineParameter="BillingGroupName" NoPipelineParameter="false" LegacyPagination="UseEmitLimit" LegacyV4Pagination="true">
            <Params />
            <AutoIterate Start="NextToken" Next="NextToken" EmitLimit="MaxResults" ServicePageSize="250" />
            <TypesNotToFlatten />
        </ServiceOperation>
        <ServiceOperation MethodName="ListThingsInThingGroup" OutputProperty="Things" Verb="Get" Noun="ThingsInThingGroupList" PipelineParameter="" NoPipelineParameter="true" LegacyPagination="UseEmitLimit" LegacyV4Pagination="true">
            <Params />
            <AutoIterate Start="NextToken" Next="NextToken" EmitLimit="MaxResults" ServicePageSize="250" />
            <TypesNotToFlatten />
        </ServiceOperation>
        <ServiceOperation MethodName="ListThingTypes" OutputProperty="ThingTypes" Verb="Get" Noun="ThingTypeList" PipelineParameter="ThingTypeName" NoPipelineParameter="false" LegacyPagination="UseEmitLimit" LegacyV4Pagination="true">
            <Params />
            <AutoIterate Start="NextToken" Next="NextToken" EmitLimit="MaxResults" ServicePageSize="250" />
            <TypesNotToFlatten />
        </ServiceOperation>
        <ServiceOperation MethodName="ListTopicRuleDestinations" OutputProperty="DestinationSummaries" Verb="Get" Noun="TopicRuleDestinationList" PipelineParameter="" NoPipelineParameter="true" LegacyPagination="UseEmitLimit" LegacyV4Pagination="true">
            <Params />
            <AutoIterate Start="NextToken" Next="NextToken" EmitLimit="MaxResults" />
            <TypesNotToFlatten />
        </ServiceOperation>
        <ServiceOperation MethodName="ListTopicRules" OutputProperty="Rules" Verb="Get" Noun="TopicRuleList" PipelineParameter="Topic" NoPipelineParameter="false" LegacyPagination="UseEmitLimit" LegacyV4Pagination="true">
            <Params />
            <TypesNotToFlatten />
        </ServiceOperation>
        <ServiceOperation MethodName="ListV2LoggingLevels" OutputProperty="LogTargetConfigurations" Verb="Get" Noun="V2LoggingLevelList" PipelineParameter="" NoPipelineParameter="true" LegacyPagination="UseEmitLimit" LegacyV4Pagination="true">
            <Params />
            <AutoIterate Start="NextToken" Next="NextToken" EmitLimit="MaxResults" ServicePageSize="250" />
            <TypesNotToFlatten />
        </ServiceOperation>
<<<<<<< HEAD
        <ServiceOperation MethodName="ListViolationEvents" OutputProperty="ViolationEvents" Verb="Get" Noun="ViolationEventList" PipelineParameter="" NoPipelineParameter="true" LegacyPagination="UseEmitLimit">
			<Params />
=======
        <ServiceOperation MethodName="ListViolationEvents" OutputProperty="ViolationEvents" Verb="Get" Noun="ViolationEventList" PipelineParameter="" NoPipelineParameter="true" LegacyPagination="UseEmitLimit" LegacyV4Pagination="true">
            <Params>
                <Param Name="EndTimeUtc" NewName="UtcEndTime" AutoApplyAlias="false" />
                <Param Name="EndTime" ExclusiveParameters="UtcEndTime" ReplacementObsoleteMessage="This parameter is deprecated and may result in the wrong timestamp being passed to the service, use UtcEndTime instead." />
                <Param Name="StartTimeUtc" NewName="UtcStartTime" AutoApplyAlias="false" />
                <Param Name="StartTime" ExclusiveParameters="UtcStartTime" ReplacementObsoleteMessage="This parameter is deprecated and may result in the wrong timestamp being passed to the service, use UtcStartTime instead." />
            </Params>
>>>>>>> bd9f66e4
            <AutoIterate Start="NextToken" Next="NextToken" EmitLimit="MaxResults" ServicePageSize="250" />
            <TypesNotToFlatten />
        </ServiceOperation>
        <ServiceOperation MethodName="PutVerificationStateOnViolation" Verb="Write" Noun="VerificationStateOnViolation" ShouldProcessTarget="ViolationId" PipelineParameter="" NoPipelineParameter="true" LegacyV4Pagination="true">
            <Params />
            <TypesNotToFlatten />
        </ServiceOperation>
        <ServiceOperation MethodName="RegisterCACertificate" OutputProperty="*" Verb="Register" Noun="CACertificate" IgnoreSupportsShouldProcess="true" ShouldProcessTarget="" PipelineParameter="" NoPipelineParameter="true" LegacyV4Pagination="true">
            <Params />
            <TypesNotToFlatten />
        </ServiceOperation>
        <ServiceOperation MethodName="RegisterCertificate" OutputProperty="*" Verb="Register" Noun="Certificate" IgnoreSupportsShouldProcess="true" ShouldProcessTarget="" PipelineParameter="" NoPipelineParameter="true" LegacyV4Pagination="true">
            <Params />
            <TypesNotToFlatten />
        </ServiceOperation>
        <ServiceOperation MethodName="RegisterCertificateWithoutCA" OutputProperty="*" Verb="Register" Noun="CertificateWithoutCA" ShouldProcessTarget="CertificatePem" PipelineParameter="CertificatePem" NoPipelineParameter="false" LegacyV4Pagination="true">
            <Params />
            <TypesNotToFlatten />
        </ServiceOperation>
        <ServiceOperation MethodName="RegisterThing" OutputProperty="*" Verb="Register" Noun="Thing" AnonymousShouldProcessTarget="true" PipelineParameter="TemplateBody" NoPipelineParameter="false" LegacyV4Pagination="true">
            <Params />
            <TypesNotToFlatten />
        </ServiceOperation>
        <ServiceOperation MethodName="RejectCertificateTransfer" Verb="Deny" Noun="CertificateTransfer" ShouldProcessTarget="CertificateId" PipelineParameter="CertificateId" NoPipelineParameter="false" LegacyV4Pagination="true">
            <Params />
            <TypesNotToFlatten />
        </ServiceOperation>
        <ServiceOperation MethodName="RemoveThingFromBillingGroup" Verb="Remove" Noun="ThingFromBillingGroup" AnonymousShouldProcessTarget="true" PipelineParameter="ThingArn" NoPipelineParameter="false" LegacyV4Pagination="true">
            <Params />
            <TypesNotToFlatten />
        </ServiceOperation>
        <ServiceOperation MethodName="RemoveThingFromThingGroup" Verb="Remove" Noun="ThingFromThingGroup" ShouldProcessTarget="ThingGroupName" PipelineParameter="ThingName" NoPipelineParameter="false" LegacyV4Pagination="true">
            <Params />
            <TypesNotToFlatten />
        </ServiceOperation>
        <ServiceOperation MethodName="ReplaceTopicRule" Verb="Set" Noun="TopicRule" ShouldProcessTarget="RuleName" PipelineParameter="RuleName" NoPipelineParameter="false" LegacyV4Pagination="true">
            <Params>
                <Param Name="TopicRulePayload_ErrorAction_Location_Timestamp_Value" NewName="TopicRulePayload_ErrorAction_Location_Timestamp_Value" />
                <Param Name="TopicRulePayload_ErrorAction_Timestream_Timestamp_Value" NewName="Timestamp_Value" />
                <Param Name="TopicRulePayload_ErrorAction_Location_Timestamp_Unit" NewName="TopicRulePayload_ErrorAction_Location_Timestamp_Unit" />
                <Param Name="TopicRulePayload_ErrorAction_Timestream_Timestamp_Unit" NewName="Timestamp_Unit" />
            </Params>
            <TypesNotToFlatten />
        </ServiceOperation>
        <ServiceOperation MethodName="SearchIndex" OutputProperty="*" Verb="Search" Noun="Index" ShouldProcessTarget="IndexName" PipelineParameter="QueryString" NoPipelineParameter="false" LegacyV4Pagination="true">
            <Params />
            <TypesNotToFlatten />
        </ServiceOperation>
        <ServiceOperation MethodName="SetDefaultAuthorizer" OutputProperty="*" Verb="Set" Noun="DefaultAuthorizer" ShouldProcessTarget="AuthorizerName" PipelineParameter="AuthorizerName" NoPipelineParameter="false" LegacyV4Pagination="true">
            <Params />
            <TypesNotToFlatten />
        </ServiceOperation>
        <ServiceOperation MethodName="SetDefaultPolicyVersion" Verb="Set" Noun="DefaultPolicyVersion" ShouldProcessTarget="PolicyName" PipelineParameter="PolicyName" NoPipelineParameter="false" LegacyV4Pagination="true">
            <Params />
            <TypesNotToFlatten />
        </ServiceOperation>
        <ServiceOperation MethodName="SetLoggingOptions" Verb="Set" Noun="LoggingOption" ShouldProcessTarget="LoggingOptionsPayload_RoleArn" PipelineParameter="" NoPipelineParameter="true" LegacyAlias="Set-IOTLoggingOptions" LegacyV4Pagination="true">
            <Params />
            <TypesNotToFlatten />
        </ServiceOperation>
        <ServiceOperation MethodName="SetV2LoggingLevel" Verb="Set" Noun="V2LoggingLevel" ShouldProcessTarget="LogTarget_TargetName" PipelineParameter="LogLevel" NoPipelineParameter="false" LegacyV4Pagination="true">
            <Params />
            <TypesNotToFlatten />
        </ServiceOperation>
        <ServiceOperation MethodName="SetV2LoggingOptions" Verb="Set" Noun="V2LoggingOption" ShouldProcessTarget="RoleArn" PipelineParameter="" NoPipelineParameter="true" LegacyV4Pagination="true">
            <Params />
            <TypesNotToFlatten />
        </ServiceOperation>
        <ServiceOperation MethodName="StartAuditMitigationActionsTask" OutputProperty="TaskId" Verb="Start" Noun="AuditMitigationActionsTask" ShouldProcessTarget="TaskId" PipelineParameter="TaskId" NoPipelineParameter="false" LegacyV4Pagination="true">
            <Params />
            <TypesNotToFlatten />
        </ServiceOperation>
        <ServiceOperation MethodName="StartDetectMitigationActionsTask" OutputProperty="TaskId" Verb="Start" Noun="DetectMitigationActionsTask" ShouldProcessTarget="TaskId" PipelineParameter="TaskId" NoPipelineParameter="false" LegacyV4Pagination="true">
            <Params />
            <TypesNotToFlatten />
        </ServiceOperation>
        <ServiceOperation MethodName="StartOnDemandAuditTask" OutputProperty="TaskId" Verb="Start" Noun="OnDemandAuditTask" ShouldProcessTarget="TargetCheckNames" PipelineParameter="TargetCheckNames" NoPipelineParameter="false" LegacyV4Pagination="true">
            <Params />
            <TypesNotToFlatten />
        </ServiceOperation>
        <ServiceOperation MethodName="StartThingRegistrationTask" OutputProperty="TaskId" Verb="Start" Noun="ThingRegistrationTask" ShouldProcessTarget="RoleArn" PipelineParameter="TemplateBody" NoPipelineParameter="false" LegacyV4Pagination="true">
            <Params />
            <TypesNotToFlatten />
        </ServiceOperation>
        <ServiceOperation MethodName="StopThingRegistrationTask" Verb="Stop" Noun="ThingRegistrationTask" ShouldProcessTarget="TaskId" PipelineParameter="TaskId" NoPipelineParameter="false" LegacyV4Pagination="true">
            <Params />
            <TypesNotToFlatten />
        </ServiceOperation>
        <ServiceOperation MethodName="TagResource" Verb="Add" Noun="ResourceTag" ShouldProcessTarget="ResourceArn" PipelineParameter="ResourceArn" NoPipelineParameter="false" LegacyV4Pagination="true">
            <Params />
            <TypesNotToFlatten />
        </ServiceOperation>
        <ServiceOperation MethodName="TestAuthorization" OutputProperty="AuthResults" Verb="Test" Noun="Authorization" PipelineParameter="" NoPipelineParameter="true" LegacyV4Pagination="true">
            <Params />
            <TypesNotToFlatten />
        </ServiceOperation>
        <ServiceOperation MethodName="TestInvokeAuthorizer" OutputProperty="*" Verb="Test" Noun="InvokeAuthorizer" PipelineParameter="TokenSignature" NoPipelineParameter="false" LegacyV4Pagination="true">
            <Params />
            <TypesNotToFlatten />
        </ServiceOperation>
        <ServiceOperation MethodName="TransferCertificate" OutputProperty="TransferredCertificateArn" Verb="Request" Noun="CertificateTransfer" ShouldProcessTarget="CertificateId" PipelineParameter="CertificateId" NoPipelineParameter="false" LegacyV4Pagination="true">
            <Params />
            <TypesNotToFlatten />
        </ServiceOperation>
        <ServiceOperation MethodName="UntagResource" Verb="Remove" Noun="ResourceTag" ShouldProcessTarget="ResourceArn" PipelineParameter="ResourceArn" NoPipelineParameter="false" LegacyV4Pagination="true">
            <Params />
            <TypesNotToFlatten />
        </ServiceOperation>
        <ServiceOperation MethodName="UpdateAccountAuditConfiguration" Verb="Update" Noun="AccountAuditConfiguration" ShouldProcessTarget="RoleArn" PipelineParameter="RoleArn" NoPipelineParameter="false" LegacyV4Pagination="true">
            <Params />
            <TypesNotToFlatten />
        </ServiceOperation>
        <ServiceOperation MethodName="UpdateAuditSuppression" Verb="Update" Noun="AuditSuppression" ShouldProcessTarget="CheckName" PipelineParameter="CheckName" NoPipelineParameter="false" LegacyV4Pagination="true">
            <Params />
            <TypesNotToFlatten />
        </ServiceOperation>
        <ServiceOperation MethodName="UpdateAuthorizer" OutputProperty="*" Verb="Update" Noun="Authorizer" ShouldProcessTarget="AuthorizerName" PipelineParameter="AuthorizerName" NoPipelineParameter="false" LegacyV4Pagination="true">
            <Params />
            <TypesNotToFlatten />
        </ServiceOperation>
        <ServiceOperation MethodName="UpdateBillingGroup" OutputProperty="Version" Verb="Update" Noun="BillingGroup" ShouldProcessTarget="BillingGroupName" PipelineParameter="BillingGroupProperties_BillingGroupDescription" NoPipelineParameter="false" LegacyV4Pagination="true">
            <Params />
            <TypesNotToFlatten />
        </ServiceOperation>
        <ServiceOperation MethodName="UpdateCACertificate" Verb="Update" Noun="CACertificate" ShouldProcessTarget="CertificateId" PipelineParameter="" NoPipelineParameter="true" LegacyV4Pagination="true">
            <Params />
            <TypesNotToFlatten />
        </ServiceOperation>
        <ServiceOperation MethodName="UpdateCertificate" Verb="Update" Noun="Certificate" ShouldProcessTarget="CertificateId" PipelineParameter="CertificateId" NoPipelineParameter="false" LegacyV4Pagination="true">
            <Params />
            <TypesNotToFlatten />
        </ServiceOperation>
        <ServiceOperation MethodName="UpdateCertificateProvider" OutputProperty="*" Verb="Update" Noun="CertificateProvider" ShouldProcessTarget="CertificateProviderName" PipelineParameter="CertificateProviderName" NoPipelineParameter="false" LegacyV4Pagination="true">
            <Params />
            <TypesNotToFlatten />
        </ServiceOperation>
        <ServiceOperation MethodName="UpdateCommand" OutputProperty="*" Verb="Update" Noun="Command" ShouldProcessTarget="CommandId" PipelineParameter="CommandId" NoPipelineParameter="false" LegacyV4Pagination="true">
            <Params />
            <TypesNotToFlatten />
        </ServiceOperation>
        <ServiceOperation MethodName="UpdateCustomMetric" OutputProperty="*" Verb="Update" Noun="CustomMetric" ShouldProcessTarget="MetricName" PipelineParameter="MetricName" NoPipelineParameter="false" LegacyV4Pagination="true">
            <Params />
            <TypesNotToFlatten />
        </ServiceOperation>
        <ServiceOperation MethodName="UpdateDimension" OutputProperty="*" Verb="Update" Noun="Dimension" ShouldProcessTarget="Name" PipelineParameter="Name" NoPipelineParameter="false" LegacyV4Pagination="true">
            <Params />
            <TypesNotToFlatten />
        </ServiceOperation>
        <ServiceOperation MethodName="UpdateDomainConfiguration" OutputProperty="*" Verb="Update" Noun="DomainConfiguration" ShouldProcessTarget="DomainConfigurationName" PipelineParameter="DomainConfigurationName" NoPipelineParameter="false" LegacyV4Pagination="true">
            <Params />
            <TypesNotToFlatten />
        </ServiceOperation>
        <ServiceOperation MethodName="UpdateDynamicThingGroup" OutputProperty="Version" Verb="Update" Noun="DynamicThingGroup" ShouldProcessTarget="ThingGroupName" PipelineParameter="ThingGroupName" NoPipelineParameter="false" LegacyV4Pagination="true">
            <Params />
            <TypesNotToFlatten />
        </ServiceOperation>
        <ServiceOperation MethodName="UpdateEventConfigurations" Verb="Update" Noun="EventConfiguration" ShouldProcessTarget="EventConfigurations" PipelineParameter="EventConfigurations" NoPipelineParameter="false" LegacyV4Pagination="true">
            <Params />
            <TypesNotToFlatten />
        </ServiceOperation>
        <ServiceOperation MethodName="UpdateFleetMetric" Verb="Update" Noun="FleetMetric" ShouldProcessTarget="MetricName" PipelineParameter="" NoPipelineParameter="true" LegacyV4Pagination="true">
            <Params />
            <TypesNotToFlatten />
        </ServiceOperation>
        <ServiceOperation MethodName="UpdateIndexingConfiguration" Verb="Update" Noun="IndexingConfiguration" ShouldProcessTarget="ThingIndexingConfiguration_ThingIndexingMode" PipelineParameter="ThingIndexingConfiguration_ThingIndexingMode" NoPipelineParameter="false" LegacyV4Pagination="true">
            <Params />
            <TypesNotToFlatten />
        </ServiceOperation>
        <ServiceOperation MethodName="UpdateJob" Verb="Update" Noun="Job" ShouldProcessTarget="JobId" PipelineParameter="JobId" NoPipelineParameter="false" LegacyV4Pagination="true">
            <Params />
            <TypesNotToFlatten />
        </ServiceOperation>
        <ServiceOperation MethodName="UpdateMitigationAction" OutputProperty="*" Verb="Update" Noun="MitigationAction" ShouldProcessTarget="ActionName" PipelineParameter="ActionName" NoPipelineParameter="false" LegacyV4Pagination="true">
            <Params />
            <TypesNotToFlatten />
        </ServiceOperation>
        <ServiceOperation MethodName="UpdatePackage" Verb="Update" Noun="Package" ShouldProcessTarget="PackageName" PipelineParameter="PackageName" NoPipelineParameter="false" LegacyV4Pagination="true">
            <Params />
            <TypesNotToFlatten />
        </ServiceOperation>
        <ServiceOperation MethodName="UpdatePackageConfiguration" Verb="Update" Noun="PackageConfiguration" AnonymousShouldProcessTarget="true" PipelineParameter="" NoPipelineParameter="true" LegacyV4Pagination="true">
            <Params />
            <TypesNotToFlatten />
        </ServiceOperation>
        <ServiceOperation MethodName="UpdatePackageVersion" Verb="Update" Noun="PackageVersion" ShouldProcessTarget="VersionName" PipelineParameter="VersionName" NoPipelineParameter="false" LegacyV4Pagination="true">
            <Params />
            <TypesNotToFlatten />
        </ServiceOperation>
        <ServiceOperation MethodName="UpdateProvisioningTemplate" Verb="Update" Noun="ProvisioningTemplate" ShouldProcessTarget="TemplateName" PipelineParameter="TemplateName" NoPipelineParameter="false" LegacyV4Pagination="true">
            <Params />
            <TypesNotToFlatten />
        </ServiceOperation>
        <ServiceOperation MethodName="UpdateRoleAlias" OutputProperty="*" Verb="Update" Noun="RoleAlias" ShouldProcessTarget="RoleArn" PipelineParameter="RoleArn" NoPipelineParameter="false" LegacyV4Pagination="true">
            <Params />
            <TypesNotToFlatten />
        </ServiceOperation>
        <ServiceOperation MethodName="UpdateScheduledAudit" OutputProperty="ScheduledAuditArn" Verb="Update" Noun="ScheduledAudit" ShouldProcessTarget="ScheduledAuditName" PipelineParameter="ScheduledAuditName" NoPipelineParameter="false" LegacyV4Pagination="true">
            <Params />
            <TypesNotToFlatten />
        </ServiceOperation>
        <ServiceOperation MethodName="UpdateSecurityProfile" OutputProperty="*" Verb="Update" Noun="SecurityProfile" ShouldProcessTarget="SecurityProfileName" PipelineParameter="SecurityProfileName" NoPipelineParameter="false" LegacyV4Pagination="true">
            <Params />
            <TypesNotToFlatten />
        </ServiceOperation>
        <ServiceOperation MethodName="UpdateStream" OutputProperty="*" Verb="Update" Noun="Stream" ShouldProcessTarget="StreamId" PipelineParameter="StreamId" NoPipelineParameter="false" LegacyV4Pagination="true">
            <Params />
            <TypesNotToFlatten />
        </ServiceOperation>
        <ServiceOperation MethodName="UpdateThing" Verb="Update" Noun="Thing" ShouldProcessTarget="ThingName" PipelineParameter="ThingName" NoPipelineParameter="false" LegacyV4Pagination="true">
            <Params />
            <TypesNotToFlatten />
        </ServiceOperation>
        <ServiceOperation MethodName="UpdateThingGroup" OutputProperty="Version" Verb="Update" Noun="ThingGroup" ShouldProcessTarget="ThingGroupName" PipelineParameter="ThingGroupName" NoPipelineParameter="false" LegacyV4Pagination="true">
            <Params />
            <TypesNotToFlatten />
        </ServiceOperation>
        <ServiceOperation MethodName="UpdateThingGroupsForThing" Verb="Update" Noun="ThingGroupsForThing" ShouldProcessTarget="ThingName" PipelineParameter="ThingName" NoPipelineParameter="false" LegacyV4Pagination="true">
            <Params />
            <TypesNotToFlatten />
        </ServiceOperation>
        <ServiceOperation MethodName="UpdateThingType" Verb="Update" Noun="ThingType" ShouldProcessTarget="ThingTypeName" PipelineParameter="ThingTypeName" NoPipelineParameter="false" LegacyV4Pagination="true">
            <Params />
            <TypesNotToFlatten />
        </ServiceOperation>
        <ServiceOperation MethodName="UpdateTopicRuleDestination" Verb="Update" Noun="TopicRuleDestination" ShouldProcessTarget="Arn" PipelineParameter="Arn" NoPipelineParameter="false" LegacyV4Pagination="true">
            <Params />
            <TypesNotToFlatten />
        </ServiceOperation>
        <ServiceOperation MethodName="ValidateSecurityProfileBehaviors" OutputProperty="*" Verb="Test" Noun="ValidSecurityProfileBehavior" PipelineParameter="Behaviors" NoPipelineParameter="false" LegacyV4Pagination="true">
            <Params />
            <TypesNotToFlatten />
        </ServiceOperation>
    </ServiceOperations>
    <TypesNotToFlatten>
        <Type>Amazon.IoT.Model.AttributePayload</Type>
        <Type>Amazon.IoT.Model.ExponentialRolloutRate</Type>
    </TypesNotToFlatten>
</ConfigModel><|MERGE_RESOLUTION|>--- conflicted
+++ resolved
@@ -677,18 +677,8 @@
             <Params />
             <TypesNotToFlatten />
         </ServiceOperation>
-<<<<<<< HEAD
-        <ServiceOperation MethodName="ListAuditTasks" OutputProperty="Tasks" Verb="Get" Noun="TaskList" PipelineParameter="" NoPipelineParameter="true" LegacyPagination="UseEmitLimit">
+        <ServiceOperation MethodName="ListAuditTasks" OutputProperty="Tasks" Verb="Get" Noun="TaskList" PipelineParameter="" NoPipelineParameter="true" LegacyPagination="UseEmitLimit" LegacyV4Pagination="true">
 			<Params />
-=======
-        <ServiceOperation MethodName="ListAuditTasks" OutputProperty="Tasks" Verb="Get" Noun="TaskList" PipelineParameter="" NoPipelineParameter="true" LegacyPagination="UseEmitLimit" LegacyV4Pagination="true">
-            <Params>
-                <Param Name="EndTimeUtc" NewName="UtcEndTime" AutoApplyAlias="false" />
-                <Param Name="EndTime" ExclusiveParameters="UtcEndTime" ReplacementObsoleteMessage="This parameter is deprecated and may result in the wrong timestamp being passed to the service, use UtcEndTime instead." />
-                <Param Name="StartTimeUtc" NewName="UtcStartTime" AutoApplyAlias="false" />
-                <Param Name="StartTime" ExclusiveParameters="UtcStartTime" ReplacementObsoleteMessage="This parameter is deprecated and may result in the wrong timestamp being passed to the service, use UtcStartTime instead." />
-            </Params>
->>>>>>> bd9f66e4
             <AutoIterate Start="NextToken" Next="NextToken" EmitLimit="MaxResults" ServicePageSize="250" />
             <TypesNotToFlatten />
         </ServiceOperation>
@@ -956,18 +946,8 @@
             <AutoIterate Start="NextToken" Next="NextToken" EmitLimit="MaxResults" ServicePageSize="250" />
             <TypesNotToFlatten />
         </ServiceOperation>
-<<<<<<< HEAD
-        <ServiceOperation MethodName="ListViolationEvents" OutputProperty="ViolationEvents" Verb="Get" Noun="ViolationEventList" PipelineParameter="" NoPipelineParameter="true" LegacyPagination="UseEmitLimit">
+        <ServiceOperation MethodName="ListViolationEvents" OutputProperty="ViolationEvents" Verb="Get" Noun="ViolationEventList" PipelineParameter="" NoPipelineParameter="true" LegacyPagination="UseEmitLimit" LegacyV4Pagination="true">
 			<Params />
-=======
-        <ServiceOperation MethodName="ListViolationEvents" OutputProperty="ViolationEvents" Verb="Get" Noun="ViolationEventList" PipelineParameter="" NoPipelineParameter="true" LegacyPagination="UseEmitLimit" LegacyV4Pagination="true">
-            <Params>
-                <Param Name="EndTimeUtc" NewName="UtcEndTime" AutoApplyAlias="false" />
-                <Param Name="EndTime" ExclusiveParameters="UtcEndTime" ReplacementObsoleteMessage="This parameter is deprecated and may result in the wrong timestamp being passed to the service, use UtcEndTime instead." />
-                <Param Name="StartTimeUtc" NewName="UtcStartTime" AutoApplyAlias="false" />
-                <Param Name="StartTime" ExclusiveParameters="UtcStartTime" ReplacementObsoleteMessage="This parameter is deprecated and may result in the wrong timestamp being passed to the service, use UtcStartTime instead." />
-            </Params>
->>>>>>> bd9f66e4
             <AutoIterate Start="NextToken" Next="NextToken" EmitLimit="MaxResults" ServicePageSize="250" />
             <TypesNotToFlatten />
         </ServiceOperation>
