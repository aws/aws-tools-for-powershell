<?xml version="1.0" encoding="utf-8"?>
<ConfigModel xmlns:xsi="http://www.w3.org/2001/XMLSchema-instance" xmlns:xsd="http://www.w3.org/2001/XMLSchema">
    <FileVersion>0</FileVersion>
    <SkipCmdletGeneration>false</SkipCmdletGeneration>
    <C2jFilename>athena</C2jFilename>
    <AssemblyName>Athena</AssemblyName>
    <ServiceNounPrefix>ATH</ServiceNounPrefix>
    <ServiceName>Amazon Athena</ServiceName>
    <ServiceClientInterface>IAmazonAthena</ServiceClientInterface>
    <ServiceClient>AmazonAthenaClient</ServiceClient>
    <ServiceModuleGuid>2af0d75f-a356-4d61-9b00-e8bf6fc91ddd</ServiceModuleGuid>
    <PipelineParameter />
    <AutoIterate Start="NextToken" Next="NextToken" EmitLimit="MaxResults" />
    <VerbMappings />
    <NounMappings />
    <Params />
    <CustomAliases />
    <LegacyAliases />
    <ParamEmitters />
    <MetadataProperties />
    <ServiceOperations>
        <ServiceOperation MethodName="BatchGetNamedQuery" OutputProperty="*" Verb="Get" Noun="NamedQueryBatch" PipelineParameter="NamedQueryIds" NoPipelineParameter="false" LegacyV4Pagination="true">
            <Params />
            <TypesNotToFlatten />
        </ServiceOperation>
        <ServiceOperation MethodName="BatchGetPreparedStatement" OutputProperty="*" Verb="Get" Noun="BatchPreparedStatement" PipelineParameter="WorkGroup" NoPipelineParameter="false" LegacyV4Pagination="true">
            <Params />
            <TypesNotToFlatten />
        </ServiceOperation>
        <ServiceOperation MethodName="BatchGetQueryExecution" OutputProperty="*" Verb="Get" Noun="QueryExecutionBatch" PipelineParameter="QueryExecutionIds" NoPipelineParameter="false" LegacyV4Pagination="true">
            <Params />
            <TypesNotToFlatten />
        </ServiceOperation>
        <ServiceOperation MethodName="CancelCapacityReservation" Verb="Stop" Noun="CapacityReservation" ShouldProcessTarget="Name" PipelineParameter="Name" NoPipelineParameter="false" LegacyV4Pagination="true">
            <Params />
            <TypesNotToFlatten />
        </ServiceOperation>
        <ServiceOperation MethodName="CreateCapacityReservation" Verb="New" Noun="CapacityReservation" ShouldProcessTarget="Name" PipelineParameter="Name" NoPipelineParameter="false" LegacyV4Pagination="true">
            <Params />
            <TypesNotToFlatten />
        </ServiceOperation>
        <ServiceOperation MethodName="CreateDataCatalog" OutputProperty="*" Verb="New" Noun="DataCatalog" ShouldProcessTarget="Name" PipelineParameter="Name" NoPipelineParameter="false" LegacyV4Pagination="true">
            <Params />
            <TypesNotToFlatten />
        </ServiceOperation>
        <ServiceOperation MethodName="CreateNamedQuery" OutputProperty="NamedQueryId" Verb="New" Noun="NamedQuery" ShouldProcessTarget="Name" PipelineParameter="QueryString" NoPipelineParameter="false" LegacyV4Pagination="true">
            <Params />
            <TypesNotToFlatten />
        </ServiceOperation>
        <ServiceOperation MethodName="CreateNotebook" OutputProperty="NotebookId" Verb="New" Noun="Notebook" ShouldProcessTarget="Name" PipelineParameter="WorkGroup" NoPipelineParameter="false" LegacyV4Pagination="true">
            <Params />
            <TypesNotToFlatten />
        </ServiceOperation>
        <ServiceOperation MethodName="CreatePreparedStatement" Verb="New" Noun="PreparedStatement" ShouldProcessTarget="StatementName" PipelineParameter="QueryStatement" NoPipelineParameter="false" LegacyV4Pagination="true">
            <Params />
            <TypesNotToFlatten />
        </ServiceOperation>
        <ServiceOperation MethodName="CreatePresignedNotebookUrl" OutputProperty="*" Verb="New" Noun="PresignedNotebookUrl" ShouldProcessTarget="SessionId" PipelineParameter="SessionId" NoPipelineParameter="false" LegacyV4Pagination="true">
            <Params />
            <TypesNotToFlatten />
        </ServiceOperation>
        <ServiceOperation MethodName="CreateWorkGroup" Verb="New" Noun="WorkGroup" ShouldProcessTarget="Name" PipelineParameter="Name" NoPipelineParameter="false" LegacyV4Pagination="true">
            <Params />
            <TypesNotToFlatten />
        </ServiceOperation>
        <ServiceOperation MethodName="DeleteCapacityReservation" Verb="Remove" Noun="CapacityReservation" ShouldProcessTarget="Name" PipelineParameter="Name" NoPipelineParameter="false" LegacyV4Pagination="true">
            <Params />
            <TypesNotToFlatten />
        </ServiceOperation>
        <ServiceOperation MethodName="DeleteDataCatalog" OutputProperty="*" Verb="Remove" Noun="DataCatalog" ShouldProcessTarget="Name" PipelineParameter="Name" NoPipelineParameter="false" LegacyV4Pagination="true">
            <Params />
            <TypesNotToFlatten />
        </ServiceOperation>
        <ServiceOperation MethodName="DeleteNamedQuery" Verb="Remove" Noun="NamedQuery" ShouldProcessTarget="NamedQueryId" PipelineParameter="NamedQueryId" NoPipelineParameter="false" LegacyV4Pagination="true">
            <Params />
            <TypesNotToFlatten />
        </ServiceOperation>
        <ServiceOperation MethodName="DeleteNotebook" Verb="Remove" Noun="Notebook" ShouldProcessTarget="NotebookId" PipelineParameter="NotebookId" NoPipelineParameter="false" LegacyV4Pagination="true">
            <Params />
            <TypesNotToFlatten />
        </ServiceOperation>
        <ServiceOperation MethodName="DeletePreparedStatement" Verb="Remove" Noun="PreparedStatement" ShouldProcessTarget="StatementName" PipelineParameter="StatementName" NoPipelineParameter="false" LegacyV4Pagination="true">
            <Params />
            <TypesNotToFlatten />
        </ServiceOperation>
        <ServiceOperation MethodName="DeleteWorkGroup" Verb="Remove" Noun="WorkGroup" ShouldProcessTarget="WorkGroup" PipelineParameter="WorkGroup" NoPipelineParameter="false" LegacyV4Pagination="true">
            <Params />
            <TypesNotToFlatten />
        </ServiceOperation>
        <ServiceOperation MethodName="ExportNotebook" OutputProperty="*" Verb="Export" Noun="Notebook" ShouldProcessTarget="NotebookId" PipelineParameter="NotebookId" NoPipelineParameter="false" LegacyV4Pagination="true">
            <Params />
            <TypesNotToFlatten />
        </ServiceOperation>
        <ServiceOperation MethodName="GetCalculationExecution" OutputProperty="*" Verb="Get" Noun="CalculationExecution" PipelineParameter="CalculationExecutionId" NoPipelineParameter="false" LegacyV4Pagination="true">
            <Params />
            <TypesNotToFlatten />
        </ServiceOperation>
        <ServiceOperation MethodName="GetCalculationExecutionCode" OutputProperty="CodeBlock" Verb="Get" Noun="CalculationExecutionCode" PipelineParameter="CalculationExecutionId" NoPipelineParameter="false" LegacyV4Pagination="true">
            <Params />
            <TypesNotToFlatten />
        </ServiceOperation>
        <ServiceOperation MethodName="GetCalculationExecutionStatus" OutputProperty="*" Verb="Get" Noun="CalculationExecutionStatus" PipelineParameter="CalculationExecutionId" NoPipelineParameter="false" LegacyV4Pagination="true">
            <Params />
            <TypesNotToFlatten />
        </ServiceOperation>
        <ServiceOperation MethodName="GetCapacityAssignmentConfiguration" OutputProperty="CapacityAssignmentConfiguration" Verb="Get" Noun="CapacityAssignmentConfiguration" PipelineParameter="CapacityReservationName" NoPipelineParameter="false" LegacyV4Pagination="true">
            <Params />
            <TypesNotToFlatten />
        </ServiceOperation>
        <ServiceOperation MethodName="GetCapacityReservation" OutputProperty="CapacityReservation" Verb="Get" Noun="CapacityReservation" PipelineParameter="Name" NoPipelineParameter="false" LegacyV4Pagination="true">
            <Params />
            <TypesNotToFlatten />
        </ServiceOperation>
        <ServiceOperation MethodName="GetDatabase" OutputProperty="Database" Verb="Get" Noun="Database" PipelineParameter="DatabaseName" NoPipelineParameter="false" LegacyV4Pagination="true">
            <Params />
            <TypesNotToFlatten />
        </ServiceOperation>
        <ServiceOperation MethodName="GetDataCatalog" OutputProperty="DataCatalog" Verb="Get" Noun="DataCatalog" PipelineParameter="Name" NoPipelineParameter="false" LegacyV4Pagination="true">
            <Params />
            <TypesNotToFlatten />
        </ServiceOperation>
        <ServiceOperation MethodName="GetNamedQuery" OutputProperty="NamedQuery" Verb="Get" Noun="NamedQuery" PipelineParameter="NamedQueryId" NoPipelineParameter="false" LegacyV4Pagination="true">
            <Params />
            <TypesNotToFlatten />
        </ServiceOperation>
        <ServiceOperation MethodName="GetNotebookMetadata" OutputProperty="NotebookMetadata" Verb="Get" Noun="NotebookMetadata" PipelineParameter="NotebookId" NoPipelineParameter="false" LegacyV4Pagination="true">
            <Params />
            <TypesNotToFlatten />
        </ServiceOperation>
        <ServiceOperation MethodName="GetPreparedStatement" OutputProperty="PreparedStatement" Verb="Get" Noun="PreparedStatement" PipelineParameter="StatementName" NoPipelineParameter="false" LegacyV4Pagination="true">
            <Params />
            <TypesNotToFlatten />
        </ServiceOperation>
        <ServiceOperation MethodName="GetQueryExecution" OutputProperty="QueryExecution" Verb="Get" Noun="QueryExecution" PipelineParameter="QueryExecutionId" NoPipelineParameter="false" LegacyV4Pagination="true">
            <Params />
            <TypesNotToFlatten />
        </ServiceOperation>
<<<<<<< HEAD
        <ServiceOperation MethodName="GetQueryResults" OutputProperty="ResultSet" Verb="Get" Noun="QueryResult" PipelineParameter="QueryExecutionId" NoPipelineParameter="false" LegacyPagination="UseEmitLimit" LegacyPaginationCountParameter="ResultSet?.Rows?.Count">
=======
        <ServiceOperation MethodName="GetQueryResults" OutputProperty="ResultSet" Verb="Get" Noun="QueryResult" PipelineParameter="QueryExecutionId" NoPipelineParameter="false" LegacyPagination="UseEmitLimit" LegacyPaginationCountParameter="ResultSet.Rows.Count" LegacyV4Pagination="true">
>>>>>>> bd9f66e4
            <Params />
            <TypesNotToFlatten />
        </ServiceOperation>
        <ServiceOperation MethodName="GetQueryRuntimeStatistics" OutputProperty="*" Verb="Get" Noun="QueryRuntimeStatistic" PipelineParameter="QueryExecutionId" NoPipelineParameter="false" LegacyV4Pagination="true">
            <Params />
            <TypesNotToFlatten />
        </ServiceOperation>
        <ServiceOperation MethodName="GetSession" OutputProperty="*" Verb="Get" Noun="Session" PipelineParameter="SessionId" NoPipelineParameter="false" LegacyV4Pagination="true">
            <Params />
            <TypesNotToFlatten />
        </ServiceOperation>
        <ServiceOperation MethodName="GetSessionStatus" OutputProperty="*" Verb="Get" Noun="SessionStatus" PipelineParameter="SessionId" NoPipelineParameter="false" LegacyV4Pagination="true">
            <Params />
            <TypesNotToFlatten />
        </ServiceOperation>
        <ServiceOperation MethodName="GetTableMetadata" OutputProperty="TableMetadata" Verb="Get" Noun="TableMetadata" PipelineParameter="TableName" NoPipelineParameter="false" LegacyV4Pagination="true">
            <Params />
            <TypesNotToFlatten />
        </ServiceOperation>
        <ServiceOperation MethodName="GetWorkGroup" OutputProperty="WorkGroup" Verb="Get" Noun="WorkGroup" PipelineParameter="WorkGroup" NoPipelineParameter="false" LegacyV4Pagination="true">
            <Params />
            <TypesNotToFlatten />
        </ServiceOperation>
        <ServiceOperation MethodName="ImportNotebook" OutputProperty="NotebookId" Verb="Import" Noun="Notebook" ShouldProcessTarget="Name" PipelineParameter="WorkGroup" NoPipelineParameter="false" LegacyV4Pagination="true">
            <Params />
            <TypesNotToFlatten />
        </ServiceOperation>
        <ServiceOperation MethodName="ListApplicationDPUSizes" OutputProperty="ApplicationDPUSizes" Verb="Get" Noun="ApplicationDPUSizeList" PipelineParameter="" NoPipelineParameter="false" LegacyV4Pagination="true">
            <Params />
            <TypesNotToFlatten />
        </ServiceOperation>
        <ServiceOperation MethodName="ListCalculationExecutions" OutputProperty="Calculations" Verb="Get" Noun="CalculationExecutionList" PipelineParameter="SessionId" NoPipelineParameter="false" LegacyV4Pagination="true">
            <Params />
            <TypesNotToFlatten />
        </ServiceOperation>
        <ServiceOperation MethodName="ListCapacityReservations" OutputProperty="CapacityReservations" Verb="Get" Noun="CapacityReservationList" PipelineParameter="" NoPipelineParameter="false" LegacyV4Pagination="true">
            <Params />
            <TypesNotToFlatten />
        </ServiceOperation>
        <ServiceOperation MethodName="ListDatabases" OutputProperty="DatabaseList" Verb="Get" Noun="DatabasisList" PipelineParameter="CatalogName" NoPipelineParameter="false" LegacyV4Pagination="true">
            <Params />
            <TypesNotToFlatten />
        </ServiceOperation>
        <ServiceOperation MethodName="ListDataCatalogs" OutputProperty="DataCatalogsSummary" Verb="Get" Noun="DataCatalogList" PipelineParameter="" NoPipelineParameter="true" LegacyV4Pagination="true">
            <Params />
            <TypesNotToFlatten />
        </ServiceOperation>
        <ServiceOperation MethodName="ListEngineVersions" OutputProperty="EngineVersions" Verb="Get" Noun="EngineVersionList" PipelineParameter="" NoPipelineParameter="false" LegacyV4Pagination="true">
            <Params />
            <TypesNotToFlatten />
        </ServiceOperation>
        <ServiceOperation MethodName="ListExecutors" OutputProperty="*" Verb="Get" Noun="ExecutorList" PipelineParameter="SessionId" NoPipelineParameter="false" LegacyV4Pagination="true">
            <Params />
            <TypesNotToFlatten />
        </ServiceOperation>
        <ServiceOperation MethodName="ListNamedQueries" OutputProperty="NamedQueryIds" Verb="Get" Noun="NamedQueryList" PipelineParameter="WorkGroup" NoPipelineParameter="false" LegacyPagination="UseEmitLimit" LegacyV4Pagination="true">
            <Params />
            <TypesNotToFlatten />
        </ServiceOperation>
        <ServiceOperation MethodName="ListNotebookMetadata" OutputProperty="NotebookMetadataList" Verb="Get" Noun="NotebookMetadataList" PipelineParameter="WorkGroup" NoPipelineParameter="false" LegacyV4Pagination="true">
            <Params />
            <TypesNotToFlatten />
        </ServiceOperation>
        <ServiceOperation MethodName="ListNotebookSessions" OutputProperty="NotebookSessionsList" Verb="Get" Noun="NotebookSessionList" PipelineParameter="NotebookId" NoPipelineParameter="false" LegacyV4Pagination="true">
            <Params />
            <TypesNotToFlatten />
        </ServiceOperation>
        <ServiceOperation MethodName="ListPreparedStatements" OutputProperty="PreparedStatements" Verb="Get" Noun="PreparedStatementList" PipelineParameter="WorkGroup" NoPipelineParameter="false" LegacyV4Pagination="true">
            <Params />
            <TypesNotToFlatten />
        </ServiceOperation>
        <ServiceOperation MethodName="ListQueryExecutions" OutputProperty="QueryExecutionIds" Verb="Get" Noun="QueryExecutionList" PipelineParameter="WorkGroup" NoPipelineParameter="false" LegacyPagination="UseEmitLimit" LegacyV4Pagination="true">
            <Params />
            <TypesNotToFlatten />
        </ServiceOperation>
        <ServiceOperation MethodName="ListSessions" OutputProperty="Sessions" Verb="Get" Noun="SessionList" PipelineParameter="WorkGroup" NoPipelineParameter="false" LegacyV4Pagination="true">
            <Params />
            <TypesNotToFlatten />
        </ServiceOperation>
        <ServiceOperation MethodName="ListTableMetadata" OutputProperty="TableMetadataList" Verb="Get" Noun="TableMetadataList" PipelineParameter="DatabaseName" NoPipelineParameter="false" LegacyV4Pagination="true">
            <Params />
            <TypesNotToFlatten />
        </ServiceOperation>
        <ServiceOperation MethodName="ListTagsForResource" OutputProperty="Tags" Verb="Get" Noun="ResourceTag" PipelineParameter="ResourceARN" NoPipelineParameter="false" LegacyPagination="UseEmitLimit" LegacyV4Pagination="true">
            <Params />
            <TypesNotToFlatten />
        </ServiceOperation>
        <ServiceOperation MethodName="ListWorkGroups" OutputProperty="WorkGroups" Verb="Get" Noun="WorkGroupList" PipelineParameter="" NoPipelineParameter="false" LegacyPagination="UseEmitLimit" LegacyV4Pagination="true">
            <Params />
            <TypesNotToFlatten />
        </ServiceOperation>
        <ServiceOperation MethodName="PutCapacityAssignmentConfiguration" Verb="Write" Noun="CapacityAssignmentConfiguration" ShouldProcessTarget="CapacityReservationName" PipelineParameter="CapacityReservationName" NoPipelineParameter="false" LegacyV4Pagination="true">
            <Params />
            <TypesNotToFlatten />
        </ServiceOperation>
        <ServiceOperation MethodName="StartCalculationExecution" OutputProperty="*" Verb="Start" Noun="CalculationExecution" ShouldProcessTarget="SessionId" PipelineParameter="SessionId" NoPipelineParameter="false" LegacyV4Pagination="true">
            <Params />
            <TypesNotToFlatten />
        </ServiceOperation>
        <ServiceOperation MethodName="StartQueryExecution" OutputProperty="QueryExecutionId" Verb="Start" Noun="QueryExecution" ShouldProcessTarget="QueryString" PipelineParameter="QueryString" NoPipelineParameter="false" LegacyV4Pagination="true">
            <Params />
            <TypesNotToFlatten />
        </ServiceOperation>
        <ServiceOperation MethodName="StartSession" OutputProperty="*" Verb="Start" Noun="Session" ShouldProcessTarget="WorkGroup" PipelineParameter="WorkGroup" NoPipelineParameter="false" LegacyV4Pagination="true">
            <Params />
            <TypesNotToFlatten />
        </ServiceOperation>
        <ServiceOperation MethodName="StopCalculationExecution" OutputProperty="State" Verb="Stop" Noun="CalculationExecution" ShouldProcessTarget="CalculationExecutionId" PipelineParameter="CalculationExecutionId" NoPipelineParameter="false" LegacyV4Pagination="true">
            <Params />
            <TypesNotToFlatten />
        </ServiceOperation>
        <ServiceOperation MethodName="StopQueryExecution" Verb="Stop" Noun="QueryExecution" ShouldProcessTarget="QueryExecutionId" PipelineParameter="QueryExecutionId" NoPipelineParameter="false" LegacyV4Pagination="true">
            <Params />
            <TypesNotToFlatten />
        </ServiceOperation>
        <ServiceOperation MethodName="TagResource" Verb="Add" Noun="ResourceTag" ShouldProcessTarget="ResourceARN" PipelineParameter="ResourceARN" NoPipelineParameter="false" LegacyV4Pagination="true">
            <Params />
            <TypesNotToFlatten />
        </ServiceOperation>
        <ServiceOperation MethodName="TerminateSession" OutputProperty="State" Verb="Remove" Noun="Session" ShouldProcessTarget="SessionId" PipelineParameter="SessionId" NoPipelineParameter="false" LegacyV4Pagination="true">
            <Params />
            <TypesNotToFlatten />
        </ServiceOperation>
        <ServiceOperation MethodName="UntagResource" Verb="Remove" Noun="ResourceTag" ShouldProcessTarget="ResourceARN" PipelineParameter="ResourceARN" NoPipelineParameter="false" LegacyV4Pagination="true">
            <Params />
            <TypesNotToFlatten />
        </ServiceOperation>
        <ServiceOperation MethodName="UpdateCapacityReservation" Verb="Update" Noun="CapacityReservation" ShouldProcessTarget="Name" PipelineParameter="Name" NoPipelineParameter="false" LegacyV4Pagination="true">
            <Params />
            <TypesNotToFlatten />
        </ServiceOperation>
        <ServiceOperation MethodName="UpdateDataCatalog" Verb="Update" Noun="DataCatalog" ShouldProcessTarget="Name" PipelineParameter="Name" NoPipelineParameter="false" LegacyV4Pagination="true">
            <Params />
            <TypesNotToFlatten />
        </ServiceOperation>
        <ServiceOperation MethodName="UpdateNamedQuery" Verb="Update" Noun="NamedQuery" ShouldProcessTarget="NamedQueryId" PipelineParameter="NamedQueryId" NoPipelineParameter="false" LegacyV4Pagination="true">
            <Params />
            <TypesNotToFlatten />
        </ServiceOperation>
        <ServiceOperation MethodName="UpdateNotebook" Verb="Update" Noun="Notebook" ShouldProcessTarget="NotebookId" PipelineParameter="NotebookId" NoPipelineParameter="false" LegacyV4Pagination="true">
            <Params />
            <TypesNotToFlatten />
        </ServiceOperation>
        <ServiceOperation MethodName="UpdateNotebookMetadata" Verb="Update" Noun="NotebookMetadata" ShouldProcessTarget="Name" PipelineParameter="NotebookId" NoPipelineParameter="false" LegacyV4Pagination="true">
            <Params />
            <TypesNotToFlatten />
        </ServiceOperation>
        <ServiceOperation MethodName="UpdatePreparedStatement" Verb="Update" Noun="PreparedStatement" ShouldProcessTarget="StatementName" PipelineParameter="StatementName" NoPipelineParameter="false" LegacyV4Pagination="true">
            <Params />
            <TypesNotToFlatten />
        </ServiceOperation>
        <ServiceOperation MethodName="UpdateWorkGroup" Verb="Update" Noun="WorkGroup" ShouldProcessTarget="WorkGroup" PipelineParameter="WorkGroup" NoPipelineParameter="false" LegacyV4Pagination="true">
            <Params />
            <TypesNotToFlatten />
        </ServiceOperation>
    </ServiceOperations>
    <TypesNotToFlatten />
</ConfigModel><|MERGE_RESOLUTION|>--- conflicted
+++ resolved
@@ -135,11 +135,7 @@
             <Params />
             <TypesNotToFlatten />
         </ServiceOperation>
-<<<<<<< HEAD
         <ServiceOperation MethodName="GetQueryResults" OutputProperty="ResultSet" Verb="Get" Noun="QueryResult" PipelineParameter="QueryExecutionId" NoPipelineParameter="false" LegacyPagination="UseEmitLimit" LegacyPaginationCountParameter="ResultSet?.Rows?.Count">
-=======
-        <ServiceOperation MethodName="GetQueryResults" OutputProperty="ResultSet" Verb="Get" Noun="QueryResult" PipelineParameter="QueryExecutionId" NoPipelineParameter="false" LegacyPagination="UseEmitLimit" LegacyPaginationCountParameter="ResultSet.Rows.Count" LegacyV4Pagination="true">
->>>>>>> bd9f66e4
             <Params />
             <TypesNotToFlatten />
         </ServiceOperation>
