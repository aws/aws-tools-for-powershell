--- conflicted
+++ resolved
@@ -138,11 +138,7 @@
             <Params />
             <TypesNotToFlatten />
         </ServiceOperation>
-<<<<<<< HEAD
         <ServiceOperation MethodName="GetQueryResults" OutputProperty="ResultSet" Verb="Get" Noun="QueryResult" PipelineParameter="QueryExecutionId" NoPipelineParameter="false" LegacyPagination="UseEmitLimit" LegacyPaginationCountParameter="ResultSet?.Rows?.Count" LegacyV4Pagination="true">
-=======
-        <ServiceOperation MethodName="GetQueryResults" OutputProperty="ResultSet" Verb="Get" Noun="QueryResult" PipelineParameter="QueryExecutionId" NoPipelineParameter="false" LegacyV4Pagination="true" LegacyPagination="UseEmitLimit" LegacyPaginationCountParameter="ResultSet.Rows.Count">
->>>>>>> 9d3d406e
             <Params />
             <TypesNotToFlatten />
         </ServiceOperation>
