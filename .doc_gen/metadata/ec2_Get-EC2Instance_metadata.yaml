--- conflicted
+++ resolved
@@ -91,11 +91,7 @@
             i-01af...82cf180e19 t2.medium    Windows  10.0.0.98                        ...            subnet-1a2b3c4d vpc-1a2b3c4d
             i-0374...7e9d5b0c45 t2.xlarge    Windows  10.0.0.53                        ...            subnet-1a2b3c4d vpc-1a2b3c4d</programlisting>
           snippet_files: []
-<<<<<<< HEAD
-        - description: '<emphasis role="bold">Example 4: This example validates permissions for getting EC2 instances using the DryRun parameter without actually fetching them. Note: This throws an exception if succeeded which is the expected behavior.</emphasis>'
-=======
         - description: '<emphasis role="bold">Example 4: This example illustrates using a filter with multiple values to query for EC2 instances that are both running and stopped</emphasis>'
->>>>>>> f1699825
           snippet_files: []
         - description:
           snippet_files:
@@ -103,9 +99,6 @@
         - description: <emphasis role="bold">Output:</emphasis>
           snippet_files: []
         - description: |-
-<<<<<<< HEAD
-            <programlisting language="none" role="nocopy">Get-EC2Instance: Request would have succeeded, but DryRun flag is set.</programlisting>
-=======
             <programlisting language="none" role="nocopy">InstanceId          InstanceType Platform PrivateIpAddress PublicIpAddress SecurityGroups SubnetId        VpcId
             ----------          ------------ -------- ---------------- --------------- -------------- --------        -----
             i-05a9...f6c5f46e18 t3.medium             10.0.1.7                         ...            subnet-1a2b3c4d vpc-1a2b3c4d
@@ -130,7 +123,6 @@
             i-066b...57b7b08888 t3.medium    Windows  10.0.1.11        ec2-name-04  stopped
             i-0fee...82e83ccd72 t3.medium    Windows  10.0.1.5         ec2-name-05  running
             i-0a68...274cc5043b t3.medium    Windows  10.0.1.6         ec2-name-06  stopped</programlisting>
->>>>>>> f1699825
           snippet_files: []
   services:
     ec2:
