--- conflicted
+++ resolved
@@ -48,14 +48,6 @@
         <UpdateVersions Condition="'$(UpdateVersions)'==''">false</UpdateVersions>
 		<AWSPowerShellPatchNumber Condition="'$(AWSPowerShellVersionNumber)'==''">0</AWSPowerShellPatchNumber>
 		
-<<<<<<< HEAD
-		<!-- temp flag allows us to turn off the netcore build output if we're running in master branch,
-		     until netcore sdk is merged back to master
-		-->
-		<BuildNetCoreModule Condition="'$(BuildNetCoreModule)'==''">false</BuildNetCoreModule>
-		
-=======
->>>>>>> dc9056a4
 		<SignModule Condition="'$(SignModule)'==''">false</SignModule>
     </PropertyGroup>
     
@@ -248,30 +240,21 @@
 			/>
 	</Target>
 
-<<<<<<< HEAD
-	<Target Name="sign-script-artifacts" Condition="$(SignModule)" DependsOnTargets="copy-artifacts">
-=======
 	<Target Name="sign-script-artifacts" Condition="$(SignModule)" DependsOnTargets="copy-desktop-artifacts;copy-coreclr-artifacts">
->>>>>>> dc9056a4
 		<PropertyGroup>
 			<DesktopDeploymentFolder>$(Deployment)\AWSPowerShell\</DesktopDeploymentFolder>
 			<NetCoreDeploymentFolder>$(Deployment)\AWSPowerShell.NetCore\</NetCoreDeploymentFolder>
-			<SigningScriptArgs>-ExecutionPolicy Unrestricted -NoProfile -Command "$(InternalBuildTools)\BuildScripts\AuthenticodeSign.ps1" -Filter "*.ps1","*.psm1","*.psd1","*.ps1xml"</SigningScriptArgs>
+			<SigningScriptArgs>-ExecutionPolicy Unrestricted -NoProfile -File $(MSBuildProjectDirectory)\AuthenticodeSign.ps1</SigningScriptArgs>
 		</PropertyGroup>
 		
 		<Message Text="Authenticode signing module and script artifacts for Desktop edition" />
 		<Exec LogStandardErrorAsError="true"
-              Command="$(powershell) $(SigningScriptArgs) -Path $(DesktopDeploymentFolder)"/>
+              Command="$(powershell) $(SigningScriptArgs) -ModuleFolder $(DesktopDeploymentFolder)" />
 			  
 		<Message Text="Authenticode signing module and script artifacts for NetCore edition" />
 		<Exec LogStandardErrorAsError="true"
-<<<<<<< HEAD
-              Command="$(powershell) $(SigningScriptArgs) -Path $(NetCoreDeploymentFolder)" 
-			  Condition="'$(BuildNetCoreModule)'"/>
-=======
               Command="$(powershell) $(SigningScriptArgs) -ModuleFolder $(NetCoreDeploymentFolder)" 
 			  />
->>>>>>> dc9056a4
 	</Target>
 	
     <Target Name="keyscan" Condition="$(RunKeyScan)" DependsOnTargets="build-tools">
@@ -286,18 +269,10 @@
             <PrivateKeyException Include="DocDeployment\docs\items\Get-IAMServerCertificate.html" />
             <PrivateKeyException Include="DocDeployment\docs\items\Get-IAMSigningCertificate.html" />
             <PrivateKeyException Include="DocDeployment\docs\items\Publish-IAMSigningCertificate.html" />
-			
-		    <PrivateKeyException Include="Include\sdk\Models\acm-2015-12-08.normal.json" />
-            <PrivateKeyException Include="Include\sdk\Models\ec2-2014-02-01.normal.json" />
-            <PrivateKeyException Include="Include\sdk\Models\iam-2010-05-08.normal.json" />
-		
         </ItemGroup>
         
         <ItemGroup>
             <FileException Include="test\temp\test-credentials-correct" />
-			<FileException Include="Include\sdk\Models\elasticbeanstalk.examples.json" />
-			<FileException Include="Include\sdk\Models\elasticbeanstalk.customizations.json" />
-			<FileException Include="Deployment\AWSPowerShell\AWSPowerShell.psd1" />
         </ItemGroup>
         
         <KeyScannerTask 
