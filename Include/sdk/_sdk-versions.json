--- conflicted
+++ resolved
@@ -1,5790 +1,3089 @@
 
 {
-<<<<<<< HEAD
     "NewServiceVersion" : "4.0.0.0",
     "ProductVersion"    : "4.0.0.0",
     "CoreVersion"       : "4.0.0.0",
     "OverrideCoreVersion" : "4.0",
     "DefaultToPreview"    : true,
-    "PreviewLabel"        : "preview.4",
+    "PreviewLabel"        : "preview.5",
     "ServiceVersions"     : {
         "CloudHSM" : {
             "Version" : "4.0.0.0",
             "AssemblyVersionOverride" : "4.0",
             "Dependencies"            : {
                 "Core" : "4.0.0.0"
-=======
-    "NewServiceVersion" : "3.7.400.0",
-    "ProductVersion"    : "3.7.954.0",
-    "CoreVersion"       : "3.7.400.70",
-    "OverrideCoreVersion" : "3.3",
-    "DefaultToPreview"    : false,
-    "PreviewLabel"        : null,
-    "ServiceVersions"     : {
-        "CloudHSM" : {
-            "Version" : "3.7.400.70",
-            "AssemblyVersionOverride" : "3.3",
-            "Dependencies"            : {
-                "Core" : "3.7.400.70"
->>>>>>> 32fb9714
             },
             "InPreview"               : false
         },
         "AutoScaling" : {
-<<<<<<< HEAD
-            "Version" : "4.0.0.0",
-            "AssemblyVersionOverride" : "4.0",
-            "Dependencies"            : {
-                "Core" : "4.0.0.0"
-=======
-            "Version" : "3.7.407.13",
-            "AssemblyVersionOverride" : "3.3",
-            "Dependencies"            : {
-                "Core" : "3.7.400.70"
->>>>>>> 32fb9714
+            "Version" : "4.0.0.0",
+            "AssemblyVersionOverride" : "4.0",
+            "Dependencies"            : {
+                "Core" : "4.0.0.0"
             },
             "InPreview"               : false
         },
         "AWSSupport"  : {
-<<<<<<< HEAD
-            "Version" : "4.0.0.0",
-            "AssemblyVersionOverride" : "4.0",
-            "Dependencies"            : {
-                "Core" : "4.0.0.0"
-=======
-            "Version" : "3.7.400.71",
-            "AssemblyVersionOverride" : "3.3",
-            "Dependencies"            : {
-                "Core" : "3.7.400.70"
->>>>>>> 32fb9714
+            "Version" : "4.0.0.0",
+            "AssemblyVersionOverride" : "4.0",
+            "Dependencies"            : {
+                "Core" : "4.0.0.0"
             },
             "InPreview"               : false
         },
         "CloudFormation" : {
-<<<<<<< HEAD
-            "Version" : "4.0.0.0",
-            "AssemblyVersionOverride" : "4.0",
-            "Dependencies"            : {
-                "Core" : "4.0.0.0"
-=======
-            "Version" : "3.7.401.17",
-            "AssemblyVersionOverride" : "3.3",
-            "Dependencies"            : {
-                "Core" : "3.7.400.70"
->>>>>>> 32fb9714
+            "Version" : "4.0.0.0",
+            "AssemblyVersionOverride" : "4.0",
+            "Dependencies"            : {
+                "Core" : "4.0.0.0"
             },
             "InPreview"               : false
         },
         "CloudFront"     : {
-<<<<<<< HEAD
-            "Version" : "4.0.0.0",
-            "AssemblyVersionOverride" : "4.0",
-            "Dependencies"            : {
-                "Core" : "4.0.0.0"
-=======
-            "Version" : "3.7.404.5",
-            "AssemblyVersionOverride" : "3.3.4.0",
-            "Dependencies"            : {
-                "Core" : "3.7.400.70"
->>>>>>> 32fb9714
+            "Version" : "4.0.0.0",
+            "AssemblyVersionOverride" : "4.0",
+            "Dependencies"            : {
+                "Core" : "4.0.0.0"
             },
             "InPreview"               : false
         },
         "CloudSearch"    : {
-<<<<<<< HEAD
-            "Version" : "4.0.0.0",
-            "AssemblyVersionOverride" : "4.0",
-            "Dependencies"            : {
-                "Core" : "4.0.0.0"
-=======
-            "Version" : "3.7.400.71",
-            "AssemblyVersionOverride" : "3.3",
-            "Dependencies"            : {
-                "Core" : "3.7.400.70"
->>>>>>> 32fb9714
+            "Version" : "4.0.0.0",
+            "AssemblyVersionOverride" : "4.0",
+            "Dependencies"            : {
+                "Core" : "4.0.0.0"
             },
             "InPreview"               : false
         },
         "CloudSearchDomain" : {
-<<<<<<< HEAD
-            "Version" : "4.0.0.0",
-            "AssemblyVersionOverride" : "4.0",
-            "Dependencies"            : {
-                "Core" : "4.0.0.0"
-=======
-            "Version" : "3.7.400.70",
-            "AssemblyVersionOverride" : "3.3",
-            "Dependencies"            : {
-                "Core" : "3.7.400.70"
->>>>>>> 32fb9714
+            "Version" : "4.0.0.0",
+            "AssemblyVersionOverride" : "4.0",
+            "Dependencies"            : {
+                "Core" : "4.0.0.0"
             },
             "InPreview"               : false
         },
         "CloudTrail"        : {
-<<<<<<< HEAD
-            "Version" : "4.0.0.0",
-            "AssemblyVersionOverride" : "4.0",
-            "Dependencies"            : {
-                "Core" : "4.0.0.0"
-=======
-            "Version" : "3.7.402.14",
-            "AssemblyVersionOverride" : "3.3",
-            "Dependencies"            : {
-                "Core" : "3.7.400.70"
->>>>>>> 32fb9714
+            "Version" : "4.0.0.0",
+            "AssemblyVersionOverride" : "4.0",
+            "Dependencies"            : {
+                "Core" : "4.0.0.0"
             },
             "InPreview"               : false
         },
         "ConfigService"     : {
-<<<<<<< HEAD
-            "Version" : "4.0.0.0",
-            "AssemblyVersionOverride" : "4.0",
-            "Dependencies"            : {
-                "Core" : "4.0.0.0"
-=======
-            "Version" : "3.7.402.12",
-            "AssemblyVersionOverride" : "3.3",
-            "Dependencies"            : {
-                "Core" : "3.7.400.70"
->>>>>>> 32fb9714
+            "Version" : "4.0.0.0",
+            "AssemblyVersionOverride" : "4.0",
+            "Dependencies"            : {
+                "Core" : "4.0.0.0"
             },
             "InPreview"               : false
         },
         "CloudWatch"        : {
-<<<<<<< HEAD
-            "Version" : "4.0.0.0",
-            "AssemblyVersionOverride" : "4.0",
-            "Dependencies"            : {
-                "Core" : "4.0.0.0"
-=======
-            "Version" : "3.7.402.18",
-            "AssemblyVersionOverride" : "3.3",
-            "Dependencies"            : {
-                "Core" : "3.7.400.70"
->>>>>>> 32fb9714
+            "Version" : "4.0.0.0",
+            "AssemblyVersionOverride" : "4.0",
+            "Dependencies"            : {
+                "Core" : "4.0.0.0"
             },
             "InPreview"               : false
         },
         "CloudWatchLogs"    : {
-<<<<<<< HEAD
-            "Version" : "4.0.0.0",
-            "AssemblyVersionOverride" : "4.0",
-            "Dependencies"            : {
-                "Core" : "4.0.0.0"
-=======
-            "Version" : "3.7.409.6",
-            "AssemblyVersionOverride" : "3.3",
-            "Dependencies"            : {
-                "Core" : "3.7.400.70"
->>>>>>> 32fb9714
+            "Version" : "4.0.0.0",
+            "AssemblyVersionOverride" : "4.0",
+            "Dependencies"            : {
+                "Core" : "4.0.0.0"
             },
             "InPreview"               : false
         },
         "CodeDeploy"        : {
-<<<<<<< HEAD
-            "Version" : "4.0.0.0",
-            "AssemblyVersionOverride" : "4.0",
-            "Dependencies"            : {
-                "Core" : "4.0.0.0"
-=======
-            "Version" : "3.7.400.70",
-            "AssemblyVersionOverride" : "3.3",
-            "Dependencies"            : {
-                "Core" : "3.7.400.70"
->>>>>>> 32fb9714
+            "Version" : "4.0.0.0",
+            "AssemblyVersionOverride" : "4.0",
+            "Dependencies"            : {
+                "Core" : "4.0.0.0"
             },
             "InPreview"               : false
         },
         "CognitoIdentity"   : {
-<<<<<<< HEAD
             "Version" : "4.0.0.0",
             "AssemblyVersionOverride" : "4.0",
             "Dependencies"            : {
                 "Core" : "4.0.0.0",
                 "SecurityToken" : "4.0.0.0"
-=======
-            "Version" : "3.7.401.52",
-            "AssemblyVersionOverride" : "3.3",
-            "Dependencies"            : {
-                "Core" : "3.7.400.70",
-                "SecurityToken" : "3.7.401.19"
->>>>>>> 32fb9714
             },
             "InPreview"               : false
         },
         "CognitoSync"       : {
-<<<<<<< HEAD
             "Version" : "4.0.0.0",
             "AssemblyVersionOverride" : "4.0",
             "Dependencies"            : {
                 "Core" : "4.0.0.0",
                 "CognitoIdentity" : "4.0.0.0"
-=======
-            "Version" : "3.7.400.70",
-            "AssemblyVersionOverride" : "3.3",
-            "Dependencies"            : {
-                "Core" : "3.7.400.70",
-                "CognitoIdentity" : "3.7.401.52"
->>>>>>> 32fb9714
             },
             "InPreview"               : false
         },
         "DataPipeline"      : {
-<<<<<<< HEAD
-            "Version" : "4.0.0.0",
-            "AssemblyVersionOverride" : "4.0",
-            "Dependencies"            : {
-                "Core" : "4.0.0.0"
-=======
-            "Version" : "3.7.400.70",
-            "AssemblyVersionOverride" : "3.3",
-            "Dependencies"            : {
-                "Core" : "3.7.400.70"
->>>>>>> 32fb9714
+            "Version" : "4.0.0.0",
+            "AssemblyVersionOverride" : "4.0",
+            "Dependencies"            : {
+                "Core" : "4.0.0.0"
             },
             "InPreview"               : false
         },
         "DeviceFarm"        : {
-<<<<<<< HEAD
-            "Version" : "4.0.0.0",
-            "AssemblyVersionOverride" : "4.0",
-            "Dependencies"            : {
-                "Core" : "4.0.0.0"
-=======
-            "Version" : "3.7.401.58",
-            "AssemblyVersionOverride" : "3.3",
-            "Dependencies"            : {
-                "Core" : "3.7.400.70"
->>>>>>> 32fb9714
+            "Version" : "4.0.0.0",
+            "AssemblyVersionOverride" : "4.0",
+            "Dependencies"            : {
+                "Core" : "4.0.0.0"
             },
             "InPreview"               : false
         },
         "DirectConnect"     : {
-<<<<<<< HEAD
-            "Version" : "4.0.0.0",
-            "AssemblyVersionOverride" : "4.0",
-            "Dependencies"            : {
-                "Core" : "4.0.0.0"
-=======
-            "Version" : "3.7.401.13",
-            "AssemblyVersionOverride" : "3.3",
-            "Dependencies"            : {
-                "Core" : "3.7.400.70"
->>>>>>> 32fb9714
+            "Version" : "4.0.0.0",
+            "AssemblyVersionOverride" : "4.0",
+            "Dependencies"            : {
+                "Core" : "4.0.0.0"
             },
             "InPreview"               : false
         },
         "DynamoDBv2"        : {
-<<<<<<< HEAD
-            "Version" : "4.0.0.0",
-            "AssemblyVersionOverride" : "4.0",
-            "Dependencies"            : {
-                "Core" : "4.0.0.0"
-=======
-            "Version" : "3.7.404.11",
-            "AssemblyVersionOverride" : "3.3",
-            "Dependencies"            : {
-                "Core" : "3.7.400.70"
->>>>>>> 32fb9714
+            "Version" : "4.0.0.0",
+            "AssemblyVersionOverride" : "4.0",
+            "Dependencies"            : {
+                "Core" : "4.0.0.0"
             },
             "InPreview"               : false
         },
         "EC2"               : {
-<<<<<<< HEAD
-            "Version" : "4.0.0.0",
-            "AssemblyVersionOverride" : "4.0",
-            "Dependencies"            : {
-                "Core" : "4.0.0.0"
-=======
-            "Version" : "3.7.425.6",
-            "AssemblyVersionOverride" : "3.3",
-            "Dependencies"            : {
-                "Core" : "3.7.400.70"
->>>>>>> 32fb9714
+            "Version" : "4.0.0.0",
+            "AssemblyVersionOverride" : "4.0",
+            "Dependencies"            : {
+                "Core" : "4.0.0.0"
             },
             "InPreview"               : false
         },
         "ECS"               : {
-<<<<<<< HEAD
-            "Version" : "4.0.0.0",
-            "AssemblyVersionOverride" : "4.0",
-            "Dependencies"            : {
-                "Core" : "4.0.0.0"
-=======
-            "Version" : "3.7.408.5",
-            "AssemblyVersionOverride" : "3.3",
-            "Dependencies"            : {
-                "Core" : "3.7.400.70"
->>>>>>> 32fb9714
+            "Version" : "4.0.0.0",
+            "AssemblyVersionOverride" : "4.0",
+            "Dependencies"            : {
+                "Core" : "4.0.0.0"
             },
             "InPreview"               : false
         },
         "ElastiCache"       : {
-<<<<<<< HEAD
-            "Version" : "4.0.0.0",
-            "AssemblyVersionOverride" : "4.0",
-            "Dependencies"            : {
-                "Core" : "4.0.0.0"
-=======
-            "Version" : "3.7.402.14",
-            "AssemblyVersionOverride" : "3.3",
-            "Dependencies"            : {
-                "Core" : "3.7.400.70"
->>>>>>> 32fb9714
+            "Version" : "4.0.0.0",
+            "AssemblyVersionOverride" : "4.0",
+            "Dependencies"            : {
+                "Core" : "4.0.0.0"
             },
             "InPreview"               : false
         },
         "ElasticBeanstalk"  : {
-<<<<<<< HEAD
-            "Version" : "4.0.0.0",
-            "AssemblyVersionOverride" : "4.0",
-            "Dependencies"            : {
-                "Core" : "4.0.0.0"
-=======
-            "Version" : "3.7.400.70",
-            "AssemblyVersionOverride" : "3.3",
-            "Dependencies"            : {
-                "Core" : "3.7.400.70"
->>>>>>> 32fb9714
+            "Version" : "4.0.0.0",
+            "AssemblyVersionOverride" : "4.0",
+            "Dependencies"            : {
+                "Core" : "4.0.0.0"
             },
             "InPreview"               : false
         },
         "ElasticLoadBalancing" : {
-<<<<<<< HEAD
-            "Version" : "4.0.0.0",
-            "AssemblyVersionOverride" : "4.0",
-            "Dependencies"            : {
-                "Core" : "4.0.0.0"
-=======
-            "Version" : "3.7.401.68",
-            "AssemblyVersionOverride" : "3.3",
-            "Dependencies"            : {
-                "Core" : "3.7.400.70"
->>>>>>> 32fb9714
+            "Version" : "4.0.0.0",
+            "AssemblyVersionOverride" : "4.0",
+            "Dependencies"            : {
+                "Core" : "4.0.0.0"
             },
             "InPreview"               : false
         },
         "ElasticMapReduce"     : {
-<<<<<<< HEAD
-            "Version" : "4.0.0.0",
-            "AssemblyVersionOverride" : "4.0",
-            "Dependencies"            : {
-                "Core" : "4.0.0.0"
-=======
-            "Version" : "3.7.403.13",
-            "AssemblyVersionOverride" : "3.3",
-            "Dependencies"            : {
-                "Core" : "3.7.400.70"
->>>>>>> 32fb9714
+            "Version" : "4.0.0.0",
+            "AssemblyVersionOverride" : "4.0",
+            "Dependencies"            : {
+                "Core" : "4.0.0.0"
             },
             "InPreview"               : false
         },
         "ElasticTranscoder"    : {
-<<<<<<< HEAD
-            "Version" : "4.0.0.0",
-            "AssemblyVersionOverride" : "4.0",
-            "Dependencies"            : {
-                "Core" : "4.0.0.0"
-=======
-            "Version" : "3.7.400.70",
-            "AssemblyVersionOverride" : "3.3",
-            "Dependencies"            : {
-                "Core" : "3.7.400.70"
->>>>>>> 32fb9714
+            "Version" : "4.0.0.0",
+            "AssemblyVersionOverride" : "4.0",
+            "Dependencies"            : {
+                "Core" : "4.0.0.0"
             },
             "InPreview"               : false
         },
         "Glacier"              : {
-<<<<<<< HEAD
             "Version" : "4.0.0.0",
             "AssemblyVersionOverride" : "4.0",
             "Dependencies"            : {
                 "Core" : "4.0.0.0",
                 "SQS"  : "4.0.0.0",
                 "SimpleNotificationService" : "4.0.0.0"
-=======
-            "Version" : "3.7.400.70",
-            "AssemblyVersionOverride" : "3.3",
-            "Dependencies"            : {
-                "Core" : "3.7.400.70",
-                "SQS"  : "3.7.400.70",
-                "SimpleNotificationService" : "3.7.400.70"
->>>>>>> 32fb9714
             },
             "InPreview"               : false
         },
         "IdentityManagement"   : {
-<<<<<<< HEAD
-            "Version" : "4.0.0.0",
-            "AssemblyVersionOverride" : "4.0",
-            "Dependencies"            : {
-                "Core" : "4.0.0.0"
-=======
-            "Version" : "3.7.403.19",
-            "AssemblyVersionOverride" : "3.3",
-            "Dependencies"            : {
-                "Core" : "3.7.400.70"
->>>>>>> 32fb9714
+            "Version" : "4.0.0.0",
+            "AssemblyVersionOverride" : "4.0",
+            "Dependencies"            : {
+                "Core" : "4.0.0.0"
             },
             "InPreview"               : false
         },
         "ImportExport"         : {
-<<<<<<< HEAD
-            "Version" : "4.0.0.0",
-            "AssemblyVersionOverride" : "4.0",
-            "Dependencies"            : {
-                "Core" : "4.0.0.0"
-=======
-            "Version" : "3.7.400.70",
-            "AssemblyVersionOverride" : "3.3",
-            "Dependencies"            : {
-                "Core" : "3.7.400.70"
->>>>>>> 32fb9714
+            "Version" : "4.0.0.0",
+            "AssemblyVersionOverride" : "4.0",
+            "Dependencies"            : {
+                "Core" : "4.0.0.0"
             },
             "InPreview"               : false
         },
         "Kinesis"              : {
-<<<<<<< HEAD
-            "Version" : "4.0.0.0",
-            "AssemblyVersionOverride" : "4.0",
-            "Dependencies"            : {
-                "Core" : "4.0.0.0"
-=======
-            "Version" : "3.7.402.47",
-            "AssemblyVersionOverride" : "3.3",
-            "Dependencies"            : {
-                "Core" : "3.7.400.70"
->>>>>>> 32fb9714
+            "Version" : "4.0.0.0",
+            "AssemblyVersionOverride" : "4.0",
+            "Dependencies"            : {
+                "Core" : "4.0.0.0"
             },
             "InPreview"               : false
         },
         "Lambda"               : {
-<<<<<<< HEAD
-            "Version" : "4.0.0.0",
-            "AssemblyVersionOverride" : "4.0",
-            "Dependencies"            : {
-                "Core" : "4.0.0.0"
-=======
-            "Version" : "3.7.411.13",
-            "AssemblyVersionOverride" : "3.3",
-            "Dependencies"            : {
-                "Core" : "3.7.400.70"
->>>>>>> 32fb9714
+            "Version" : "4.0.0.0",
+            "AssemblyVersionOverride" : "4.0",
+            "Dependencies"            : {
+                "Core" : "4.0.0.0"
             },
             "InPreview"               : false
         },
         "KeyManagementService" : {
-<<<<<<< HEAD
-            "Version" : "4.0.0.0",
-            "AssemblyVersionOverride" : "4.0",
-            "Dependencies"            : {
-                "Core" : "4.0.0.0"
-=======
-            "Version" : "3.7.400.70",
-            "AssemblyVersionOverride" : "3.3",
-            "Dependencies"            : {
-                "Core" : "3.7.400.70"
->>>>>>> 32fb9714
+            "Version" : "4.0.0.0",
+            "AssemblyVersionOverride" : "4.0",
+            "Dependencies"            : {
+                "Core" : "4.0.0.0"
             },
             "InPreview"               : false
         },
         "MachineLearning"      : {
-<<<<<<< HEAD
-            "Version" : "4.0.0.0",
-            "AssemblyVersionOverride" : "4.0",
-            "Dependencies"            : {
-                "Core" : "4.0.0.0"
-=======
-            "Version" : "3.7.400.70",
-            "AssemblyVersionOverride" : "3.3",
-            "Dependencies"            : {
-                "Core" : "3.7.400.70"
->>>>>>> 32fb9714
+            "Version" : "4.0.0.0",
+            "AssemblyVersionOverride" : "4.0",
+            "Dependencies"            : {
+                "Core" : "4.0.0.0"
             },
             "InPreview"               : false
         },
         "MobileAnalytics"      : {
-<<<<<<< HEAD
-            "Version" : "4.0.0.0",
-            "AssemblyVersionOverride" : "4.0",
-            "Dependencies"            : {
-                "Core" : "4.0.0.0"
-=======
-            "Version" : "3.7.400.70",
-            "AssemblyVersionOverride" : "3.3",
-            "Dependencies"            : {
-                "Core" : "3.7.400.70"
->>>>>>> 32fb9714
+            "Version" : "4.0.0.0",
+            "AssemblyVersionOverride" : "4.0",
+            "Dependencies"            : {
+                "Core" : "4.0.0.0"
             },
             "InPreview"               : false
         },
         "OpsWorks"             : {
-<<<<<<< HEAD
-            "Version" : "4.0.0.0",
-            "AssemblyVersionOverride" : "4.0",
-            "Dependencies"            : {
-                "Core" : "4.0.0.0"
-=======
-            "Version" : "3.7.400.70",
-            "AssemblyVersionOverride" : "3.3",
-            "Dependencies"            : {
-                "Core" : "3.7.400.70"
->>>>>>> 32fb9714
+            "Version" : "4.0.0.0",
+            "AssemblyVersionOverride" : "4.0",
+            "Dependencies"            : {
+                "Core" : "4.0.0.0"
             },
             "InPreview"               : false
         },
         "RDS"                  : {
-<<<<<<< HEAD
-            "Version" : "4.0.0.0",
-            "AssemblyVersionOverride" : "4.0",
-            "Dependencies"            : {
-                "Core" : "4.0.0.0"
-=======
-            "Version" : "3.7.410.7",
-            "AssemblyVersionOverride" : "3.3",
-            "Dependencies"            : {
-                "Core" : "3.7.400.70"
->>>>>>> 32fb9714
+            "Version" : "4.0.0.0",
+            "AssemblyVersionOverride" : "4.0",
+            "Dependencies"            : {
+                "Core" : "4.0.0.0"
             },
             "InPreview"               : false
         },
         "Redshift"             : {
-<<<<<<< HEAD
-            "Version" : "4.0.0.0",
-            "AssemblyVersionOverride" : "4.0",
-            "Dependencies"            : {
-                "Core" : "4.0.0.0"
-=======
-            "Version" : "3.7.405.11",
-            "AssemblyVersionOverride" : "3.3",
-            "Dependencies"            : {
-                "Core" : "3.7.400.70"
->>>>>>> 32fb9714
+            "Version" : "4.0.0.0",
+            "AssemblyVersionOverride" : "4.0",
+            "Dependencies"            : {
+                "Core" : "4.0.0.0"
             },
             "InPreview"               : false
         },
         "Route53"              : {
-<<<<<<< HEAD
-            "Version" : "4.0.0.0",
-            "AssemblyVersionOverride" : "4.0",
-            "Dependencies"            : {
-                "Core" : "4.0.0.0"
-=======
-            "Version" : "3.7.403.27",
-            "AssemblyVersionOverride" : "3.3",
-            "Dependencies"            : {
-                "Core" : "3.7.400.70"
->>>>>>> 32fb9714
+            "Version" : "4.0.0.0",
+            "AssemblyVersionOverride" : "4.0",
+            "Dependencies"            : {
+                "Core" : "4.0.0.0"
             },
             "InPreview"               : false
         },
         "Route53Domains"       : {
-<<<<<<< HEAD
-            "Version" : "4.0.0.0",
-            "AssemblyVersionOverride" : "4.0",
-            "Dependencies"            : {
-                "Core" : "4.0.0.0"
-=======
-            "Version" : "3.7.401.7",
-            "AssemblyVersionOverride" : "3.3",
-            "Dependencies"            : {
-                "Core" : "3.7.400.70"
->>>>>>> 32fb9714
+            "Version" : "4.0.0.0",
+            "AssemblyVersionOverride" : "4.0",
+            "Dependencies"            : {
+                "Core" : "4.0.0.0"
             },
             "InPreview"               : false
         },
         "S3"                   : {
-<<<<<<< HEAD
-            "Version" : "4.0.0.0",
-            "AssemblyVersionOverride" : "4.0",
-            "Dependencies"            : {
-                "Core" : "4.0.0.0"
-=======
-            "Version" : "3.7.410.12",
-            "AssemblyVersionOverride" : "3.3",
-            "Dependencies"            : {
-                "Core" : "3.7.400.70"
->>>>>>> 32fb9714
+            "Version" : "4.0.0.0",
+            "AssemblyVersionOverride" : "4.0",
+            "Dependencies"            : {
+                "Core" : "4.0.0.0"
             },
             "InPreview"               : false
         },
         "SecurityToken"        : {
-<<<<<<< HEAD
-            "Version" : "4.0.0.0",
-            "AssemblyVersionOverride" : "4.0",
-            "Dependencies"            : {
-                "Core" : "4.0.0.0"
-=======
-            "Version" : "3.7.401.19",
-            "AssemblyVersionOverride" : "3.3",
-            "Dependencies"            : {
-                "Core" : "3.7.400.70"
->>>>>>> 32fb9714
+            "Version" : "4.0.0.0",
+            "AssemblyVersionOverride" : "4.0",
+            "Dependencies"            : {
+                "Core" : "4.0.0.0"
             },
             "InPreview"               : false
         },
         "SimpleDB"             : {
-<<<<<<< HEAD
-            "Version" : "4.0.0.0",
-            "AssemblyVersionOverride" : "4.0",
-            "Dependencies"            : {
-                "Core" : "4.0.0.0"
-=======
-            "Version" : "3.7.400.70",
-            "AssemblyVersionOverride" : "3.3",
-            "Dependencies"            : {
-                "Core" : "3.7.400.70"
->>>>>>> 32fb9714
+            "Version" : "4.0.0.0",
+            "AssemblyVersionOverride" : "4.0",
+            "Dependencies"            : {
+                "Core" : "4.0.0.0"
             },
             "InPreview"               : false
         },
         "SimpleEmail"          : {
-<<<<<<< HEAD
-            "Version" : "4.0.0.0",
-            "AssemblyVersionOverride" : "4.0",
-            "Dependencies"            : {
-                "Core" : "4.0.0.0"
-=======
-            "Version" : "3.7.402.13",
-            "AssemblyVersionOverride" : "3.3",
-            "Dependencies"            : {
-                "Core" : "3.7.400.70"
->>>>>>> 32fb9714
+            "Version" : "4.0.0.0",
+            "AssemblyVersionOverride" : "4.0",
+            "Dependencies"            : {
+                "Core" : "4.0.0.0"
             },
             "InPreview"               : false
         },
         "SimpleNotificationService" : {
-<<<<<<< HEAD
-            "Version" : "4.0.0.0",
-            "AssemblyVersionOverride" : "4.0",
-            "Dependencies"            : {
-                "Core" : "4.0.0.0"
-=======
-            "Version" : "3.7.400.70",
-            "AssemblyVersionOverride" : "3.3",
-            "Dependencies"            : {
-                "Core" : "3.7.400.70"
->>>>>>> 32fb9714
+            "Version" : "4.0.0.0",
+            "AssemblyVersionOverride" : "4.0",
+            "Dependencies"            : {
+                "Core" : "4.0.0.0"
             },
             "InPreview"               : false
         },
         "SimpleWorkflow"            : {
-<<<<<<< HEAD
-            "Version" : "4.0.0.0",
-            "AssemblyVersionOverride" : "4.0",
-            "Dependencies"            : {
-                "Core" : "4.0.0.0"
-=======
-            "Version" : "3.7.400.70",
-            "AssemblyVersionOverride" : "3.3",
-            "Dependencies"            : {
-                "Core" : "3.7.400.70"
->>>>>>> 32fb9714
+            "Version" : "4.0.0.0",
+            "AssemblyVersionOverride" : "4.0",
+            "Dependencies"            : {
+                "Core" : "4.0.0.0"
             },
             "InPreview"               : false
         },
         "SQS"                       : {
-<<<<<<< HEAD
-            "Version" : "4.0.0.0",
-            "AssemblyVersionOverride" : "4.0",
-            "Dependencies"            : {
-                "Core" : "4.0.0.0"
-=======
-            "Version" : "3.7.400.70",
-            "AssemblyVersionOverride" : "3.3",
-            "Dependencies"            : {
-                "Core" : "3.7.400.70"
->>>>>>> 32fb9714
+            "Version" : "4.0.0.0",
+            "AssemblyVersionOverride" : "4.0",
+            "Dependencies"            : {
+                "Core" : "4.0.0.0"
             },
             "InPreview"               : false
         },
         "SimpleSystemsManagement"   : {
-<<<<<<< HEAD
-            "Version" : "4.0.0.0",
-            "AssemblyVersionOverride" : "4.0",
-            "Dependencies"            : {
-                "Core" : "4.0.0.0"
-=======
-            "Version" : "3.7.403.14",
-            "AssemblyVersionOverride" : "3.3",
-            "Dependencies"            : {
-                "Core" : "3.7.400.70"
->>>>>>> 32fb9714
+            "Version" : "4.0.0.0",
+            "AssemblyVersionOverride" : "4.0",
+            "Dependencies"            : {
+                "Core" : "4.0.0.0"
             },
             "InPreview"               : false
         },
         "StorageGateway"            : {
-<<<<<<< HEAD
-            "Version" : "4.0.0.0",
-            "AssemblyVersionOverride" : "4.0",
-            "Dependencies"            : {
-                "Core" : "4.0.0.0"
-=======
-            "Version" : "3.7.401.51",
-            "AssemblyVersionOverride" : "3.3",
-            "Dependencies"            : {
-                "Core" : "3.7.400.70"
->>>>>>> 32fb9714
+            "Version" : "4.0.0.0",
+            "AssemblyVersionOverride" : "4.0",
+            "Dependencies"            : {
+                "Core" : "4.0.0.0"
             },
             "InPreview"               : false
         },
         "WorkSpaces"                : {
-<<<<<<< HEAD
-            "Version" : "4.0.0.0",
-            "AssemblyVersionOverride" : "4.0",
-            "Dependencies"            : {
-                "Core" : "4.0.0.0"
-=======
-            "Version" : "3.7.407.3",
-            "AssemblyVersionOverride" : "3.3",
-            "Dependencies"            : {
-                "Core" : "3.7.400.70"
->>>>>>> 32fb9714
+            "Version" : "4.0.0.0",
+            "AssemblyVersionOverride" : "4.0",
+            "Dependencies"            : {
+                "Core" : "4.0.0.0"
             },
             "InPreview"               : false
         },
         "DirectoryService"          : {
-<<<<<<< HEAD
-            "Version" : "4.0.0.0",
-            "AssemblyVersionOverride" : "4.0",
-            "Dependencies"            : {
-                "Core" : "4.0.0.0"
-=======
-            "Version" : "3.7.401.49",
-            "AssemblyVersionOverride" : "3.3",
-            "Dependencies"            : {
-                "Core" : "3.7.400.70"
->>>>>>> 32fb9714
+            "Version" : "4.0.0.0",
+            "AssemblyVersionOverride" : "4.0",
+            "Dependencies"            : {
+                "Core" : "4.0.0.0"
             },
             "InPreview"               : false
         },
         "ElasticFileSystem"         : {
-<<<<<<< HEAD
-            "Version" : "4.0.0.0",
-            "AssemblyVersionOverride" : "4.0",
-            "Dependencies"            : {
-                "Core" : "4.0.0.0"
-=======
-            "Version" : "3.7.401.16",
-            "AssemblyVersionOverride" : "3.3",
-            "Dependencies"            : {
-                "Core" : "3.7.400.70"
->>>>>>> 32fb9714
+            "Version" : "4.0.0.0",
+            "AssemblyVersionOverride" : "4.0",
+            "Dependencies"            : {
+                "Core" : "4.0.0.0"
             },
             "InPreview"               : false
         },
         "CodeCommit"                : {
-<<<<<<< HEAD
-            "Version" : "4.0.0.0",
-            "AssemblyVersionOverride" : "4.0",
-            "Dependencies"            : {
-                "Core" : "4.0.0.0"
-=======
-            "Version" : "3.7.401.70",
-            "AssemblyVersionOverride" : "3.3",
-            "Dependencies"            : {
-                "Core" : "3.7.400.70"
->>>>>>> 32fb9714
+            "Version" : "4.0.0.0",
+            "AssemblyVersionOverride" : "4.0",
+            "Dependencies"            : {
+                "Core" : "4.0.0.0"
             },
             "InPreview"               : false
         },
         "CodePipeline"              : {
-<<<<<<< HEAD
-            "Version" : "4.0.0.0",
-            "AssemblyVersionOverride" : "4.0",
-            "Dependencies"            : {
-                "Core" : "4.0.0.0"
-=======
-            "Version" : "3.7.406.5",
-            "AssemblyVersionOverride" : "3.3",
-            "Dependencies"            : {
-                "Core" : "3.7.400.70"
->>>>>>> 32fb9714
+            "Version" : "4.0.0.0",
+            "AssemblyVersionOverride" : "4.0",
+            "Dependencies"            : {
+                "Core" : "4.0.0.0"
             },
             "InPreview"               : false
         },
         "Elasticsearch"             : {
-<<<<<<< HEAD
-            "Version" : "4.0.0.0",
-            "AssemblyVersionOverride" : "4.0",
-            "Dependencies"            : {
-                "Core" : "4.0.0.0"
-=======
-            "Version" : "3.7.400.70",
-            "AssemblyVersionOverride" : "3.3",
-            "Dependencies"            : {
-                "Core" : "3.7.400.70"
->>>>>>> 32fb9714
+            "Version" : "4.0.0.0",
+            "AssemblyVersionOverride" : "4.0",
+            "Dependencies"            : {
+                "Core" : "4.0.0.0"
             },
             "InPreview"               : false
         },
         "WAF"                       : {
-<<<<<<< HEAD
-            "Version" : "4.0.0.0",
-            "AssemblyVersionOverride" : "4.0",
-            "Dependencies"            : {
-                "Core" : "4.0.0.0"
-=======
-            "Version" : "3.7.400.70",
-            "AssemblyVersionOverride" : "3.3",
-            "Dependencies"            : {
-                "Core" : "3.7.400.70"
->>>>>>> 32fb9714
+            "Version" : "4.0.0.0",
+            "AssemblyVersionOverride" : "4.0",
+            "Dependencies"            : {
+                "Core" : "4.0.0.0"
             },
             "InPreview"               : false
         },
         "KinesisFirehose"           : {
-<<<<<<< HEAD
-            "Version" : "4.0.0.0",
-            "AssemblyVersionOverride" : "4.0",
-            "Dependencies"            : {
-                "Core" : "4.0.0.0"
-=======
-            "Version" : "3.7.401.23",
-            "AssemblyVersionOverride" : "3.3",
-            "Dependencies"            : {
-                "Core" : "3.7.400.70"
->>>>>>> 32fb9714
+            "Version" : "4.0.0.0",
+            "AssemblyVersionOverride" : "4.0",
+            "Dependencies"            : {
+                "Core" : "4.0.0.0"
             },
             "InPreview"               : false
         },
         "AWSMarketplaceCommerceAnalytics" : {
-<<<<<<< HEAD
-            "Version" : "4.0.0.0",
-            "AssemblyVersionOverride" : "4.0",
-            "Dependencies"            : {
-                "Core" : "4.0.0.0"
-=======
-            "Version" : "3.7.400.70",
-            "AssemblyVersionOverride" : "3.3",
-            "Dependencies"            : {
-                "Core" : "3.7.400.70"
->>>>>>> 32fb9714
+            "Version" : "4.0.0.0",
+            "AssemblyVersionOverride" : "4.0",
+            "Dependencies"            : {
+                "Core" : "4.0.0.0"
             },
             "InPreview"               : false
         },
         "Inspector"                       : {
-<<<<<<< HEAD
-            "Version" : "4.0.0.0",
-            "AssemblyVersionOverride" : "4.0",
-            "Dependencies"            : {
-                "Core" : "4.0.0.0"
-=======
-            "Version" : "3.7.400.70",
-            "AssemblyVersionOverride" : "3.3",
-            "Dependencies"            : {
-                "Core" : "3.7.400.70"
->>>>>>> 32fb9714
+            "Version" : "4.0.0.0",
+            "AssemblyVersionOverride" : "4.0",
+            "Dependencies"            : {
+                "Core" : "4.0.0.0"
             },
             "InPreview"               : false
         },
         "IoT"                             : {
-<<<<<<< HEAD
-            "Version" : "4.0.0.0",
-            "AssemblyVersionOverride" : "4.0",
-            "Dependencies"            : {
-                "Core" : "4.0.0.0"
-=======
-            "Version" : "3.7.405.4",
-            "AssemblyVersionOverride" : "3.3",
-            "Dependencies"            : {
-                "Core" : "3.7.400.70"
->>>>>>> 32fb9714
+            "Version" : "4.0.0.0",
+            "AssemblyVersionOverride" : "4.0",
+            "Dependencies"            : {
+                "Core" : "4.0.0.0"
             },
             "InPreview"               : false
         },
         "IotData"                         : {
-<<<<<<< HEAD
-            "Version" : "4.0.0.0",
-            "AssemblyVersionOverride" : "4.0",
-            "Dependencies"            : {
-                "Core" : "4.0.0.0"
-=======
-            "Version" : "3.7.401.40",
-            "AssemblyVersionOverride" : "3.3",
-            "Dependencies"            : {
-                "Core" : "3.7.400.70"
->>>>>>> 32fb9714
+            "Version" : "4.0.0.0",
+            "AssemblyVersionOverride" : "4.0",
+            "Dependencies"            : {
+                "Core" : "4.0.0.0"
             },
             "InPreview"               : false
         },
         "APIGateway"                      : {
-<<<<<<< HEAD
-            "Version" : "4.0.0.0",
-            "AssemblyVersionOverride" : "4.0",
-            "Dependencies"            : {
-                "Core" : "4.0.0.0"
-=======
-            "Version" : "3.7.401.14",
-            "AssemblyVersionOverride" : "3.3",
-            "Dependencies"            : {
-                "Core" : "3.7.400.70"
->>>>>>> 32fb9714
+            "Version" : "4.0.0.0",
+            "AssemblyVersionOverride" : "4.0",
+            "Dependencies"            : {
+                "Core" : "4.0.0.0"
             },
             "InPreview"               : false
         },
         "ECR"                             : {
-<<<<<<< HEAD
-            "Version" : "4.0.0.0",
-            "AssemblyVersionOverride" : "4.0",
-            "Dependencies"            : {
-                "Core" : "4.0.0.0"
-=======
-            "Version" : "3.7.406.0",
-            "AssemblyVersionOverride" : "3.3",
-            "Dependencies"            : {
-                "Core" : "3.7.400.70"
->>>>>>> 32fb9714
+            "Version" : "4.0.0.0",
+            "AssemblyVersionOverride" : "4.0",
+            "Dependencies"            : {
+                "Core" : "4.0.0.0"
             },
             "InPreview"               : false
         },
         "CloudWatchEvents"                : {
-<<<<<<< HEAD
-            "Version" : "4.0.0.0",
-            "AssemblyVersionOverride" : "4.0",
-            "Dependencies"            : {
-                "Core" : "4.0.0.0"
-=======
-            "Version" : "3.7.400.70",
-            "AssemblyVersionOverride" : "3.3",
-            "Dependencies"            : {
-                "Core" : "3.7.400.70"
->>>>>>> 32fb9714
+            "Version" : "4.0.0.0",
+            "AssemblyVersionOverride" : "4.0",
+            "Dependencies"            : {
+                "Core" : "4.0.0.0"
             },
             "InPreview"               : false
         },
         "CertificateManager"              : {
-<<<<<<< HEAD
-            "Version" : "4.0.0.0",
-            "AssemblyVersionOverride" : "4.0",
-            "Dependencies"            : {
-                "Core" : "4.0.0.0"
-=======
-            "Version" : "3.7.400.70",
-            "AssemblyVersionOverride" : "3.3",
-            "Dependencies"            : {
-                "Core" : "3.7.400.70"
->>>>>>> 32fb9714
+            "Version" : "4.0.0.0",
+            "AssemblyVersionOverride" : "4.0",
+            "Dependencies"            : {
+                "Core" : "4.0.0.0"
             },
             "InPreview"               : false
         },
         "GameLift"                        : {
-<<<<<<< HEAD
-            "Version" : "4.0.0.0",
-            "AssemblyVersionOverride" : "4.0",
-            "Dependencies"            : {
-                "Core" : "4.0.0.0"
-=======
-            "Version" : "3.7.402.21",
-            "AssemblyVersionOverride" : "3.3",
-            "Dependencies"            : {
-                "Core" : "3.7.400.70"
->>>>>>> 32fb9714
+            "Version" : "4.0.0.0",
+            "AssemblyVersionOverride" : "4.0",
+            "Dependencies"            : {
+                "Core" : "4.0.0.0"
             },
             "InPreview"               : false
         },
         "DatabaseMigrationService"        : {
-<<<<<<< HEAD
-            "Version" : "4.0.0.0",
-            "AssemblyVersionOverride" : "4.0",
-            "Dependencies"            : {
-                "Core" : "4.0.0.0"
-=======
-            "Version" : "3.7.403.7",
-            "AssemblyVersionOverride" : "3.3",
-            "Dependencies"            : {
-                "Core" : "3.7.400.70"
->>>>>>> 32fb9714
+            "Version" : "4.0.0.0",
+            "AssemblyVersionOverride" : "4.0",
+            "Dependencies"            : {
+                "Core" : "4.0.0.0"
             },
             "InPreview"               : false
         },
         "AWSMarketplaceMetering"          : {
-<<<<<<< HEAD
-            "Version" : "4.0.0.0",
-            "AssemblyVersionOverride" : "4.0",
-            "Dependencies"            : {
-                "Core" : "4.0.0.0"
-=======
-            "Version" : "3.7.400.70",
-            "AssemblyVersionOverride" : "3.3",
-            "Dependencies"            : {
-                "Core" : "3.7.400.70"
->>>>>>> 32fb9714
+            "Version" : "4.0.0.0",
+            "AssemblyVersionOverride" : "4.0",
+            "Dependencies"            : {
+                "Core" : "4.0.0.0"
             },
             "InPreview"               : false
         },
         "CognitoIdentityProvider"         : {
-<<<<<<< HEAD
-            "Version" : "4.0.0.0",
-            "AssemblyVersionOverride" : "4.0",
-            "Dependencies"            : {
-                "Core" : "4.0.0.0"
-=======
-            "Version" : "3.7.405.10",
-            "AssemblyVersionOverride" : "3.3",
-            "Dependencies"            : {
-                "Core" : "3.7.400.70"
->>>>>>> 32fb9714
+            "Version" : "4.0.0.0",
+            "AssemblyVersionOverride" : "4.0",
+            "Dependencies"            : {
+                "Core" : "4.0.0.0"
             },
             "InPreview"               : false
         },
         "ApplicationDiscoveryService"     : {
-<<<<<<< HEAD
-            "Version" : "4.0.0.0",
-            "AssemblyVersionOverride" : "4.0",
-            "Dependencies"            : {
-                "Core" : "4.0.0.0"
-=======
-            "Version" : "3.7.401.15",
-            "AssemblyVersionOverride" : "3.3",
-            "Dependencies"            : {
-                "Core" : "3.7.400.70"
->>>>>>> 32fb9714
+            "Version" : "4.0.0.0",
+            "AssemblyVersionOverride" : "4.0",
+            "Dependencies"            : {
+                "Core" : "4.0.0.0"
             },
             "InPreview"               : false
         },
         "ApplicationAutoScaling"          : {
-<<<<<<< HEAD
-            "Version" : "4.0.0.0",
-            "AssemblyVersionOverride" : "4.0",
-            "Dependencies"            : {
-                "Core" : "4.0.0.0"
-=======
-            "Version" : "3.7.402.14",
-            "AssemblyVersionOverride" : "3.3",
-            "Dependencies"            : {
-                "Core" : "3.7.400.70"
->>>>>>> 32fb9714
+            "Version" : "4.0.0.0",
+            "AssemblyVersionOverride" : "4.0",
+            "Dependencies"            : {
+                "Core" : "4.0.0.0"
             },
             "InPreview"               : false
         },
         "ServiceCatalog"                  : {
-<<<<<<< HEAD
-            "Version" : "4.0.0.0",
-            "AssemblyVersionOverride" : "4.0",
-            "Dependencies"            : {
-                "Core" : "4.0.0.0"
-=======
-            "Version" : "3.7.400.70",
-            "AssemblyVersionOverride" : "3.3",
-            "Dependencies"            : {
-                "Core" : "3.7.400.70"
->>>>>>> 32fb9714
+            "Version" : "4.0.0.0",
+            "AssemblyVersionOverride" : "4.0",
+            "Dependencies"            : {
+                "Core" : "4.0.0.0"
             },
             "InPreview"               : false
         },
         "ElasticLoadBalancingV2"          : {
-<<<<<<< HEAD
-            "Version" : "4.0.0.0",
-            "AssemblyVersionOverride" : "4.0",
-            "Dependencies"            : {
-                "Core" : "4.0.0.0"
-=======
-            "Version" : "3.7.408.13",
-            "AssemblyVersionOverride" : "3.3",
-            "Dependencies"            : {
-                "Core" : "3.7.400.70"
->>>>>>> 32fb9714
+            "Version" : "4.0.0.0",
+            "AssemblyVersionOverride" : "4.0",
+            "Dependencies"            : {
+                "Core" : "4.0.0.0"
             },
             "InPreview"               : false
         },
         "KinesisAnalytics"                : {
-<<<<<<< HEAD
-            "Version" : "4.0.0.0",
-            "AssemblyVersionOverride" : "4.0",
-            "Dependencies"            : {
-                "Core" : "4.0.0.0"
-=======
-            "Version" : "3.7.400.70",
-            "AssemblyVersionOverride" : "3.3",
-            "Dependencies"            : {
-                "Core" : "3.7.400.70"
->>>>>>> 32fb9714
+            "Version" : "4.0.0.0",
+            "AssemblyVersionOverride" : "4.0",
+            "Dependencies"            : {
+                "Core" : "4.0.0.0"
             },
             "InPreview"               : false
         },
         "Snowball"                        : {
-<<<<<<< HEAD
-            "Version" : "4.0.0.0",
-            "AssemblyVersionOverride" : "4.0",
-            "Dependencies"            : {
-                "Core" : "4.0.0.0"
-=======
-            "Version" : "3.7.400.70",
-            "AssemblyVersionOverride" : "3.3",
-            "Dependencies"            : {
-                "Core" : "3.7.400.70"
->>>>>>> 32fb9714
+            "Version" : "4.0.0.0",
+            "AssemblyVersionOverride" : "4.0",
+            "Dependencies"            : {
+                "Core" : "4.0.0.0"
             },
             "InPreview"               : false
         },
         "Budgets"                         : {
-<<<<<<< HEAD
-            "Version" : "4.0.0.0",
-            "AssemblyVersionOverride" : "4.0",
-            "Dependencies"            : {
-                "Core" : "4.0.0.0"
-=======
-            "Version" : "3.7.402.4",
-            "AssemblyVersionOverride" : "3.3",
-            "Dependencies"            : {
-                "Core" : "3.7.400.70"
->>>>>>> 32fb9714
+            "Version" : "4.0.0.0",
+            "AssemblyVersionOverride" : "4.0",
+            "Dependencies"            : {
+                "Core" : "4.0.0.0"
             },
             "InPreview"               : false
         },
         "ServerMigrationService"          : {
-<<<<<<< HEAD
-            "Version" : "4.0.0.0",
-            "AssemblyVersionOverride" : "4.0",
-            "Dependencies"            : {
-                "Core" : "4.0.0.0"
-=======
-            "Version" : "3.7.400.70",
-            "AssemblyVersionOverride" : "3.3",
-            "Dependencies"            : {
-                "Core" : "3.7.400.70"
->>>>>>> 32fb9714
+            "Version" : "4.0.0.0",
+            "AssemblyVersionOverride" : "4.0",
+            "Dependencies"            : {
+                "Core" : "4.0.0.0"
             },
             "InPreview"               : false
         },
         "Rekognition"                     : {
-<<<<<<< HEAD
-            "Version" : "4.0.0.0",
-            "AssemblyVersionOverride" : "4.0",
-            "Dependencies"            : {
-                "Core" : "4.0.0.0"
-=======
-            "Version" : "3.7.400.70",
-            "AssemblyVersionOverride" : "3.3",
-            "Dependencies"            : {
-                "Core" : "3.7.400.70"
->>>>>>> 32fb9714
+            "Version" : "4.0.0.0",
+            "AssemblyVersionOverride" : "4.0",
+            "Dependencies"            : {
+                "Core" : "4.0.0.0"
             },
             "InPreview"               : false
         },
         "Lightsail"                       : {
-<<<<<<< HEAD
-            "Version" : "4.0.0.0",
-            "AssemblyVersionOverride" : "4.0",
-            "Dependencies"            : {
-                "Core" : "4.0.0.0"
-=======
-            "Version" : "3.7.400.70",
-            "AssemblyVersionOverride" : "3.3",
-            "Dependencies"            : {
-                "Core" : "3.7.400.70"
->>>>>>> 32fb9714
+            "Version" : "4.0.0.0",
+            "AssemblyVersionOverride" : "4.0",
+            "Dependencies"            : {
+                "Core" : "4.0.0.0"
             },
             "InPreview"               : false
         },
         "Polly"                           : {
-<<<<<<< HEAD
-            "Version" : "4.0.0.0",
-            "AssemblyVersionOverride" : "4.0",
-            "Dependencies"            : {
-                "Core" : "4.0.0.0"
-=======
-            "Version" : "3.7.401.59",
-            "AssemblyVersionOverride" : "3.3",
-            "Dependencies"            : {
-                "Core" : "3.7.400.70"
->>>>>>> 32fb9714
+            "Version" : "4.0.0.0",
+            "AssemblyVersionOverride" : "4.0",
+            "Dependencies"            : {
+                "Core" : "4.0.0.0"
             },
             "InPreview"               : false
         },
         "StepFunctions"                   : {
-<<<<<<< HEAD
-            "Version" : "4.0.0.0",
-            "AssemblyVersionOverride" : "4.0",
-            "Dependencies"            : {
-                "Core" : "4.0.0.0"
-=======
-            "Version" : "3.7.403.13",
-            "AssemblyVersionOverride" : "3.3",
-            "Dependencies"            : {
-                "Core" : "3.7.400.70"
->>>>>>> 32fb9714
+            "Version" : "4.0.0.0",
+            "AssemblyVersionOverride" : "4.0",
+            "Dependencies"            : {
+                "Core" : "4.0.0.0"
             },
             "InPreview"               : false
         },
         "AppStream"                       : {
-<<<<<<< HEAD
-            "Version" : "4.0.0.0",
-            "AssemblyVersionOverride" : "4.0",
-            "Dependencies"            : {
-                "Core" : "4.0.0.0"
-=======
-            "Version" : "3.7.404.3",
-            "AssemblyVersionOverride" : "3.3",
-            "Dependencies"            : {
-                "Core" : "3.7.400.70"
->>>>>>> 32fb9714
+            "Version" : "4.0.0.0",
+            "AssemblyVersionOverride" : "4.0",
+            "Dependencies"            : {
+                "Core" : "4.0.0.0"
             },
             "InPreview"               : false
         },
         "OpsWorksCM"                      : {
-<<<<<<< HEAD
-            "Version" : "4.0.0.0",
-            "AssemblyVersionOverride" : "4.0",
-            "Dependencies"            : {
-                "Core" : "4.0.0.0"
-=======
-            "Version" : "3.7.400.70",
-            "AssemblyVersionOverride" : "3.3",
-            "Dependencies"            : {
-                "Core" : "3.7.400.70"
->>>>>>> 32fb9714
+            "Version" : "4.0.0.0",
+            "AssemblyVersionOverride" : "4.0",
+            "Dependencies"            : {
+                "Core" : "4.0.0.0"
             },
             "InPreview"               : false
         },
         "CodeBuild"                       : {
-<<<<<<< HEAD
-            "Version" : "4.0.0.0",
-            "AssemblyVersionOverride" : "4.0",
-            "Dependencies"            : {
-                "Core" : "4.0.0.0"
-=======
-            "Version" : "3.7.407.21",
-            "AssemblyVersionOverride" : "3.3",
-            "Dependencies"            : {
-                "Core" : "3.7.400.70"
->>>>>>> 32fb9714
+            "Version" : "4.0.0.0",
+            "AssemblyVersionOverride" : "4.0",
+            "Dependencies"            : {
+                "Core" : "4.0.0.0"
             },
             "InPreview"               : false
         },
         "Pinpoint"                        : {
-<<<<<<< HEAD
-            "Version" : "4.0.0.0",
-            "AssemblyVersionOverride" : "4.0",
-            "Dependencies"            : {
-                "Core" : "4.0.0.0"
-=======
-            "Version" : "3.7.400.70",
-            "AssemblyVersionOverride" : "3.3",
-            "Dependencies"            : {
-                "Core" : "3.7.400.70"
->>>>>>> 32fb9714
+            "Version" : "4.0.0.0",
+            "AssemblyVersionOverride" : "4.0",
+            "Dependencies"            : {
+                "Core" : "4.0.0.0"
             },
             "InPreview"               : false
         },
         "Shield"                          : {
-<<<<<<< HEAD
-            "Version" : "4.0.0.0",
-            "AssemblyVersionOverride" : "4.0",
-            "Dependencies"            : {
-                "Core" : "4.0.0.0"
-=======
-            "Version" : "3.7.400.70",
-            "AssemblyVersionOverride" : "3.3",
-            "Dependencies"            : {
-                "Core" : "3.7.400.70"
->>>>>>> 32fb9714
+            "Version" : "4.0.0.0",
+            "AssemblyVersionOverride" : "4.0",
+            "Dependencies"            : {
+                "Core" : "4.0.0.0"
             },
             "InPreview"               : false
         },
         "AWSHealth"                       : {
-<<<<<<< HEAD
-            "Version" : "4.0.0.0",
-            "AssemblyVersionOverride" : "4.0",
-            "Dependencies"            : {
-                "Core" : "4.0.0.0"
-=======
-            "Version" : "3.7.401.14",
-            "AssemblyVersionOverride" : "3.3",
-            "Dependencies"            : {
-                "Core" : "3.7.400.70"
->>>>>>> 32fb9714
+            "Version" : "4.0.0.0",
+            "AssemblyVersionOverride" : "4.0",
+            "Dependencies"            : {
+                "Core" : "4.0.0.0"
             },
             "InPreview"               : false
         },
         "XRay"                            : {
-<<<<<<< HEAD
-            "Version" : "4.0.0.0",
-            "AssemblyVersionOverride" : "4.0",
-            "Dependencies"            : {
-                "Core" : "4.0.0.0"
-=======
-            "Version" : "3.7.401.14",
-            "AssemblyVersionOverride" : "3.3",
-            "Dependencies"            : {
-                "Core" : "3.7.400.70"
->>>>>>> 32fb9714
+            "Version" : "4.0.0.0",
+            "AssemblyVersionOverride" : "4.0",
+            "Dependencies"            : {
+                "Core" : "4.0.0.0"
             },
             "InPreview"               : false
         },
         "WAFRegional"                     : {
-<<<<<<< HEAD
-            "Version" : "4.0.0.0",
-            "AssemblyVersionOverride" : "4.0",
-            "Dependencies"            : {
-                "Core" : "4.0.0.0"
-=======
-            "Version" : "3.7.401.68",
-            "AssemblyVersionOverride" : "3.3",
-            "Dependencies"            : {
-                "Core" : "3.7.400.70"
->>>>>>> 32fb9714
+            "Version" : "4.0.0.0",
+            "AssemblyVersionOverride" : "4.0",
+            "Dependencies"            : {
+                "Core" : "4.0.0.0"
             },
             "InPreview"               : false
         },
         "Batch"                           : {
-<<<<<<< HEAD
-            "Version" : "4.0.0.0",
-            "AssemblyVersionOverride" : "4.0",
-            "Dependencies"            : {
-                "Core" : "4.0.0.0"
-=======
-            "Version" : "3.7.404.5",
-            "AssemblyVersionOverride" : "3.3",
-            "Dependencies"            : {
-                "Core" : "3.7.400.70"
->>>>>>> 32fb9714
+            "Version" : "4.0.0.0",
+            "AssemblyVersionOverride" : "4.0",
+            "Dependencies"            : {
+                "Core" : "4.0.0.0"
             },
             "InPreview"               : false
         },
         "CostAndUsageReport"              : {
-<<<<<<< HEAD
-            "Version" : "4.0.0.0",
-            "AssemblyVersionOverride" : "4.0",
-            "Dependencies"            : {
-                "Core" : "4.0.0.0"
-=======
-            "Version" : "3.7.400.70",
-            "AssemblyVersionOverride" : "3.3",
-            "Dependencies"            : {
-                "Core" : "3.7.400.70"
->>>>>>> 32fb9714
+            "Version" : "4.0.0.0",
+            "AssemblyVersionOverride" : "4.0",
+            "Dependencies"            : {
+                "Core" : "4.0.0.0"
             },
             "InPreview"               : false
         },
         "CloudDirectory"                  : {
-<<<<<<< HEAD
-            "Version" : "4.0.0.0",
-            "AssemblyVersionOverride" : "4.0",
-            "Dependencies"            : {
-                "Core" : "4.0.0.0"
-=======
-            "Version" : "3.7.400.71",
-            "AssemblyVersionOverride" : "3.3",
-            "Dependencies"            : {
-                "Core" : "3.7.400.70"
->>>>>>> 32fb9714
+            "Version" : "4.0.0.0",
+            "AssemblyVersionOverride" : "4.0",
+            "Dependencies"            : {
+                "Core" : "4.0.0.0"
             },
             "InPreview"               : false
         },
         "Lex"                             : {
-<<<<<<< HEAD
-            "Version" : "4.0.0.0",
-            "AssemblyVersionOverride" : "4.0",
-            "Dependencies"            : {
-                "Core" : "4.0.0.0"
-=======
-            "Version" : "3.7.400.70",
-            "AssemblyVersionOverride" : "3.3",
-            "Dependencies"            : {
-                "Core" : "3.7.400.70"
->>>>>>> 32fb9714
+            "Version" : "4.0.0.0",
+            "AssemblyVersionOverride" : "4.0",
+            "Dependencies"            : {
+                "Core" : "4.0.0.0"
             },
             "InPreview"               : false
         },
         "MTurk"                           : {
-<<<<<<< HEAD
-            "Version" : "4.0.0.0",
-            "AssemblyVersionOverride" : "4.0",
-            "Dependencies"            : {
-                "Core" : "4.0.0.0"
-=======
-            "Version" : "3.7.400.70",
-            "AssemblyVersionOverride" : "3.3",
-            "Dependencies"            : {
-                "Core" : "3.7.400.70"
->>>>>>> 32fb9714
+            "Version" : "4.0.0.0",
+            "AssemblyVersionOverride" : "4.0",
+            "Dependencies"            : {
+                "Core" : "4.0.0.0"
             },
             "InPreview"               : false
         },
         "Organizations"                   : {
-<<<<<<< HEAD
-            "Version" : "4.0.0.0",
-            "AssemblyVersionOverride" : "4.0",
-            "Dependencies"            : {
-                "Core" : "4.0.0.0"
-=======
-            "Version" : "3.7.404.12",
-            "AssemblyVersionOverride" : "3.3",
-            "Dependencies"            : {
-                "Core" : "3.7.400.70"
->>>>>>> 32fb9714
+            "Version" : "4.0.0.0",
+            "AssemblyVersionOverride" : "4.0",
+            "Dependencies"            : {
+                "Core" : "4.0.0.0"
             },
             "InPreview"               : false
         },
         "WorkDocs"                        : {
-<<<<<<< HEAD
-            "Version" : "4.0.0.0",
-            "AssemblyVersionOverride" : "4.0",
-            "Dependencies"            : {
-                "Core" : "4.0.0.0"
-=======
-            "Version" : "3.7.400.70",
-            "AssemblyVersionOverride" : "3.3",
-            "Dependencies"            : {
-                "Core" : "3.7.400.70"
->>>>>>> 32fb9714
+            "Version" : "4.0.0.0",
+            "AssemblyVersionOverride" : "4.0",
+            "Dependencies"            : {
+                "Core" : "4.0.0.0"
             },
             "InPreview"               : false
         },
         "ResourceGroupsTaggingAPI"        : {
-<<<<<<< HEAD
-            "Version" : "4.0.0.0",
-            "AssemblyVersionOverride" : "4.0",
-            "Dependencies"            : {
-                "Core" : "4.0.0.0"
-=======
-            "Version" : "3.7.400.70",
-            "AssemblyVersionOverride" : "3.3",
-            "Dependencies"            : {
-                "Core" : "3.7.400.70"
->>>>>>> 32fb9714
+            "Version" : "4.0.0.0",
+            "AssemblyVersionOverride" : "4.0",
+            "Dependencies"            : {
+                "Core" : "4.0.0.0"
             },
             "InPreview"               : false
         },
         "LexModelBuildingService"         : {
-<<<<<<< HEAD
-            "Version" : "4.0.0.0",
-            "AssemblyVersionOverride" : "4.0",
-            "Dependencies"            : {
-                "Core" : "4.0.0.0"
-=======
-            "Version" : "3.7.400.70",
-            "AssemblyVersionOverride" : "3.3",
-            "Dependencies"            : {
-                "Core" : "3.7.400.70"
->>>>>>> 32fb9714
+            "Version" : "4.0.0.0",
+            "AssemblyVersionOverride" : "4.0",
+            "Dependencies"            : {
+                "Core" : "4.0.0.0"
             },
             "InPreview"               : false
         },
         "MarketplaceEntitlementService"   : {
-<<<<<<< HEAD
-            "Version" : "4.0.0.0",
-            "AssemblyVersionOverride" : "4.0",
-            "Dependencies"            : {
-                "Core" : "4.0.0.0"
-=======
-            "Version" : "3.7.400.70",
-            "AssemblyVersionOverride" : "3.3",
-            "Dependencies"            : {
-                "Core" : "3.7.400.70"
->>>>>>> 32fb9714
+            "Version" : "4.0.0.0",
+            "AssemblyVersionOverride" : "4.0",
+            "Dependencies"            : {
+                "Core" : "4.0.0.0"
             },
             "InPreview"               : false
         },
         "Athena"                          : {
-<<<<<<< HEAD
-            "Version" : "4.0.0.0",
-            "AssemblyVersionOverride" : "4.0",
-            "Dependencies"            : {
-                "Core" : "4.0.0.0"
-=======
-            "Version" : "3.7.403.11",
-            "AssemblyVersionOverride" : "3.3",
-            "Dependencies"            : {
-                "Core" : "3.7.400.70"
->>>>>>> 32fb9714
+            "Version" : "4.0.0.0",
+            "AssemblyVersionOverride" : "4.0",
+            "Dependencies"            : {
+                "Core" : "4.0.0.0"
             },
             "InPreview"               : false
         },
         "Greengrass"                      : {
-<<<<<<< HEAD
-            "Version" : "4.0.0.0",
-            "AssemblyVersionOverride" : "4.0",
-            "Dependencies"            : {
-                "Core" : "4.0.0.0"
-=======
-            "Version" : "3.7.400.70",
-            "AssemblyVersionOverride" : "3.3",
-            "Dependencies"            : {
-                "Core" : "3.7.400.70"
->>>>>>> 32fb9714
+            "Version" : "4.0.0.0",
+            "AssemblyVersionOverride" : "4.0",
+            "Dependencies"            : {
+                "Core" : "4.0.0.0"
             },
             "InPreview"               : false
         },
         "DAX"                             : {
-<<<<<<< HEAD
-            "Version" : "4.0.0.0",
-            "AssemblyVersionOverride" : "4.0",
-            "Dependencies"            : {
-                "Core" : "4.0.0.0"
-=======
-            "Version" : "3.7.400.70",
-            "AssemblyVersionOverride" : "3.3",
-            "Dependencies"            : {
-                "Core" : "3.7.400.70"
->>>>>>> 32fb9714
+            "Version" : "4.0.0.0",
+            "AssemblyVersionOverride" : "4.0",
+            "Dependencies"            : {
+                "Core" : "4.0.0.0"
             },
             "InPreview"               : false
         },
         "MigrationHub"                    : {
-<<<<<<< HEAD
-            "Version" : "4.0.0.0",
-            "AssemblyVersionOverride" : "4.0",
-            "Dependencies"            : {
-                "Core" : "4.0.0.0"
-=======
-            "Version" : "3.7.401.8",
-            "AssemblyVersionOverride" : "3.3",
-            "Dependencies"            : {
-                "Core" : "3.7.400.70"
->>>>>>> 32fb9714
+            "Version" : "4.0.0.0",
+            "AssemblyVersionOverride" : "4.0",
+            "Dependencies"            : {
+                "Core" : "4.0.0.0"
             },
             "InPreview"               : false
         },
         "Glue"                            : {
-<<<<<<< HEAD
-            "Version" : "4.0.0.0",
-            "AssemblyVersionOverride" : "4.0",
-            "Dependencies"            : {
-                "Core" : "4.0.0.0"
-=======
-            "Version" : "3.7.413.1",
-            "AssemblyVersionOverride" : "3.3",
-            "Dependencies"            : {
-                "Core" : "3.7.400.70"
->>>>>>> 32fb9714
+            "Version" : "4.0.0.0",
+            "AssemblyVersionOverride" : "4.0",
+            "Dependencies"            : {
+                "Core" : "4.0.0.0"
             },
             "InPreview"               : false
         },
         "CloudHSMV2"                      : {
-<<<<<<< HEAD
-            "Version" : "4.0.0.0",
-            "AssemblyVersionOverride" : "4.0",
-            "Dependencies"            : {
-                "Core" : "4.0.0.0"
-=======
-            "Version" : "3.7.401.6",
-            "AssemblyVersionOverride" : "3.3",
-            "Dependencies"            : {
-                "Core" : "3.7.400.70"
->>>>>>> 32fb9714
+            "Version" : "4.0.0.0",
+            "AssemblyVersionOverride" : "4.0",
+            "Dependencies"            : {
+                "Core" : "4.0.0.0"
             },
             "InPreview"               : false
         },
         "Pricing"                         : {
-<<<<<<< HEAD
-            "Version" : "4.0.0.0",
-            "AssemblyVersionOverride" : "4.0",
-            "Dependencies"            : {
-                "Core" : "4.0.0.0"
-=======
-            "Version" : "3.7.400.71",
-            "AssemblyVersionOverride" : "3.3",
-            "Dependencies"            : {
-                "Core" : "3.7.400.70"
->>>>>>> 32fb9714
+            "Version" : "4.0.0.0",
+            "AssemblyVersionOverride" : "4.0",
+            "Dependencies"            : {
+                "Core" : "4.0.0.0"
             },
             "InPreview"               : false
         },
         "CostExplorer"                    : {
-<<<<<<< HEAD
-            "Version" : "4.0.0.0",
-            "AssemblyVersionOverride" : "4.0",
-            "Dependencies"            : {
-                "Core" : "4.0.0.0"
-=======
-            "Version" : "3.7.404.2",
-            "AssemblyVersionOverride" : "3.3",
-            "Dependencies"            : {
-                "Core" : "3.7.400.70"
->>>>>>> 32fb9714
+            "Version" : "4.0.0.0",
+            "AssemblyVersionOverride" : "4.0",
+            "Dependencies"            : {
+                "Core" : "4.0.0.0"
             },
             "InPreview"               : false
         },
         "MediaPackage"                    : {
-<<<<<<< HEAD
-            "Version" : "4.0.0.0",
-            "AssemblyVersionOverride" : "4.0",
-            "Dependencies"            : {
-                "Core" : "4.0.0.0"
-=======
-            "Version" : "3.7.400.70",
-            "AssemblyVersionOverride" : "3.3",
-            "Dependencies"            : {
-                "Core" : "3.7.400.70"
->>>>>>> 32fb9714
+            "Version" : "4.0.0.0",
+            "AssemblyVersionOverride" : "4.0",
+            "Dependencies"            : {
+                "Core" : "4.0.0.0"
             },
             "InPreview"               : false
         },
         "MediaLive"                       : {
-<<<<<<< HEAD
-            "Version" : "4.0.0.0",
-            "AssemblyVersionOverride" : "4.0",
-            "Dependencies"            : {
-                "Core" : "4.0.0.0"
-=======
-            "Version" : "3.7.408.3",
-            "AssemblyVersionOverride" : "3.3",
-            "Dependencies"            : {
-                "Core" : "3.7.400.70"
->>>>>>> 32fb9714
+            "Version" : "4.0.0.0",
+            "AssemblyVersionOverride" : "4.0",
+            "Dependencies"            : {
+                "Core" : "4.0.0.0"
             },
             "InPreview"               : false
         },
         "MediaStoreData"                  : {
-<<<<<<< HEAD
-            "Version" : "4.0.0.0",
-            "AssemblyVersionOverride" : "4.0",
-            "Dependencies"            : {
-                "Core" : "4.0.0.0"
-=======
-            "Version" : "3.7.400.70",
-            "AssemblyVersionOverride" : "3.3",
-            "Dependencies"            : {
-                "Core" : "3.7.400.70"
->>>>>>> 32fb9714
+            "Version" : "4.0.0.0",
+            "AssemblyVersionOverride" : "4.0",
+            "Dependencies"            : {
+                "Core" : "4.0.0.0"
             },
             "InPreview"               : false
         },
         "MediaStore"                      : {
-<<<<<<< HEAD
-            "Version" : "4.0.0.0",
-            "AssemblyVersionOverride" : "4.0",
-            "Dependencies"            : {
-                "Core" : "4.0.0.0"
-=======
-            "Version" : "3.7.400.70",
-            "AssemblyVersionOverride" : "3.3",
-            "Dependencies"            : {
-                "Core" : "3.7.400.70"
->>>>>>> 32fb9714
+            "Version" : "4.0.0.0",
+            "AssemblyVersionOverride" : "4.0",
+            "Dependencies"            : {
+                "Core" : "4.0.0.0"
             },
             "InPreview"               : false
         },
         "MediaConvert"                    : {
-<<<<<<< HEAD
-            "Version" : "4.0.0.0",
-            "AssemblyVersionOverride" : "4.0",
-            "Dependencies"            : {
-                "Core" : "4.0.0.0"
-=======
-            "Version" : "3.7.405.3",
-            "AssemblyVersionOverride" : "3.3",
-            "Dependencies"            : {
-                "Core" : "3.7.400.70"
->>>>>>> 32fb9714
+            "Version" : "4.0.0.0",
+            "AssemblyVersionOverride" : "4.0",
+            "Dependencies"            : {
+                "Core" : "4.0.0.0"
             },
             "InPreview"               : false
         },
         "MQ"                              : {
-<<<<<<< HEAD
-            "Version" : "4.0.0.0",
-            "AssemblyVersionOverride" : "4.0",
-            "Dependencies"            : {
-                "Core" : "4.0.0.0"
-=======
-            "Version" : "3.7.400.70",
-            "AssemblyVersionOverride" : "3.3",
-            "Dependencies"            : {
-                "Core" : "3.7.400.70"
->>>>>>> 32fb9714
+            "Version" : "4.0.0.0",
+            "AssemblyVersionOverride" : "4.0",
+            "Dependencies"            : {
+                "Core" : "4.0.0.0"
             },
             "InPreview"               : false
         },
         "GuardDuty"                       : {
-<<<<<<< HEAD
-            "Version" : "4.0.0.0",
-            "AssemblyVersionOverride" : "4.0",
-            "Dependencies"            : {
-                "Core" : "4.0.0.0"
-=======
-            "Version" : "3.7.405.12",
-            "AssemblyVersionOverride" : "3.3",
-            "Dependencies"            : {
-                "Core" : "3.7.400.70"
->>>>>>> 32fb9714
+            "Version" : "4.0.0.0",
+            "AssemblyVersionOverride" : "4.0",
+            "Dependencies"            : {
+                "Core" : "4.0.0.0"
             },
             "InPreview"               : false
         },
         "AppSync"                         : {
-<<<<<<< HEAD
-            "Version" : "4.0.0.0",
-            "AssemblyVersionOverride" : "4.0",
-            "Dependencies"            : {
-                "Core" : "4.0.0.0"
-=======
-            "Version" : "3.7.403.14",
-            "AssemblyVersionOverride" : "3.3",
-            "Dependencies"            : {
-                "Core" : "3.7.400.70"
->>>>>>> 32fb9714
+            "Version" : "4.0.0.0",
+            "AssemblyVersionOverride" : "4.0",
+            "Dependencies"            : {
+                "Core" : "4.0.0.0"
             },
             "InPreview"               : false
         },
         "SageMakerRuntime"                : {
-<<<<<<< HEAD
-            "Version" : "4.0.0.0",
-            "AssemblyVersionOverride" : "4.0",
-            "Dependencies"            : {
-                "Core" : "4.0.0.0"
-=======
-            "Version" : "3.7.401.53",
-            "AssemblyVersionOverride" : "3.3",
-            "Dependencies"            : {
-                "Core" : "3.7.400.70"
->>>>>>> 32fb9714
+            "Version" : "4.0.0.0",
+            "AssemblyVersionOverride" : "4.0",
+            "Dependencies"            : {
+                "Core" : "4.0.0.0"
             },
             "InPreview"               : false
         },
         "IoTJobsDataPlane"                : {
-<<<<<<< HEAD
-            "Version" : "4.0.0.0",
-            "AssemblyVersionOverride" : "4.0",
-            "Dependencies"            : {
-                "Core" : "4.0.0.0"
-=======
-            "Version" : "3.7.401.14",
-            "AssemblyVersionOverride" : "3.3",
-            "Dependencies"            : {
-                "Core" : "3.7.400.70"
->>>>>>> 32fb9714
+            "Version" : "4.0.0.0",
+            "AssemblyVersionOverride" : "4.0",
+            "Dependencies"            : {
+                "Core" : "4.0.0.0"
             },
             "InPreview"               : false
         },
         "SageMaker"                       : {
-<<<<<<< HEAD
-            "Version" : "4.0.0.0",
-            "AssemblyVersionOverride" : "4.0",
-            "Dependencies"            : {
-                "Core" : "4.0.0.0"
-=======
-            "Version" : "3.7.418.2",
-            "AssemblyVersionOverride" : "3.3",
-            "Dependencies"            : {
-                "Core" : "3.7.400.70"
->>>>>>> 32fb9714
+            "Version" : "4.0.0.0",
+            "AssemblyVersionOverride" : "4.0",
+            "Dependencies"            : {
+                "Core" : "4.0.0.0"
             },
             "InPreview"               : false
         },
         "Translate"                       : {
-<<<<<<< HEAD
-            "Version" : "4.0.0.0",
-            "AssemblyVersionOverride" : "4.0",
-            "Dependencies"            : {
-                "Core" : "4.0.0.0"
-=======
-            "Version" : "3.7.400.70",
-            "AssemblyVersionOverride" : "3.3",
-            "Dependencies"            : {
-                "Core" : "3.7.400.70"
->>>>>>> 32fb9714
+            "Version" : "4.0.0.0",
+            "AssemblyVersionOverride" : "4.0",
+            "Dependencies"            : {
+                "Core" : "4.0.0.0"
             },
             "InPreview"               : false
         },
         "Comprehend"                      : {
-<<<<<<< HEAD
-            "Version" : "4.0.0.0",
-            "AssemblyVersionOverride" : "4.0",
-            "Dependencies"            : {
-                "Core" : "4.0.0.0"
-=======
-            "Version" : "3.7.400.70",
-            "AssemblyVersionOverride" : "3.3",
-            "Dependencies"            : {
-                "Core" : "3.7.400.70"
->>>>>>> 32fb9714
+            "Version" : "4.0.0.0",
+            "AssemblyVersionOverride" : "4.0",
+            "Dependencies"            : {
+                "Core" : "4.0.0.0"
             },
             "InPreview"               : false
         },
         "KinesisVideo"                    : {
-<<<<<<< HEAD
-            "Version" : "4.0.0.0",
-            "AssemblyVersionOverride" : "4.0",
-            "Dependencies"            : {
-                "Core" : "4.0.0.0"
-=======
-            "Version" : "3.7.400.70",
-            "AssemblyVersionOverride" : "3.3",
-            "Dependencies"            : {
-                "Core" : "3.7.400.70"
->>>>>>> 32fb9714
+            "Version" : "4.0.0.0",
+            "AssemblyVersionOverride" : "4.0",
+            "Dependencies"            : {
+                "Core" : "4.0.0.0"
             },
             "InPreview"               : false
         },
         "KinesisVideoMedia"               : {
-<<<<<<< HEAD
-            "Version" : "4.0.0.0",
-            "AssemblyVersionOverride" : "4.0",
-            "Dependencies"            : {
-                "Core" : "4.0.0.0"
-=======
-            "Version" : "3.7.400.70",
-            "AssemblyVersionOverride" : "3.3",
-            "Dependencies"            : {
-                "Core" : "3.7.400.70"
->>>>>>> 32fb9714
+            "Version" : "4.0.0.0",
+            "AssemblyVersionOverride" : "4.0",
+            "Dependencies"            : {
+                "Core" : "4.0.0.0"
             },
             "InPreview"               : false
         },
         "KinesisVideoArchivedMedia"       : {
-<<<<<<< HEAD
-            "Version" : "4.0.0.0",
-            "AssemblyVersionOverride" : "4.0",
-            "Dependencies"            : {
-                "Core" : "4.0.0.0"
-=======
-            "Version" : "3.7.400.70",
-            "AssemblyVersionOverride" : "3.3",
-            "Dependencies"            : {
-                "Core" : "3.7.400.70"
->>>>>>> 32fb9714
+            "Version" : "4.0.0.0",
+            "AssemblyVersionOverride" : "4.0",
+            "Dependencies"            : {
+                "Core" : "4.0.0.0"
             },
             "InPreview"               : false
         },
         "ResourceGroups"                  : {
-<<<<<<< HEAD
-            "Version" : "4.0.0.0",
-            "AssemblyVersionOverride" : "4.0",
-            "Dependencies"            : {
-                "Core" : "4.0.0.0"
-=======
-            "Version" : "3.7.401.44",
-            "AssemblyVersionOverride" : "3.3",
-            "Dependencies"            : {
-                "Core" : "3.7.400.70"
->>>>>>> 32fb9714
+            "Version" : "4.0.0.0",
+            "AssemblyVersionOverride" : "4.0",
+            "Dependencies"            : {
+                "Core" : "4.0.0.0"
             },
             "InPreview"               : false
         },
         "ServerlessApplicationRepository" : {
-<<<<<<< HEAD
-            "Version" : "4.0.0.0",
-            "AssemblyVersionOverride" : "4.0",
-            "Dependencies"            : {
-                "Core" : "4.0.0.0"
-=======
-            "Version" : "3.7.400.70",
-            "AssemblyVersionOverride" : "3.3",
-            "Dependencies"            : {
-                "Core" : "3.7.400.70"
->>>>>>> 32fb9714
+            "Version" : "4.0.0.0",
+            "AssemblyVersionOverride" : "4.0",
+            "Dependencies"            : {
+                "Core" : "4.0.0.0"
             },
             "InPreview"               : false
         },
         "Cloud9"                          : {
-<<<<<<< HEAD
-            "Version" : "4.0.0.0",
-            "AssemblyVersionOverride" : "4.0",
-            "Dependencies"            : {
-                "Core" : "4.0.0.0"
-=======
-            "Version" : "3.7.400.71",
-            "AssemblyVersionOverride" : "3.3",
-            "Dependencies"            : {
-                "Core" : "3.7.400.70"
->>>>>>> 32fb9714
+            "Version" : "4.0.0.0",
+            "AssemblyVersionOverride" : "4.0",
+            "Dependencies"            : {
+                "Core" : "4.0.0.0"
             },
             "InPreview"               : false
         },
         "ServiceDiscovery"                : {
-<<<<<<< HEAD
-            "Version" : "4.0.0.0",
-            "AssemblyVersionOverride" : "4.0",
-            "Dependencies"            : {
-                "Core" : "4.0.0.0"
-=======
-            "Version" : "3.7.401.6",
-            "AssemblyVersionOverride" : "3.3",
-            "Dependencies"            : {
-                "Core" : "3.7.400.70"
->>>>>>> 32fb9714
+            "Version" : "4.0.0.0",
+            "AssemblyVersionOverride" : "4.0",
+            "Dependencies"            : {
+                "Core" : "4.0.0.0"
             },
             "InPreview"               : false
         },
         "WorkMail"                        : {
-<<<<<<< HEAD
-            "Version" : "4.0.0.0",
-            "AssemblyVersionOverride" : "4.0",
-            "Dependencies"            : {
-                "Core" : "4.0.0.0"
-=======
-            "Version" : "3.7.401.27",
-            "AssemblyVersionOverride" : "3.3",
-            "Dependencies"            : {
-                "Core" : "3.7.400.70"
->>>>>>> 32fb9714
+            "Version" : "4.0.0.0",
+            "AssemblyVersionOverride" : "4.0",
+            "Dependencies"            : {
+                "Core" : "4.0.0.0"
             },
             "InPreview"               : false
         },
         "AutoScalingPlans"                : {
-<<<<<<< HEAD
-            "Version" : "4.0.0.0",
-            "AssemblyVersionOverride" : "4.0",
-            "Dependencies"            : {
-                "Core" : "4.0.0.0"
-=======
-            "Version" : "3.7.400.70",
-            "AssemblyVersionOverride" : "3.3",
-            "Dependencies"            : {
-                "Core" : "3.7.400.70"
->>>>>>> 32fb9714
+            "Version" : "4.0.0.0",
+            "AssemblyVersionOverride" : "4.0",
+            "Dependencies"            : {
+                "Core" : "4.0.0.0"
             },
             "InPreview"               : false
         },
         "TranscribeService"               : {
-<<<<<<< HEAD
-            "Version" : "4.0.0.0",
-            "AssemblyVersionOverride" : "4.0",
-            "Dependencies"            : {
-                "Core" : "4.0.0.0"
-=======
-            "Version" : "3.7.400.70",
-            "AssemblyVersionOverride" : "3.3",
-            "Dependencies"            : {
-                "Core" : "3.7.400.70"
->>>>>>> 32fb9714
+            "Version" : "4.0.0.0",
+            "AssemblyVersionOverride" : "4.0",
+            "Dependencies"            : {
+                "Core" : "4.0.0.0"
             },
             "InPreview"               : false
         },
         "Connect"                         : {
-<<<<<<< HEAD
-            "Version" : "4.0.0.0",
-            "AssemblyVersionOverride" : "4.0",
-            "Dependencies"            : {
-                "Core" : "4.0.0.0"
-=======
-            "Version" : "3.7.416.2",
-            "AssemblyVersionOverride" : "3.3",
-            "Dependencies"            : {
-                "Core" : "3.7.400.70"
->>>>>>> 32fb9714
+            "Version" : "4.0.0.0",
+            "AssemblyVersionOverride" : "4.0",
+            "Dependencies"            : {
+                "Core" : "4.0.0.0"
             },
             "InPreview"               : false
         },
         "FMS"                             : {
-<<<<<<< HEAD
-            "Version" : "4.0.0.0",
-            "AssemblyVersionOverride" : "4.0",
-            "Dependencies"            : {
-                "Core" : "4.0.0.0"
-=======
-            "Version" : "3.7.401.34",
-            "AssemblyVersionOverride" : "3.3",
-            "Dependencies"            : {
-                "Core" : "3.7.400.70"
->>>>>>> 32fb9714
+            "Version" : "4.0.0.0",
+            "AssemblyVersionOverride" : "4.0",
+            "Dependencies"            : {
+                "Core" : "4.0.0.0"
             },
             "InPreview"               : false
         },
         "SecretsManager"                  : {
-<<<<<<< HEAD
-            "Version" : "4.0.0.0",
-            "AssemblyVersionOverride" : "4.0",
-            "Dependencies"            : {
-                "Core" : "4.0.0.0"
-=======
-            "Version" : "3.7.400.70",
-            "AssemblyVersionOverride" : "3.3",
-            "Dependencies"            : {
-                "Core" : "3.7.400.70"
->>>>>>> 32fb9714
+            "Version" : "4.0.0.0",
+            "AssemblyVersionOverride" : "4.0",
+            "Dependencies"            : {
+                "Core" : "4.0.0.0"
             },
             "InPreview"               : false
         },
         "ACMPCA"                          : {
-<<<<<<< HEAD
-            "Version" : "4.0.0.0",
-            "AssemblyVersionOverride" : "4.0",
-            "Dependencies"            : {
-                "Core" : "4.0.0.0"
-=======
-            "Version" : "3.7.400.71",
-            "AssemblyVersionOverride" : "3.3",
-            "Dependencies"            : {
-                "Core" : "3.7.400.70"
->>>>>>> 32fb9714
+            "Version" : "4.0.0.0",
+            "AssemblyVersionOverride" : "4.0",
+            "Dependencies"            : {
+                "Core" : "4.0.0.0"
             },
             "InPreview"               : false
         },
         "IoTAnalytics"                    : {
-<<<<<<< HEAD
-            "Version" : "4.0.0.0",
-            "AssemblyVersionOverride" : "4.0",
-            "Dependencies"            : {
-                "Core" : "4.0.0.0"
-=======
-            "Version" : "3.7.400.70",
-            "AssemblyVersionOverride" : "3.3",
-            "Dependencies"            : {
-                "Core" : "3.7.400.70"
->>>>>>> 32fb9714
+            "Version" : "4.0.0.0",
+            "AssemblyVersionOverride" : "4.0",
+            "Dependencies"            : {
+                "Core" : "4.0.0.0"
             },
             "InPreview"               : false
         },
         "IoT1ClickDevicesService"         : {
-<<<<<<< HEAD
-            "Version" : "4.0.0.0",
-            "AssemblyVersionOverride" : "4.0",
-            "Dependencies"            : {
-                "Core" : "4.0.0.0"
-=======
-            "Version" : "3.7.400.70",
-            "AssemblyVersionOverride" : "3.3",
-            "Dependencies"            : {
-                "Core" : "3.7.400.70"
->>>>>>> 32fb9714
+            "Version" : "4.0.0.0",
+            "AssemblyVersionOverride" : "4.0",
+            "Dependencies"            : {
+                "Core" : "4.0.0.0"
             },
             "InPreview"               : false
         },
         "IoT1ClickProjects"               : {
-<<<<<<< HEAD
-            "Version" : "4.0.0.0",
-            "AssemblyVersionOverride" : "4.0",
-            "Dependencies"            : {
-                "Core" : "4.0.0.0"
-=======
-            "Version" : "3.7.400.70",
-            "AssemblyVersionOverride" : "3.3",
-            "Dependencies"            : {
-                "Core" : "3.7.400.70"
->>>>>>> 32fb9714
+            "Version" : "4.0.0.0",
+            "AssemblyVersionOverride" : "4.0",
+            "Dependencies"            : {
+                "Core" : "4.0.0.0"
             },
             "InPreview"               : false
         },
         "PI"                              : {
-<<<<<<< HEAD
-            "Version" : "4.0.0.0",
-            "AssemblyVersionOverride" : "4.0",
-            "Dependencies"            : {
-                "Core" : "4.0.0.0"
-=======
-            "Version" : "3.7.400.70",
-            "AssemblyVersionOverride" : "3.3",
-            "Dependencies"            : {
-                "Core" : "3.7.400.70"
->>>>>>> 32fb9714
+            "Version" : "4.0.0.0",
+            "AssemblyVersionOverride" : "4.0",
+            "Dependencies"            : {
+                "Core" : "4.0.0.0"
             },
             "InPreview"               : false
         },
         "Neptune"                         : {
-<<<<<<< HEAD
-            "Version" : "4.0.0.0",
-            "AssemblyVersionOverride" : "4.0",
-            "Dependencies"            : {
-                "Core" : "4.0.0.0"
-=======
-            "Version" : "3.7.401.48",
-            "AssemblyVersionOverride" : "3.3",
-            "Dependencies"            : {
-                "Core" : "3.7.400.70"
->>>>>>> 32fb9714
+            "Version" : "4.0.0.0",
+            "AssemblyVersionOverride" : "4.0",
+            "Dependencies"            : {
+                "Core" : "4.0.0.0"
             },
             "InPreview"               : false
         },
         "MediaTailor"                     : {
-<<<<<<< HEAD
-            "Version" : "4.0.0.0",
-            "AssemblyVersionOverride" : "4.0",
-            "Dependencies"            : {
-                "Core" : "4.0.0.0"
-=======
-            "Version" : "3.7.400.70",
-            "AssemblyVersionOverride" : "3.3",
-            "Dependencies"            : {
-                "Core" : "3.7.400.70"
->>>>>>> 32fb9714
+            "Version" : "4.0.0.0",
+            "AssemblyVersionOverride" : "4.0",
+            "Dependencies"            : {
+                "Core" : "4.0.0.0"
             },
             "InPreview"               : false
         },
         "EKS"                             : {
-<<<<<<< HEAD
-            "Version" : "4.0.0.0",
-            "AssemblyVersionOverride" : "4.0",
-            "Dependencies"            : {
-                "Core" : "4.0.0.0"
-=======
-            "Version" : "3.7.408.1",
-            "AssemblyVersionOverride" : "3.3",
-            "Dependencies"            : {
-                "Core" : "3.7.400.70"
->>>>>>> 32fb9714
+            "Version" : "4.0.0.0",
+            "AssemblyVersionOverride" : "4.0",
+            "Dependencies"            : {
+                "Core" : "4.0.0.0"
             },
             "InPreview"               : false
         },
         "DLM"                             : {
-<<<<<<< HEAD
-            "Version" : "4.0.0.0",
-            "AssemblyVersionOverride" : "4.0",
-            "Dependencies"            : {
-                "Core" : "4.0.0.0"
-=======
-            "Version" : "3.7.401.6",
-            "AssemblyVersionOverride" : "3.3",
-            "Dependencies"            : {
-                "Core" : "3.7.400.70"
->>>>>>> 32fb9714
+            "Version" : "4.0.0.0",
+            "AssemblyVersionOverride" : "4.0",
+            "Dependencies"            : {
+                "Core" : "4.0.0.0"
             },
             "InPreview"               : false
         },
         "Signer"                          : {
-<<<<<<< HEAD
-            "Version" : "4.0.0.0",
-            "AssemblyVersionOverride" : "4.0",
-            "Dependencies"            : {
-                "Core" : "4.0.0.0"
-=======
-            "Version" : "3.7.400.70",
-            "AssemblyVersionOverride" : "3.3",
-            "Dependencies"            : {
-                "Core" : "3.7.400.70"
->>>>>>> 32fb9714
+            "Version" : "4.0.0.0",
+            "AssemblyVersionOverride" : "4.0",
+            "Dependencies"            : {
+                "Core" : "4.0.0.0"
             },
             "InPreview"               : false
         },
         "Chime"                           : {
-<<<<<<< HEAD
-            "Version" : "4.0.0.0",
-            "AssemblyVersionOverride" : "4.0",
-            "Dependencies"            : {
-                "Core" : "4.0.0.0"
-=======
-            "Version" : "3.7.400.70",
-            "AssemblyVersionOverride" : "3.3",
-            "Dependencies"            : {
-                "Core" : "3.7.400.70"
->>>>>>> 32fb9714
+            "Version" : "4.0.0.0",
+            "AssemblyVersionOverride" : "4.0",
+            "Dependencies"            : {
+                "Core" : "4.0.0.0"
             },
             "InPreview"               : false
         },
         "PinpointEmail"                   : {
-<<<<<<< HEAD
-            "Version" : "4.0.0.0",
-            "AssemblyVersionOverride" : "4.0",
-            "Dependencies"            : {
-                "Core" : "4.0.0.0"
-=======
-            "Version" : "3.7.400.70",
-            "AssemblyVersionOverride" : "3.3",
-            "Dependencies"            : {
-                "Core" : "3.7.400.70"
->>>>>>> 32fb9714
+            "Version" : "4.0.0.0",
+            "AssemblyVersionOverride" : "4.0",
+            "Dependencies"            : {
+                "Core" : "4.0.0.0"
             },
             "InPreview"               : false
         },
         "PinpointSMSVoice"                : {
-<<<<<<< HEAD
-            "Version" : "4.0.0.0",
-            "AssemblyVersionOverride" : "4.0",
-            "Dependencies"            : {
-                "Core" : "4.0.0.0"
-=======
-            "Version" : "3.7.400.70",
-            "AssemblyVersionOverride" : "3.3",
-            "Dependencies"            : {
-                "Core" : "3.7.400.70"
->>>>>>> 32fb9714
+            "Version" : "4.0.0.0",
+            "AssemblyVersionOverride" : "4.0",
+            "Dependencies"            : {
+                "Core" : "4.0.0.0"
             },
             "InPreview"               : false
         },
         "S3Control"                       : {
-<<<<<<< HEAD
-            "Version" : "4.0.0.0",
-            "AssemblyVersionOverride" : "4.0",
-            "Dependencies"            : {
-                "Core" : "4.0.0.0"
-=======
-            "Version" : "3.7.404.11",
-            "AssemblyVersionOverride" : "3.3",
-            "Dependencies"            : {
-                "Core" : "3.7.400.70"
->>>>>>> 32fb9714
+            "Version" : "4.0.0.0",
+            "AssemblyVersionOverride" : "4.0",
+            "Dependencies"            : {
+                "Core" : "4.0.0.0"
             },
             "InPreview"               : false
         },
         "RAM"                             : {
-<<<<<<< HEAD
-            "Version" : "4.0.0.0",
-            "AssemblyVersionOverride" : "4.0",
-            "Dependencies"            : {
-                "Core" : "4.0.0.0"
-=======
-            "Version" : "3.7.400.70",
-            "AssemblyVersionOverride" : "3.3",
-            "Dependencies"            : {
-                "Core" : "3.7.400.70"
->>>>>>> 32fb9714
+            "Version" : "4.0.0.0",
+            "AssemblyVersionOverride" : "4.0",
+            "Dependencies"            : {
+                "Core" : "4.0.0.0"
             },
             "InPreview"               : false
         },
         "Route53Resolver"                 : {
-<<<<<<< HEAD
-            "Version" : "4.0.0.0",
-            "AssemblyVersionOverride" : "4.0",
-            "Dependencies"            : {
-                "Core" : "4.0.0.0"
-=======
-            "Version" : "3.7.402.17",
-            "AssemblyVersionOverride" : "3.3",
-            "Dependencies"            : {
-                "Core" : "3.7.400.70"
->>>>>>> 32fb9714
+            "Version" : "4.0.0.0",
+            "AssemblyVersionOverride" : "4.0",
+            "Dependencies"            : {
+                "Core" : "4.0.0.0"
             },
             "InPreview"               : false
         },
         "RDSDataService"                  : {
-<<<<<<< HEAD
-            "Version" : "4.0.0.0",
-            "AssemblyVersionOverride" : "4.0",
-            "Dependencies"            : {
-                "Core" : "4.0.0.0"
-=======
-            "Version" : "3.7.401.17",
-            "AssemblyVersionOverride" : "3.3",
-            "Dependencies"            : {
-                "Core" : "3.7.400.70"
->>>>>>> 32fb9714
+            "Version" : "4.0.0.0",
+            "AssemblyVersionOverride" : "4.0",
+            "Dependencies"            : {
+                "Core" : "4.0.0.0"
             },
             "InPreview"               : false
         },
         "QuickSight"                      : {
-<<<<<<< HEAD
-            "Version" : "4.0.0.0",
-            "AssemblyVersionOverride" : "4.0",
-            "Dependencies"            : {
-                "Core" : "4.0.0.0"
-=======
-            "Version" : "3.7.412.4",
-            "AssemblyVersionOverride" : "3.3",
-            "Dependencies"            : {
-                "Core" : "3.7.400.70"
->>>>>>> 32fb9714
+            "Version" : "4.0.0.0",
+            "AssemblyVersionOverride" : "4.0",
+            "Dependencies"            : {
+                "Core" : "4.0.0.0"
             },
             "InPreview"               : false
         },
         "Amplify"                         : {
-<<<<<<< HEAD
-            "Version" : "4.0.0.0",
-            "AssemblyVersionOverride" : "4.0",
-            "Dependencies"            : {
-                "Core" : "4.0.0.0"
-=======
-            "Version" : "3.7.403.4",
-            "AssemblyVersionOverride" : "3.3",
-            "Dependencies"            : {
-                "Core" : "3.7.400.70"
->>>>>>> 32fb9714
+            "Version" : "4.0.0.0",
+            "AssemblyVersionOverride" : "4.0",
+            "Dependencies"            : {
+                "Core" : "4.0.0.0"
             },
             "InPreview"               : false
         },
         "RoboMaker"                       : {
-<<<<<<< HEAD
-            "Version" : "4.0.0.0",
-            "AssemblyVersionOverride" : "4.0",
-            "Dependencies"            : {
-                "Core" : "4.0.0.0"
-=======
-            "Version" : "3.7.400.71",
-            "AssemblyVersionOverride" : "3.3",
-            "Dependencies"            : {
-                "Core" : "3.7.400.70"
->>>>>>> 32fb9714
+            "Version" : "4.0.0.0",
+            "AssemblyVersionOverride" : "4.0",
+            "Dependencies"            : {
+                "Core" : "4.0.0.0"
             },
             "InPreview"               : false
         },
         "DataSync"                        : {
-<<<<<<< HEAD
-            "Version" : "4.0.0.0",
-            "AssemblyVersionOverride" : "4.0",
-            "Dependencies"            : {
-                "Core" : "4.0.0.0"
-=======
-            "Version" : "3.7.402.4",
-            "AssemblyVersionOverride" : "3.3",
-            "Dependencies"            : {
-                "Core" : "3.7.400.70"
->>>>>>> 32fb9714
+            "Version" : "4.0.0.0",
+            "AssemblyVersionOverride" : "4.0",
+            "Dependencies"            : {
+                "Core" : "4.0.0.0"
             },
             "InPreview"               : false
         },
         "Transfer"                        : {
-<<<<<<< HEAD
-            "Version" : "4.0.0.0",
-            "AssemblyVersionOverride" : "4.0",
-            "Dependencies"            : {
-                "Core" : "4.0.0.0"
-=======
-            "Version" : "3.7.403.4",
-            "AssemblyVersionOverride" : "3.3",
-            "Dependencies"            : {
-                "Core" : "3.7.400.70"
->>>>>>> 32fb9714
+            "Version" : "4.0.0.0",
+            "AssemblyVersionOverride" : "4.0",
+            "Dependencies"            : {
+                "Core" : "4.0.0.0"
             },
             "InPreview"               : false
         },
         "GlobalAccelerator"               : {
-<<<<<<< HEAD
-            "Version" : "4.0.0.0",
-            "AssemblyVersionOverride" : "4.0",
-            "Dependencies"            : {
-                "Core" : "4.0.0.0"
-=======
-            "Version" : "3.7.400.70",
-            "AssemblyVersionOverride" : "3.3",
-            "Dependencies"            : {
-                "Core" : "3.7.400.70"
->>>>>>> 32fb9714
+            "Version" : "4.0.0.0",
+            "AssemblyVersionOverride" : "4.0",
+            "Dependencies"            : {
+                "Core" : "4.0.0.0"
             },
             "InPreview"               : false
         },
         "ComprehendMedical"               : {
-<<<<<<< HEAD
-            "Version" : "4.0.0.0",
-            "AssemblyVersionOverride" : "4.0",
-            "Dependencies"            : {
-                "Core" : "4.0.0.0"
-=======
-            "Version" : "3.7.400.70",
-            "AssemblyVersionOverride" : "3.3",
-            "Dependencies"            : {
-                "Core" : "3.7.400.70"
->>>>>>> 32fb9714
+            "Version" : "4.0.0.0",
+            "AssemblyVersionOverride" : "4.0",
+            "Dependencies"            : {
+                "Core" : "4.0.0.0"
             },
             "InPreview"               : false
         },
         "KinesisAnalyticsV2"              : {
-<<<<<<< HEAD
-            "Version" : "4.0.0.0",
-            "AssemblyVersionOverride" : "4.0",
-            "Dependencies"            : {
-                "Core" : "4.0.0.0"
-=======
-            "Version" : "3.7.401.55",
-            "AssemblyVersionOverride" : "3.3",
-            "Dependencies"            : {
-                "Core" : "3.7.400.70"
->>>>>>> 32fb9714
+            "Version" : "4.0.0.0",
+            "AssemblyVersionOverride" : "4.0",
+            "Dependencies"            : {
+                "Core" : "4.0.0.0"
             },
             "InPreview"               : false
         },
         "MediaConnect"                    : {
-<<<<<<< HEAD
-            "Version" : "4.0.0.0",
-            "AssemblyVersionOverride" : "4.0",
-            "Dependencies"            : {
-                "Core" : "4.0.0.0"
-=======
-            "Version" : "3.7.402.6",
-            "AssemblyVersionOverride" : "3.3",
-            "Dependencies"            : {
-                "Core" : "3.7.400.70"
->>>>>>> 32fb9714
+            "Version" : "4.0.0.0",
+            "AssemblyVersionOverride" : "4.0",
+            "Dependencies"            : {
+                "Core" : "4.0.0.0"
             },
             "InPreview"               : false
         },
         "FSx"                             : {
-<<<<<<< HEAD
-            "Version" : "4.0.0.0",
-            "AssemblyVersionOverride" : "4.0",
-            "Dependencies"            : {
-                "Core" : "4.0.0.0"
-=======
-            "Version" : "3.7.402.12",
-            "AssemblyVersionOverride" : "3.3",
-            "Dependencies"            : {
-                "Core" : "3.7.400.70"
->>>>>>> 32fb9714
+            "Version" : "4.0.0.0",
+            "AssemblyVersionOverride" : "4.0",
+            "Dependencies"            : {
+                "Core" : "4.0.0.0"
             },
             "InPreview"               : false
         },
         "SecurityHub"                     : {
-<<<<<<< HEAD
-            "Version" : "4.0.0.0",
-            "AssemblyVersionOverride" : "4.0",
-            "Dependencies"            : {
-                "Core" : "4.0.0.0"
-=======
-            "Version" : "3.7.402.12",
-            "AssemblyVersionOverride" : "3.3",
-            "Dependencies"            : {
-                "Core" : "3.7.400.70"
->>>>>>> 32fb9714
+            "Version" : "4.0.0.0",
+            "AssemblyVersionOverride" : "4.0",
+            "Dependencies"            : {
+                "Core" : "4.0.0.0"
             },
             "InPreview"               : false
         },
         "LicenseManager"                  : {
-<<<<<<< HEAD
-            "Version" : "4.0.0.0",
-            "AssemblyVersionOverride" : "4.0",
-            "Dependencies"            : {
-                "Core" : "4.0.0.0"
-=======
-            "Version" : "3.7.400.70",
-            "AssemblyVersionOverride" : "3.3",
-            "Dependencies"            : {
-                "Core" : "3.7.400.70"
->>>>>>> 32fb9714
+            "Version" : "4.0.0.0",
+            "AssemblyVersionOverride" : "4.0",
+            "Dependencies"            : {
+                "Core" : "4.0.0.0"
             },
             "InPreview"               : false
         },
         "AppMesh"                         : {
-<<<<<<< HEAD
-            "Version" : "4.0.0.0",
-            "AssemblyVersionOverride" : "4.0",
-            "Dependencies"            : {
-                "Core" : "4.0.0.0"
-=======
-            "Version" : "3.7.400.70",
-            "AssemblyVersionOverride" : "3.3",
-            "Dependencies"            : {
-                "Core" : "3.7.400.70"
->>>>>>> 32fb9714
+            "Version" : "4.0.0.0",
+            "AssemblyVersionOverride" : "4.0",
+            "Dependencies"            : {
+                "Core" : "4.0.0.0"
             },
             "InPreview"               : false
         },
         "Kafka"                           : {
-<<<<<<< HEAD
-            "Version" : "4.0.0.0",
-            "AssemblyVersionOverride" : "4.0",
-            "Dependencies"            : {
-                "Core" : "4.0.0.0"
-=======
-            "Version" : "3.7.401.53",
-            "AssemblyVersionOverride" : "3.3",
-            "Dependencies"            : {
-                "Core" : "3.7.400.70"
->>>>>>> 32fb9714
+            "Version" : "4.0.0.0",
+            "AssemblyVersionOverride" : "4.0",
+            "Dependencies"            : {
+                "Core" : "4.0.0.0"
             },
             "InPreview"               : false
         },
         "ApiGatewayManagementApi"         : {
-<<<<<<< HEAD
-            "Version" : "4.0.0.0",
-            "AssemblyVersionOverride" : "4.0",
-            "Dependencies"            : {
-                "Core" : "4.0.0.0"
-=======
-            "Version" : "3.7.400.70",
-            "AssemblyVersionOverride" : "3.3",
-            "Dependencies"            : {
-                "Core" : "3.7.400.70"
->>>>>>> 32fb9714
+            "Version" : "4.0.0.0",
+            "AssemblyVersionOverride" : "4.0",
+            "Dependencies"            : {
+                "Core" : "4.0.0.0"
             },
             "InPreview"               : false
         },
         "ApiGatewayV2"                    : {
-<<<<<<< HEAD
-            "Version" : "4.0.0.0",
-            "AssemblyVersionOverride" : "4.0",
-            "Dependencies"            : {
-                "Core" : "4.0.0.0"
-=======
-            "Version" : "3.7.400.70",
-            "AssemblyVersionOverride" : "3.3",
-            "Dependencies"            : {
-                "Core" : "3.7.400.70"
->>>>>>> 32fb9714
+            "Version" : "4.0.0.0",
+            "AssemblyVersionOverride" : "4.0",
+            "Dependencies"            : {
+                "Core" : "4.0.0.0"
             },
             "InPreview"               : false
         },
         "DocDB"                           : {
-<<<<<<< HEAD
-            "Version" : "4.0.0.0",
-            "AssemblyVersionOverride" : "4.0",
-            "Dependencies"            : {
-                "Core" : "4.0.0.0"
-=======
-            "Version" : "3.7.402.2",
-            "AssemblyVersionOverride" : "3.3",
-            "Dependencies"            : {
-                "Core" : "3.7.400.70"
->>>>>>> 32fb9714
+            "Version" : "4.0.0.0",
+            "AssemblyVersionOverride" : "4.0",
+            "Dependencies"            : {
+                "Core" : "4.0.0.0"
             },
             "InPreview"               : false
         },
         "Backup"                          : {
-<<<<<<< HEAD
-            "Version" : "4.0.0.0",
-            "AssemblyVersionOverride" : "4.0",
-            "Dependencies"            : {
-                "Core" : "4.0.0.0"
-=======
-            "Version" : "3.7.402.5",
-            "AssemblyVersionOverride" : "3.3",
-            "Dependencies"            : {
-                "Core" : "3.7.400.70"
->>>>>>> 32fb9714
+            "Version" : "4.0.0.0",
+            "AssemblyVersionOverride" : "4.0",
+            "Dependencies"            : {
+                "Core" : "4.0.0.0"
             },
             "InPreview"               : false
         },
         "Textract"                        : {
-<<<<<<< HEAD
-            "Version" : "4.0.0.0",
-            "AssemblyVersionOverride" : "4.0",
-            "Dependencies"            : {
-                "Core" : "4.0.0.0"
-=======
-            "Version" : "3.7.400.70",
-            "AssemblyVersionOverride" : "3.3",
-            "Dependencies"            : {
-                "Core" : "3.7.400.70"
->>>>>>> 32fb9714
+            "Version" : "4.0.0.0",
+            "AssemblyVersionOverride" : "4.0",
+            "Dependencies"            : {
+                "Core" : "4.0.0.0"
             },
             "InPreview"               : false
         },
         "ManagedBlockchain"               : {
-<<<<<<< HEAD
-            "Version" : "4.0.0.0",
-            "AssemblyVersionOverride" : "4.0",
-            "Dependencies"            : {
-                "Core" : "4.0.0.0"
-=======
-            "Version" : "3.7.400.70",
-            "AssemblyVersionOverride" : "3.3",
-            "Dependencies"            : {
-                "Core" : "3.7.400.70"
->>>>>>> 32fb9714
+            "Version" : "4.0.0.0",
+            "AssemblyVersionOverride" : "4.0",
+            "Dependencies"            : {
+                "Core" : "4.0.0.0"
             },
             "InPreview"               : false
         },
         "MediaPackageVod"                 : {
-<<<<<<< HEAD
-            "Version" : "4.0.0.0",
-            "AssemblyVersionOverride" : "4.0",
-            "Dependencies"            : {
-                "Core" : "4.0.0.0"
-=======
-            "Version" : "3.7.400.70",
-            "AssemblyVersionOverride" : "3.3",
-            "Dependencies"            : {
-                "Core" : "3.7.400.70"
->>>>>>> 32fb9714
+            "Version" : "4.0.0.0",
+            "AssemblyVersionOverride" : "4.0",
+            "Dependencies"            : {
+                "Core" : "4.0.0.0"
             },
             "InPreview"               : false
         },
         "GroundStation"                   : {
-<<<<<<< HEAD
-            "Version" : "4.0.0.0",
-            "AssemblyVersionOverride" : "4.0",
-            "Dependencies"            : {
-                "Core" : "4.0.0.0"
-=======
-            "Version" : "3.7.400.71",
-            "AssemblyVersionOverride" : "3.3",
-            "Dependencies"            : {
-                "Core" : "3.7.400.70"
->>>>>>> 32fb9714
+            "Version" : "4.0.0.0",
+            "AssemblyVersionOverride" : "4.0",
+            "Dependencies"            : {
+                "Core" : "4.0.0.0"
             },
             "InPreview"               : false
         },
         "IoTThingsGraph"                  : {
-<<<<<<< HEAD
-            "Version" : "4.0.0.0",
-            "AssemblyVersionOverride" : "4.0",
-            "Dependencies"            : {
-                "Core" : "4.0.0.0"
-=======
-            "Version" : "3.7.400.70",
-            "AssemblyVersionOverride" : "3.3",
-            "Dependencies"            : {
-                "Core" : "3.7.400.70"
->>>>>>> 32fb9714
+            "Version" : "4.0.0.0",
+            "AssemblyVersionOverride" : "4.0",
+            "Dependencies"            : {
+                "Core" : "4.0.0.0"
             },
             "InPreview"               : false
         },
         "IoTEvents"                       : {
-<<<<<<< HEAD
-            "Version" : "4.0.0.0",
-            "AssemblyVersionOverride" : "4.0",
-            "Dependencies"            : {
-                "Core" : "4.0.0.0"
-=======
-            "Version" : "3.7.400.70",
-            "AssemblyVersionOverride" : "3.3",
-            "Dependencies"            : {
-                "Core" : "3.7.400.70"
->>>>>>> 32fb9714
+            "Version" : "4.0.0.0",
+            "AssemblyVersionOverride" : "4.0",
+            "Dependencies"            : {
+                "Core" : "4.0.0.0"
             },
             "InPreview"               : false
         },
         "IoTEventsData"                   : {
-<<<<<<< HEAD
-            "Version" : "4.0.0.0",
-            "AssemblyVersionOverride" : "4.0",
-            "Dependencies"            : {
-                "Core" : "4.0.0.0"
-=======
-            "Version" : "3.7.400.70",
-            "AssemblyVersionOverride" : "3.3",
-            "Dependencies"            : {
-                "Core" : "3.7.400.70"
->>>>>>> 32fb9714
+            "Version" : "4.0.0.0",
+            "AssemblyVersionOverride" : "4.0",
+            "Dependencies"            : {
+                "Core" : "4.0.0.0"
             },
             "InPreview"               : false
         },
         "PersonalizeRuntime"              : {
-<<<<<<< HEAD
-            "Version" : "4.0.0.0",
-            "AssemblyVersionOverride" : "4.0",
-            "Dependencies"            : {
-                "Core" : "4.0.0.0"
-=======
-            "Version" : "3.7.400.70",
-            "AssemblyVersionOverride" : "3.3",
-            "Dependencies"            : {
-                "Core" : "3.7.400.70"
->>>>>>> 32fb9714
+            "Version" : "4.0.0.0",
+            "AssemblyVersionOverride" : "4.0",
+            "Dependencies"            : {
+                "Core" : "4.0.0.0"
             },
             "InPreview"               : false
         },
         "Personalize"                     : {
-<<<<<<< HEAD
-            "Version" : "4.0.0.0",
-            "AssemblyVersionOverride" : "4.0",
-            "Dependencies"            : {
-                "Core" : "4.0.0.0"
-=======
-            "Version" : "3.7.401.58",
-            "AssemblyVersionOverride" : "3.3",
-            "Dependencies"            : {
-                "Core" : "3.7.400.70"
->>>>>>> 32fb9714
+            "Version" : "4.0.0.0",
+            "AssemblyVersionOverride" : "4.0",
+            "Dependencies"            : {
+                "Core" : "4.0.0.0"
             },
             "InPreview"               : false
         },
         "PersonalizeEvents"               : {
-<<<<<<< HEAD
-            "Version" : "4.0.0.0",
-            "AssemblyVersionOverride" : "4.0",
-            "Dependencies"            : {
-                "Core" : "4.0.0.0"
-=======
-            "Version" : "3.7.400.70",
-            "AssemblyVersionOverride" : "3.3",
-            "Dependencies"            : {
-                "Core" : "3.7.400.70"
->>>>>>> 32fb9714
+            "Version" : "4.0.0.0",
+            "AssemblyVersionOverride" : "4.0",
+            "Dependencies"            : {
+                "Core" : "4.0.0.0"
             },
             "InPreview"               : false
         },
         "ServiceQuotas"                   : {
-<<<<<<< HEAD
-            "Version" : "4.0.0.0",
-            "AssemblyVersionOverride" : "4.0",
-            "Dependencies"            : {
-                "Core" : "4.0.0.0"
-=======
-            "Version" : "3.7.400.70",
-            "AssemblyVersionOverride" : "3.3",
-            "Dependencies"            : {
-                "Core" : "3.7.400.70"
->>>>>>> 32fb9714
+            "Version" : "4.0.0.0",
+            "AssemblyVersionOverride" : "4.0",
+            "Dependencies"            : {
+                "Core" : "4.0.0.0"
             },
             "InPreview"               : false
         },
         "ApplicationInsights"             : {
-<<<<<<< HEAD
-            "Version" : "4.0.0.0",
-            "AssemblyVersionOverride" : "4.0",
-            "Dependencies"            : {
-                "Core" : "4.0.0.0"
-=======
-            "Version" : "3.7.401.34",
-            "AssemblyVersionOverride" : "3.3",
-            "Dependencies"            : {
-                "Core" : "3.7.400.70"
->>>>>>> 32fb9714
+            "Version" : "4.0.0.0",
+            "AssemblyVersionOverride" : "4.0",
+            "Dependencies"            : {
+                "Core" : "4.0.0.0"
             },
             "InPreview"               : false
         },
         "EC2InstanceConnect"              : {
-<<<<<<< HEAD
-            "Version" : "4.0.0.0",
-            "AssemblyVersionOverride" : "4.0",
-            "Dependencies"            : {
-                "Core" : "4.0.0.0"
-=======
-            "Version" : "3.7.400.70",
-            "AssemblyVersionOverride" : "3.3",
-            "Dependencies"            : {
-                "Core" : "3.7.400.70"
->>>>>>> 32fb9714
+            "Version" : "4.0.0.0",
+            "AssemblyVersionOverride" : "4.0",
+            "Dependencies"            : {
+                "Core" : "4.0.0.0"
             },
             "InPreview"               : false
         },
         "EventBridge"                     : {
-<<<<<<< HEAD
-            "Version" : "4.0.0.0",
-            "AssemblyVersionOverride" : "4.0",
-            "Dependencies"            : {
-                "Core" : "4.0.0.0"
-=======
-            "Version" : "3.7.402.12",
-            "AssemblyVersionOverride" : "3.3",
-            "Dependencies"            : {
-                "Core" : "3.7.400.70"
->>>>>>> 32fb9714
+            "Version" : "4.0.0.0",
+            "AssemblyVersionOverride" : "4.0",
+            "Dependencies"            : {
+                "Core" : "4.0.0.0"
             },
             "InPreview"               : false
         },
         "LakeFormation"                   : {
-<<<<<<< HEAD
-            "Version" : "4.0.0.0",
-            "AssemblyVersionOverride" : "4.0",
-            "Dependencies"            : {
-                "Core" : "4.0.0.0"
-=======
-            "Version" : "3.7.402.11",
-            "AssemblyVersionOverride" : "3.3",
-            "Dependencies"            : {
-                "Core" : "3.7.400.70"
->>>>>>> 32fb9714
+            "Version" : "4.0.0.0",
+            "AssemblyVersionOverride" : "4.0",
+            "Dependencies"            : {
+                "Core" : "4.0.0.0"
             },
             "InPreview"               : false
         },
         "ForecastService"                 : {
-<<<<<<< HEAD
-            "Version" : "4.0.0.0",
-            "AssemblyVersionOverride" : "4.0",
-            "Dependencies"            : {
-                "Core" : "4.0.0.0"
-=======
-            "Version" : "3.7.400.70",
-            "AssemblyVersionOverride" : "3.3",
-            "Dependencies"            : {
-                "Core" : "3.7.400.70"
->>>>>>> 32fb9714
+            "Version" : "4.0.0.0",
+            "AssemblyVersionOverride" : "4.0",
+            "Dependencies"            : {
+                "Core" : "4.0.0.0"
             },
             "InPreview"               : false
         },
         "ForecastQueryService"            : {
-<<<<<<< HEAD
-            "Version" : "4.0.0.0",
-            "AssemblyVersionOverride" : "4.0",
-            "Dependencies"            : {
-                "Core" : "4.0.0.0"
-=======
-            "Version" : "3.7.400.70",
-            "AssemblyVersionOverride" : "3.3",
-            "Dependencies"            : {
-                "Core" : "3.7.400.70"
->>>>>>> 32fb9714
+            "Version" : "4.0.0.0",
+            "AssemblyVersionOverride" : "4.0",
+            "Dependencies"            : {
+                "Core" : "4.0.0.0"
             },
             "InPreview"               : false
         },
         "QLDB"                            : {
-<<<<<<< HEAD
-            "Version" : "4.0.0.0",
-            "AssemblyVersionOverride" : "4.0",
-            "Dependencies"            : {
-                "Core" : "4.0.0.0"
-=======
-            "Version" : "3.7.400.70",
-            "AssemblyVersionOverride" : "3.3",
-            "Dependencies"            : {
-                "Core" : "3.7.400.70"
->>>>>>> 32fb9714
+            "Version" : "4.0.0.0",
+            "AssemblyVersionOverride" : "4.0",
+            "Dependencies"            : {
+                "Core" : "4.0.0.0"
             },
             "InPreview"               : false
         },
         "QLDBSession"                     : {
-<<<<<<< HEAD
-            "Version" : "4.0.0.0",
-            "AssemblyVersionOverride" : "4.0",
-            "Dependencies"            : {
-                "Core" : "4.0.0.0"
-=======
-            "Version" : "3.7.400.70",
-            "AssemblyVersionOverride" : "3.3",
-            "Dependencies"            : {
-                "Core" : "3.7.400.70"
->>>>>>> 32fb9714
+            "Version" : "4.0.0.0",
+            "AssemblyVersionOverride" : "4.0",
+            "Dependencies"            : {
+                "Core" : "4.0.0.0"
             },
             "InPreview"               : false
         },
         "WorkMailMessageFlow"             : {
-<<<<<<< HEAD
-            "Version" : "4.0.0.0",
-            "AssemblyVersionOverride" : "4.0",
-            "Dependencies"            : {
-                "Core" : "4.0.0.0"
-=======
-            "Version" : "3.7.400.70",
-            "AssemblyVersionOverride" : "3.3",
-            "Dependencies"            : {
-                "Core" : "3.7.400.70"
->>>>>>> 32fb9714
+            "Version" : "4.0.0.0",
+            "AssemblyVersionOverride" : "4.0",
+            "Dependencies"            : {
+                "Core" : "4.0.0.0"
             },
             "InPreview"               : false
         },
         "CodeStarNotifications"           : {
-<<<<<<< HEAD
-            "Version" : "4.0.0.0",
-            "AssemblyVersionOverride" : "4.0",
-            "Dependencies"            : {
-                "Core" : "4.0.0.0"
-=======
-            "Version" : "3.7.400.70",
-            "AssemblyVersionOverride" : "3.3",
-            "Dependencies"            : {
-                "Core" : "3.7.400.70"
->>>>>>> 32fb9714
+            "Version" : "4.0.0.0",
+            "AssemblyVersionOverride" : "4.0",
+            "Dependencies"            : {
+                "Core" : "4.0.0.0"
             },
             "InPreview"               : false
         },
         "SavingsPlans"                    : {
-<<<<<<< HEAD
-            "Version" : "4.0.0.0",
-            "AssemblyVersionOverride" : "4.0",
-            "Dependencies"            : {
-                "Core" : "4.0.0.0"
-=======
-            "Version" : "3.7.400.70",
-            "AssemblyVersionOverride" : "3.3",
-            "Dependencies"            : {
-                "Core" : "3.7.400.70"
->>>>>>> 32fb9714
+            "Version" : "4.0.0.0",
+            "AssemblyVersionOverride" : "4.0",
+            "Dependencies"            : {
+                "Core" : "4.0.0.0"
             },
             "InPreview"               : false
         },
         "SSO"                             : {
-<<<<<<< HEAD
-            "Version" : "4.0.0.0",
-            "AssemblyVersionOverride" : "4.0",
-            "Dependencies"            : {
-                "Core" : "4.0.0.0"
-=======
-            "Version" : "3.7.400.70",
-            "AssemblyVersionOverride" : "3.3",
-            "Dependencies"            : {
-                "Core" : "3.7.400.70"
->>>>>>> 32fb9714
+            "Version" : "4.0.0.0",
+            "AssemblyVersionOverride" : "4.0",
+            "Dependencies"            : {
+                "Core" : "4.0.0.0"
             },
             "InPreview"               : false
         },
         "SSOOIDC"                         : {
-<<<<<<< HEAD
-            "Version" : "4.0.0.0",
-            "AssemblyVersionOverride" : "4.0",
-            "Dependencies"            : {
-                "Core" : "4.0.0.0"
-=======
-            "Version" : "3.7.400.70",
-            "AssemblyVersionOverride" : "3.3",
-            "Dependencies"            : {
-                "Core" : "3.7.400.70"
->>>>>>> 32fb9714
+            "Version" : "4.0.0.0",
+            "AssemblyVersionOverride" : "4.0",
+            "Dependencies"            : {
+                "Core" : "4.0.0.0"
             },
             "InPreview"               : false
         },
         "MarketplaceCatalog"              : {
-<<<<<<< HEAD
-            "Version" : "4.0.0.0",
-            "AssemblyVersionOverride" : "4.0",
-            "Dependencies"            : {
-                "Core" : "4.0.0.0"
-=======
-            "Version" : "3.7.400.70",
-            "AssemblyVersionOverride" : "3.3",
-            "Dependencies"            : {
-                "Core" : "3.7.400.70"
->>>>>>> 32fb9714
+            "Version" : "4.0.0.0",
+            "AssemblyVersionOverride" : "4.0",
+            "Dependencies"            : {
+                "Core" : "4.0.0.0"
             },
             "InPreview"               : false
         },
         "SimpleEmailV2"                   : {
-<<<<<<< HEAD
-            "Version" : "4.0.0.0",
-            "AssemblyVersionOverride" : "4.0",
-            "Dependencies"            : {
-                "Core" : "4.0.0.0"
-=======
-            "Version" : "3.7.406.8",
-            "AssemblyVersionOverride" : "3.3",
-            "Dependencies"            : {
-                "Core" : "3.7.400.70"
->>>>>>> 32fb9714
+            "Version" : "4.0.0.0",
+            "AssemblyVersionOverride" : "4.0",
+            "Dependencies"            : {
+                "Core" : "4.0.0.0"
             },
             "InPreview"               : false
         },
         "DataExchange"                    : {
-<<<<<<< HEAD
-            "Version" : "4.0.0.0",
-            "AssemblyVersionOverride" : "4.0",
-            "Dependencies"            : {
-                "Core" : "4.0.0.0"
-=======
-            "Version" : "3.7.401.34",
-            "AssemblyVersionOverride" : "3.3",
-            "Dependencies"            : {
-                "Core" : "3.7.400.70"
->>>>>>> 32fb9714
+            "Version" : "4.0.0.0",
+            "AssemblyVersionOverride" : "4.0",
+            "Dependencies"            : {
+                "Core" : "4.0.0.0"
             },
             "InPreview"               : false
         },
         "MigrationHubConfig"              : {
-<<<<<<< HEAD
-            "Version" : "4.0.0.0",
-            "AssemblyVersionOverride" : "4.0",
-            "Dependencies"            : {
-                "Core" : "4.0.0.0"
-=======
-            "Version" : "3.7.400.70",
-            "AssemblyVersionOverride" : "3.3",
-            "Dependencies"            : {
-                "Core" : "3.7.400.70"
->>>>>>> 32fb9714
+            "Version" : "4.0.0.0",
+            "AssemblyVersionOverride" : "4.0",
+            "Dependencies"            : {
+                "Core" : "4.0.0.0"
             },
             "InPreview"               : false
         },
         "ConnectParticipant"              : {
-<<<<<<< HEAD
-            "Version" : "4.0.0.0",
-            "AssemblyVersionOverride" : "4.0",
-            "Dependencies"            : {
-                "Core" : "4.0.0.0"
-=======
-            "Version" : "3.7.401.4",
-            "AssemblyVersionOverride" : "3.3",
-            "Dependencies"            : {
-                "Core" : "3.7.400.70"
->>>>>>> 32fb9714
+            "Version" : "4.0.0.0",
+            "AssemblyVersionOverride" : "4.0",
+            "Dependencies"            : {
+                "Core" : "4.0.0.0"
             },
             "InPreview"               : false
         },
         "WAFV2"                           : {
-<<<<<<< HEAD
-            "Version" : "4.0.0.0",
-            "AssemblyVersionOverride" : "4.0",
-            "Dependencies"            : {
-                "Core" : "4.0.0.0"
-=======
-            "Version" : "3.7.402.34",
-            "AssemblyVersionOverride" : "3.3",
-            "Dependencies"            : {
-                "Core" : "3.7.400.70"
->>>>>>> 32fb9714
+            "Version" : "4.0.0.0",
+            "AssemblyVersionOverride" : "4.0",
+            "Dependencies"            : {
+                "Core" : "4.0.0.0"
             },
             "InPreview"               : false
         },
         "AppConfig"                       : {
-<<<<<<< HEAD
-            "Version" : "4.0.0.0",
-            "AssemblyVersionOverride" : "4.0",
-            "Dependencies"            : {
-                "Core" : "4.0.0.0"
-=======
-            "Version" : "3.7.403.17",
-            "AssemblyVersionOverride" : "3.3",
-            "Dependencies"            : {
-                "Core" : "3.7.400.70"
->>>>>>> 32fb9714
+            "Version" : "4.0.0.0",
+            "AssemblyVersionOverride" : "4.0",
+            "Dependencies"            : {
+                "Core" : "4.0.0.0"
             },
             "InPreview"               : false
         },
         "IoTSecureTunneling"              : {
-<<<<<<< HEAD
-            "Version" : "4.0.0.0",
-            "AssemblyVersionOverride" : "4.0",
-            "Dependencies"            : {
-                "Core" : "4.0.0.0"
-=======
-            "Version" : "3.7.400.70",
-            "AssemblyVersionOverride" : "3.3",
-            "Dependencies"            : {
-                "Core" : "3.7.400.70"
->>>>>>> 32fb9714
+            "Version" : "4.0.0.0",
+            "AssemblyVersionOverride" : "4.0",
+            "Dependencies"            : {
+                "Core" : "4.0.0.0"
             },
             "InPreview"               : false
         },
         "ElasticInference"                : {
-<<<<<<< HEAD
-            "Version" : "4.0.0.0",
-            "AssemblyVersionOverride" : "4.0",
-            "Dependencies"            : {
-                "Core" : "4.0.0.0"
-=======
-            "Version" : "3.7.400.71",
-            "AssemblyVersionOverride" : "3.3",
-            "Dependencies"            : {
-                "Core" : "3.7.400.70"
->>>>>>> 32fb9714
+            "Version" : "4.0.0.0",
+            "AssemblyVersionOverride" : "4.0",
+            "Dependencies"            : {
+                "Core" : "4.0.0.0"
             },
             "InPreview"               : false
         },
         "Imagebuilder"                    : {
-<<<<<<< HEAD
-            "Version" : "4.0.0.0",
-            "AssemblyVersionOverride" : "4.0",
-            "Dependencies"            : {
-                "Core" : "4.0.0.0"
-=======
-            "Version" : "3.7.402.12",
-            "AssemblyVersionOverride" : "3.3",
-            "Dependencies"            : {
-                "Core" : "3.7.400.70"
->>>>>>> 32fb9714
+            "Version" : "4.0.0.0",
+            "AssemblyVersionOverride" : "4.0",
+            "Dependencies"            : {
+                "Core" : "4.0.0.0"
             },
             "InPreview"               : false
         },
         "Schemas"                         : {
-<<<<<<< HEAD
-            "Version" : "4.0.0.0",
-            "AssemblyVersionOverride" : "4.0",
-            "Dependencies"            : {
-                "Core" : "4.0.0.0"
-=======
-            "Version" : "3.7.400.70",
-            "AssemblyVersionOverride" : "3.3",
-            "Dependencies"            : {
-                "Core" : "3.7.400.70"
->>>>>>> 32fb9714
+            "Version" : "4.0.0.0",
+            "AssemblyVersionOverride" : "4.0",
+            "Dependencies"            : {
+                "Core" : "4.0.0.0"
             },
             "InPreview"               : false
         },
         "AccessAnalyzer"                  : {
-<<<<<<< HEAD
-            "Version" : "4.0.0.0",
-            "AssemblyVersionOverride" : "4.0",
-            "Dependencies"            : {
-                "Core" : "4.0.0.0"
-=======
-            "Version" : "3.7.402.19",
-            "AssemblyVersionOverride" : "3.3",
-            "Dependencies"            : {
-                "Core" : "3.7.400.70"
->>>>>>> 32fb9714
+            "Version" : "4.0.0.0",
+            "AssemblyVersionOverride" : "4.0",
+            "Dependencies"            : {
+                "Core" : "4.0.0.0"
             },
             "InPreview"               : false
         },
         "ComputeOptimizer"                : {
-<<<<<<< HEAD
-            "Version" : "4.0.0.0",
-            "AssemblyVersionOverride" : "4.0",
-            "Dependencies"            : {
-                "Core" : "4.0.0.0"
-=======
-            "Version" : "3.7.401.15",
-            "AssemblyVersionOverride" : "3.3",
-            "Dependencies"            : {
-                "Core" : "3.7.400.70"
->>>>>>> 32fb9714
+            "Version" : "4.0.0.0",
+            "AssemblyVersionOverride" : "4.0",
+            "Dependencies"            : {
+                "Core" : "4.0.0.0"
             },
             "InPreview"               : false
         },
         "NetworkManager"                  : {
-<<<<<<< HEAD
-            "Version" : "4.0.0.0",
-            "AssemblyVersionOverride" : "4.0",
-            "Dependencies"            : {
-                "Core" : "4.0.0.0"
-=======
-            "Version" : "3.7.401.13",
-            "AssemblyVersionOverride" : "3.3",
-            "Dependencies"            : {
-                "Core" : "3.7.400.70"
->>>>>>> 32fb9714
+            "Version" : "4.0.0.0",
+            "AssemblyVersionOverride" : "4.0",
+            "Dependencies"            : {
+                "Core" : "4.0.0.0"
             },
             "InPreview"               : false
         },
         "Kendra"                          : {
-<<<<<<< HEAD
-            "Version" : "4.0.0.0",
-            "AssemblyVersionOverride" : "4.0",
-            "Dependencies"            : {
-                "Core" : "4.0.0.0"
-=======
-            "Version" : "3.7.401.11",
-            "AssemblyVersionOverride" : "3.3",
-            "Dependencies"            : {
-                "Core" : "3.7.400.70"
->>>>>>> 32fb9714
+            "Version" : "4.0.0.0",
+            "AssemblyVersionOverride" : "4.0",
+            "Dependencies"            : {
+                "Core" : "4.0.0.0"
             },
             "InPreview"               : false
         },
         "FraudDetector"                   : {
-<<<<<<< HEAD
-            "Version" : "4.0.0.0",
-            "AssemblyVersionOverride" : "4.0",
-            "Dependencies"            : {
-                "Core" : "4.0.0.0"
-=======
-            "Version" : "3.7.400.70",
-            "AssemblyVersionOverride" : "3.3",
-            "Dependencies"            : {
-                "Core" : "3.7.400.70"
->>>>>>> 32fb9714
+            "Version" : "4.0.0.0",
+            "AssemblyVersionOverride" : "4.0",
+            "Dependencies"            : {
+                "Core" : "4.0.0.0"
             },
             "InPreview"               : false
         },
         "CodeGuruReviewer"                : {
-<<<<<<< HEAD
-            "Version" : "4.0.0.0",
-            "AssemblyVersionOverride" : "4.0",
-            "Dependencies"            : {
-                "Core" : "4.0.0.0"
-=======
-            "Version" : "3.7.400.70",
-            "AssemblyVersionOverride" : "3.3",
-            "Dependencies"            : {
-                "Core" : "3.7.400.70"
->>>>>>> 32fb9714
+            "Version" : "4.0.0.0",
+            "AssemblyVersionOverride" : "4.0",
+            "Dependencies"            : {
+                "Core" : "4.0.0.0"
             },
             "InPreview"               : false
         },
         "CodeGuruProfiler"                : {
-<<<<<<< HEAD
-            "Version" : "4.0.0.0",
-            "AssemblyVersionOverride" : "4.0",
-            "Dependencies"            : {
-                "Core" : "4.0.0.0"
-=======
-            "Version" : "3.7.400.70",
-            "AssemblyVersionOverride" : "3.3",
-            "Dependencies"            : {
-                "Core" : "3.7.400.70"
->>>>>>> 32fb9714
+            "Version" : "4.0.0.0",
+            "AssemblyVersionOverride" : "4.0",
+            "Dependencies"            : {
+                "Core" : "4.0.0.0"
             },
             "InPreview"               : false
         },
         "Outposts"                        : {
-<<<<<<< HEAD
-            "Version" : "4.0.0.0",
-            "AssemblyVersionOverride" : "4.0",
-            "Dependencies"            : {
-                "Core" : "4.0.0.0"
-=======
-            "Version" : "3.7.405.2",
-            "AssemblyVersionOverride" : "3.3",
-            "Dependencies"            : {
-                "Core" : "3.7.400.70"
->>>>>>> 32fb9714
+            "Version" : "4.0.0.0",
+            "AssemblyVersionOverride" : "4.0",
+            "Dependencies"            : {
+                "Core" : "4.0.0.0"
             },
             "InPreview"               : false
         },
         "AugmentedAIRuntime"              : {
-<<<<<<< HEAD
-            "Version" : "4.0.0.0",
-            "AssemblyVersionOverride" : "4.0",
-            "Dependencies"            : {
-                "Core" : "4.0.0.0"
-=======
-            "Version" : "3.7.400.70",
-            "AssemblyVersionOverride" : "3.3",
-            "Dependencies"            : {
-                "Core" : "3.7.400.70"
->>>>>>> 32fb9714
+            "Version" : "4.0.0.0",
+            "AssemblyVersionOverride" : "4.0",
+            "Dependencies"            : {
+                "Core" : "4.0.0.0"
             },
             "InPreview"               : false
         },
         "EBS"                             : {
-<<<<<<< HEAD
-            "Version" : "4.0.0.0",
-            "AssemblyVersionOverride" : "4.0",
-            "Dependencies"            : {
-                "Core" : "4.0.0.0"
-=======
-            "Version" : "3.7.400.70",
-            "AssemblyVersionOverride" : "3.3",
-            "Dependencies"            : {
-                "Core" : "3.7.400.70"
->>>>>>> 32fb9714
+            "Version" : "4.0.0.0",
+            "AssemblyVersionOverride" : "4.0",
+            "Dependencies"            : {
+                "Core" : "4.0.0.0"
             },
             "InPreview"               : false
         },
         "KinesisVideoSignalingChannels"   : {
-<<<<<<< HEAD
-            "Version" : "4.0.0.0",
-            "AssemblyVersionOverride" : "4.0",
-            "Dependencies"            : {
-                "Core" : "4.0.0.0"
-=======
-            "Version" : "3.7.400.70",
-            "AssemblyVersionOverride" : "3.3",
-            "Dependencies"            : {
-                "Core" : "3.7.400.70"
->>>>>>> 32fb9714
+            "Version" : "4.0.0.0",
+            "AssemblyVersionOverride" : "4.0",
+            "Dependencies"            : {
+                "Core" : "4.0.0.0"
             },
             "InPreview"               : false
         },
         "Detective"                       : {
-<<<<<<< HEAD
-            "Version" : "4.0.0.0",
-            "AssemblyVersionOverride" : "4.0",
-            "Dependencies"            : {
-                "Core" : "4.0.0.0"
-=======
-            "Version" : "3.7.400.70",
-            "AssemblyVersionOverride" : "3.3",
-            "Dependencies"            : {
-                "Core" : "3.7.400.70"
->>>>>>> 32fb9714
+            "Version" : "4.0.0.0",
+            "AssemblyVersionOverride" : "4.0",
+            "Dependencies"            : {
+                "Core" : "4.0.0.0"
             },
             "InPreview"               : false
         },
         "CodeStarconnections"             : {
-<<<<<<< HEAD
-            "Version" : "4.0.0.0",
-            "AssemblyVersionOverride" : "4.0",
-            "Dependencies"            : {
-                "Core" : "4.0.0.0"
-=======
-            "Version" : "3.7.400.70",
-            "AssemblyVersionOverride" : "3.3",
-            "Dependencies"            : {
-                "Core" : "3.7.400.70"
->>>>>>> 32fb9714
+            "Version" : "4.0.0.0",
+            "AssemblyVersionOverride" : "4.0",
+            "Dependencies"            : {
+                "Core" : "4.0.0.0"
             },
             "InPreview"               : false
         },
         "Synthetics"                      : {
-<<<<<<< HEAD
-            "Version" : "4.0.0.0",
-            "AssemblyVersionOverride" : "4.0",
-            "Dependencies"            : {
-                "Core" : "4.0.0.0"
-=======
-            "Version" : "3.7.403.5",
-            "AssemblyVersionOverride" : "3.3",
-            "Dependencies"            : {
-                "Core" : "3.7.400.70"
->>>>>>> 32fb9714
+            "Version" : "4.0.0.0",
+            "AssemblyVersionOverride" : "4.0",
+            "Dependencies"            : {
+                "Core" : "4.0.0.0"
             },
             "InPreview"               : false
         },
         "IoTSiteWise"                     : {
-<<<<<<< HEAD
-            "Version" : "4.0.0.0",
-            "AssemblyVersionOverride" : "4.0",
-            "Dependencies"            : {
-                "Core" : "4.0.0.0"
-=======
-            "Version" : "3.7.402.17",
-            "AssemblyVersionOverride" : "3.3",
-            "Dependencies"            : {
-                "Core" : "3.7.400.70"
->>>>>>> 32fb9714
+            "Version" : "4.0.0.0",
+            "AssemblyVersionOverride" : "4.0",
+            "Dependencies"            : {
+                "Core" : "4.0.0.0"
             },
             "InPreview"               : false
         },
         "Macie2"                          : {
-<<<<<<< HEAD
-            "Version" : "4.0.0.0",
-            "AssemblyVersionOverride" : "4.0",
-            "Dependencies"            : {
-                "Core" : "4.0.0.0"
-=======
-            "Version" : "3.7.401.2",
-            "AssemblyVersionOverride" : "3.3",
-            "Dependencies"            : {
-                "Core" : "3.7.400.70"
->>>>>>> 32fb9714
+            "Version" : "4.0.0.0",
+            "AssemblyVersionOverride" : "4.0",
+            "Dependencies"            : {
+                "Core" : "4.0.0.0"
             },
             "InPreview"               : false
         },
         "CodeArtifact"                    : {
-<<<<<<< HEAD
-            "Version" : "4.0.0.0",
-            "AssemblyVersionOverride" : "4.0",
-            "Dependencies"            : {
-                "Core" : "4.0.0.0"
-=======
-            "Version" : "3.7.401.43",
-            "AssemblyVersionOverride" : "3.3",
-            "Dependencies"            : {
-                "Core" : "3.7.400.70"
->>>>>>> 32fb9714
+            "Version" : "4.0.0.0",
+            "AssemblyVersionOverride" : "4.0",
+            "Dependencies"            : {
+                "Core" : "4.0.0.0"
             },
             "InPreview"               : false
         },
         "IVS"                             : {
-<<<<<<< HEAD
-            "Version" : "4.0.0.0",
-            "AssemblyVersionOverride" : "4.0",
-            "Dependencies"            : {
-                "Core" : "4.0.0.0"
-=======
-            "Version" : "3.7.402.19",
-            "AssemblyVersionOverride" : "3.3",
-            "Dependencies"            : {
-                "Core" : "3.7.400.70"
->>>>>>> 32fb9714
+            "Version" : "4.0.0.0",
+            "AssemblyVersionOverride" : "4.0",
+            "Dependencies"            : {
+                "Core" : "4.0.0.0"
             },
             "InPreview"               : false
         },
         "Braket"                          : {
-<<<<<<< HEAD
-            "Version" : "4.0.0.0",
-            "AssemblyVersionOverride" : "4.0",
-            "Dependencies"            : {
-                "Core" : "4.0.0.0"
-=======
-            "Version" : "3.7.400.70",
-            "AssemblyVersionOverride" : "3.3",
-            "Dependencies"            : {
-                "Core" : "3.7.400.70"
->>>>>>> 32fb9714
+            "Version" : "4.0.0.0",
+            "AssemblyVersionOverride" : "4.0",
+            "Dependencies"            : {
+                "Core" : "4.0.0.0"
             },
             "InPreview"               : false
         },
         "IdentityStore"                   : {
-<<<<<<< HEAD
-            "Version" : "4.0.0.0",
-            "AssemblyVersionOverride" : "4.0",
-            "Dependencies"            : {
-                "Core" : "4.0.0.0"
-=======
-            "Version" : "3.7.400.70",
-            "AssemblyVersionOverride" : "3.3",
-            "Dependencies"            : {
-                "Core" : "3.7.400.70"
->>>>>>> 32fb9714
+            "Version" : "4.0.0.0",
+            "AssemblyVersionOverride" : "4.0",
+            "Dependencies"            : {
+                "Core" : "4.0.0.0"
             },
             "InPreview"               : false
         },
         "Appflow"                         : {
-<<<<<<< HEAD
-            "Version" : "4.0.0.0",
-            "AssemblyVersionOverride" : "4.0",
-            "Dependencies"            : {
-                "Core" : "4.0.0.0"
-=======
-            "Version" : "3.7.400.71",
-            "AssemblyVersionOverride" : "3.3",
-            "Dependencies"            : {
-                "Core" : "3.7.400.70"
->>>>>>> 32fb9714
+            "Version" : "4.0.0.0",
+            "AssemblyVersionOverride" : "4.0",
+            "Dependencies"            : {
+                "Core" : "4.0.0.0"
             },
             "InPreview"               : false
         },
         "RedshiftDataAPIService"          : {
-<<<<<<< HEAD
-            "Version" : "4.0.0.0",
-            "AssemblyVersionOverride" : "4.0",
-            "Dependencies"            : {
-                "Core" : "4.0.0.0"
-=======
-            "Version" : "3.7.402.28",
-            "AssemblyVersionOverride" : "3.3",
-            "Dependencies"            : {
-                "Core" : "3.7.400.70"
->>>>>>> 32fb9714
+            "Version" : "4.0.0.0",
+            "AssemblyVersionOverride" : "4.0",
+            "Dependencies"            : {
+                "Core" : "4.0.0.0"
             },
             "InPreview"               : false
         },
         "SSOAdmin"                        : {
-<<<<<<< HEAD
-            "Version" : "4.0.0.0",
-            "AssemblyVersionOverride" : "4.0",
-            "Dependencies"            : {
-                "Core" : "4.0.0.0"
-=======
-            "Version" : "3.7.400.70",
-            "AssemblyVersionOverride" : "3.3",
-            "Dependencies"            : {
-                "Core" : "3.7.400.70"
->>>>>>> 32fb9714
+            "Version" : "4.0.0.0",
+            "AssemblyVersionOverride" : "4.0",
+            "Dependencies"            : {
+                "Core" : "4.0.0.0"
             },
             "InPreview"               : false
         },
         "TimestreamWrite"                 : {
-<<<<<<< HEAD
-            "Version" : "4.0.0.0",
-            "AssemblyVersionOverride" : "4.0",
-            "Dependencies"            : {
-                "Core" : "4.0.0.0"
-=======
-            "Version" : "3.7.400.70",
-            "AssemblyVersionOverride" : "3.3",
-            "Dependencies"            : {
-                "Core" : "3.7.400.70"
->>>>>>> 32fb9714
+            "Version" : "4.0.0.0",
+            "AssemblyVersionOverride" : "4.0",
+            "Dependencies"            : {
+                "Core" : "4.0.0.0"
             },
             "InPreview"               : false
         },
         "TimestreamQuery"                 : {
-<<<<<<< HEAD
-            "Version" : "4.0.0.0",
-            "AssemblyVersionOverride" : "4.0",
-            "Dependencies"            : {
-                "Core" : "4.0.0.0"
-=======
-            "Version" : "3.7.402.15",
-            "AssemblyVersionOverride" : "3.3",
-            "Dependencies"            : {
-                "Core" : "3.7.400.70"
->>>>>>> 32fb9714
+            "Version" : "4.0.0.0",
+            "AssemblyVersionOverride" : "4.0",
+            "Dependencies"            : {
+                "Core" : "4.0.0.0"
             },
             "InPreview"               : false
         },
         "S3Outposts"                      : {
-<<<<<<< HEAD
-            "Version" : "4.0.0.0",
-            "AssemblyVersionOverride" : "4.0",
-            "Dependencies"            : {
-                "Core" : "4.0.0.0"
-=======
-            "Version" : "3.7.400.70",
-            "AssemblyVersionOverride" : "3.3",
-            "Dependencies"            : {
-                "Core" : "3.7.400.70"
->>>>>>> 32fb9714
+            "Version" : "4.0.0.0",
+            "AssemblyVersionOverride" : "4.0",
+            "Dependencies"            : {
+                "Core" : "4.0.0.0"
             },
             "InPreview"               : false
         },
         "GlueDataBrew"                    : {
-<<<<<<< HEAD
-            "Version" : "4.0.0.0",
-            "AssemblyVersionOverride" : "4.0",
-            "Dependencies"            : {
-                "Core" : "4.0.0.0"
-=======
-            "Version" : "3.7.400.70",
-            "AssemblyVersionOverride" : "3.3",
-            "Dependencies"            : {
-                "Core" : "3.7.400.70"
->>>>>>> 32fb9714
+            "Version" : "4.0.0.0",
+            "AssemblyVersionOverride" : "4.0",
+            "Dependencies"            : {
+                "Core" : "4.0.0.0"
             },
             "InPreview"               : false
         },
         "AppRegistry"                     : {
-<<<<<<< HEAD
-            "Version" : "4.0.0.0",
-            "AssemblyVersionOverride" : "4.0",
-            "Dependencies"            : {
-                "Core" : "4.0.0.0"
-=======
-            "Version" : "3.7.400.70",
-            "AssemblyVersionOverride" : "3.3",
-            "Dependencies"            : {
-                "Core" : "3.7.400.70"
->>>>>>> 32fb9714
+            "Version" : "4.0.0.0",
+            "AssemblyVersionOverride" : "4.0",
+            "Dependencies"            : {
+                "Core" : "4.0.0.0"
             },
             "InPreview"               : false
         },
         "NetworkFirewall"                 : {
-<<<<<<< HEAD
-            "Version" : "4.0.0.0",
-            "AssemblyVersionOverride" : "4.0",
-            "Dependencies"            : {
-                "Core" : "4.0.0.0"
-=======
-            "Version" : "3.7.402.27",
-            "AssemblyVersionOverride" : "3.3",
-            "Dependencies"            : {
-                "Core" : "3.7.400.70"
->>>>>>> 32fb9714
+            "Version" : "4.0.0.0",
+            "AssemblyVersionOverride" : "4.0",
+            "Dependencies"            : {
+                "Core" : "4.0.0.0"
             },
             "InPreview"               : false
         },
         "MWAA"                            : {
-<<<<<<< HEAD
-            "Version" : "4.0.0.0",
-            "AssemblyVersionOverride" : "4.0",
-            "Dependencies"            : {
-                "Core" : "4.0.0.0"
-=======
-            "Version" : "3.7.402.16",
-            "AssemblyVersionOverride" : "3.3",
-            "Dependencies"            : {
-                "Core" : "3.7.400.70"
->>>>>>> 32fb9714
+            "Version" : "4.0.0.0",
+            "AssemblyVersionOverride" : "4.0",
+            "Dependencies"            : {
+                "Core" : "4.0.0.0"
             },
             "InPreview"               : false
         },
         "DevOpsGuru"                      : {
-<<<<<<< HEAD
-            "Version" : "4.0.0.0",
-            "AssemblyVersionOverride" : "4.0",
-            "Dependencies"            : {
-                "Core" : "4.0.0.0"
-=======
-            "Version" : "3.7.400.70",
-            "AssemblyVersionOverride" : "3.3",
-            "Dependencies"            : {
-                "Core" : "3.7.400.70"
->>>>>>> 32fb9714
+            "Version" : "4.0.0.0",
+            "AssemblyVersionOverride" : "4.0",
+            "Dependencies"            : {
+                "Core" : "4.0.0.0"
             },
             "InPreview"               : false
         },
         "SageMakerFeatureStoreRuntime"    : {
-<<<<<<< HEAD
-            "Version" : "4.0.0.0",
-            "AssemblyVersionOverride" : "4.0",
-            "Dependencies"            : {
-                "Core" : "4.0.0.0"
-=======
-            "Version" : "3.7.400.70",
-            "AssemblyVersionOverride" : "3.3",
-            "Dependencies"            : {
-                "Core" : "3.7.400.70"
->>>>>>> 32fb9714
+            "Version" : "4.0.0.0",
+            "AssemblyVersionOverride" : "4.0",
+            "Dependencies"            : {
+                "Core" : "4.0.0.0"
             },
             "InPreview"               : false
         },
         "AppIntegrationsService"          : {
-<<<<<<< HEAD
-            "Version" : "4.0.0.0",
-            "AssemblyVersionOverride" : "4.0",
-            "Dependencies"            : {
-                "Core" : "4.0.0.0"
-=======
-            "Version" : "3.7.401.67",
-            "AssemblyVersionOverride" : "3.3",
-            "Dependencies"            : {
-                "Core" : "3.7.400.70"
->>>>>>> 32fb9714
+            "Version" : "4.0.0.0",
+            "AssemblyVersionOverride" : "4.0",
+            "Dependencies"            : {
+                "Core" : "4.0.0.0"
             },
             "InPreview"               : false
         },
         "ECRPublic"                       : {
-<<<<<<< HEAD
-            "Version" : "4.0.0.0",
-            "AssemblyVersionOverride" : "4.0",
-            "Dependencies"            : {
-                "Core" : "4.0.0.0"
-=======
-            "Version" : "3.7.402.0",
-            "AssemblyVersionOverride" : "3.3",
-            "Dependencies"            : {
-                "Core" : "3.7.400.70"
->>>>>>> 32fb9714
+            "Version" : "4.0.0.0",
+            "AssemblyVersionOverride" : "4.0",
+            "Dependencies"            : {
+                "Core" : "4.0.0.0"
             },
             "InPreview"               : false
         },
         "AmplifyBackend"                  : {
-<<<<<<< HEAD
-            "Version" : "4.0.0.0",
-            "AssemblyVersionOverride" : "4.0",
-            "Dependencies"            : {
-                "Core" : "4.0.0.0"
-=======
-            "Version" : "3.7.400.70",
-            "AssemblyVersionOverride" : "3.3",
-            "Dependencies"            : {
-                "Core" : "3.7.400.70"
->>>>>>> 32fb9714
+            "Version" : "4.0.0.0",
+            "AssemblyVersionOverride" : "4.0",
+            "Dependencies"            : {
+                "Core" : "4.0.0.0"
             },
             "InPreview"               : false
         },
         "ConnectContactLens"              : {
-<<<<<<< HEAD
-            "Version" : "4.0.0.0",
-            "AssemblyVersionOverride" : "4.0",
-            "Dependencies"            : {
-                "Core" : "4.0.0.0"
-=======
-            "Version" : "3.7.400.70",
-            "AssemblyVersionOverride" : "3.3",
-            "Dependencies"            : {
-                "Core" : "3.7.400.70"
->>>>>>> 32fb9714
+            "Version" : "4.0.0.0",
+            "AssemblyVersionOverride" : "4.0",
+            "Dependencies"            : {
+                "Core" : "4.0.0.0"
             },
             "InPreview"               : false
         },
         "LookoutforVision"                : {
-<<<<<<< HEAD
-            "Version" : "4.0.0.0",
-            "AssemblyVersionOverride" : "4.0",
-            "Dependencies"            : {
-                "Core" : "4.0.0.0"
-=======
-            "Version" : "3.7.400.70",
-            "AssemblyVersionOverride" : "3.3",
-            "Dependencies"            : {
-                "Core" : "3.7.400.70"
->>>>>>> 32fb9714
+            "Version" : "4.0.0.0",
+            "AssemblyVersionOverride" : "4.0",
+            "Dependencies"            : {
+                "Core" : "4.0.0.0"
             },
             "InPreview"               : false
         },
         "CustomerProfiles"                : {
-<<<<<<< HEAD
-            "Version" : "4.0.0.0",
-            "AssemblyVersionOverride" : "4.0",
-            "Dependencies"            : {
-                "Core" : "4.0.0.0"
-=======
-            "Version" : "3.7.403.12",
-            "AssemblyVersionOverride" : "3.3",
-            "Dependencies"            : {
-                "Core" : "3.7.400.70"
->>>>>>> 32fb9714
+            "Version" : "4.0.0.0",
+            "AssemblyVersionOverride" : "4.0",
+            "Dependencies"            : {
+                "Core" : "4.0.0.0"
             },
             "InPreview"               : false
         },
         "EMRContainers"                   : {
-<<<<<<< HEAD
-            "Version" : "4.0.0.0",
-            "AssemblyVersionOverride" : "4.0",
-            "Dependencies"            : {
-                "Core" : "4.0.0.0"
-=======
-            "Version" : "3.7.401.59",
-            "AssemblyVersionOverride" : "3.3",
-            "Dependencies"            : {
-                "Core" : "3.7.400.70"
->>>>>>> 32fb9714
+            "Version" : "4.0.0.0",
+            "AssemblyVersionOverride" : "4.0",
+            "Dependencies"            : {
+                "Core" : "4.0.0.0"
             },
             "InPreview"               : false
         },
         "SagemakerEdgeManager"            : {
-<<<<<<< HEAD
-            "Version" : "4.0.0.0",
-            "AssemblyVersionOverride" : "4.0",
-            "Dependencies"            : {
-                "Core" : "4.0.0.0"
-=======
-            "Version" : "3.7.400.70",
-            "AssemblyVersionOverride" : "3.3",
-            "Dependencies"            : {
-                "Core" : "3.7.400.70"
->>>>>>> 32fb9714
+            "Version" : "4.0.0.0",
+            "AssemblyVersionOverride" : "4.0",
+            "Dependencies"            : {
+                "Core" : "4.0.0.0"
             },
             "InPreview"               : false
         },
         "HealthLake"                      : {
-<<<<<<< HEAD
-            "Version" : "4.0.0.0",
-            "AssemblyVersionOverride" : "4.0",
-            "Dependencies"            : {
-                "Core" : "4.0.0.0"
-=======
-            "Version" : "3.7.400.70",
-            "AssemblyVersionOverride" : "3.3",
-            "Dependencies"            : {
-                "Core" : "3.7.400.70"
->>>>>>> 32fb9714
+            "Version" : "4.0.0.0",
+            "AssemblyVersionOverride" : "4.0",
+            "Dependencies"            : {
+                "Core" : "4.0.0.0"
             },
             "InPreview"               : false
         },
         "AuditManager"                    : {
-<<<<<<< HEAD
-            "Version" : "4.0.0.0",
-            "AssemblyVersionOverride" : "4.0",
-            "Dependencies"            : {
-                "Core" : "4.0.0.0"
-=======
-            "Version" : "3.7.400.70",
-            "AssemblyVersionOverride" : "3.3",
-            "Dependencies"            : {
-                "Core" : "3.7.400.70"
->>>>>>> 32fb9714
+            "Version" : "4.0.0.0",
+            "AssemblyVersionOverride" : "4.0",
+            "Dependencies"            : {
+                "Core" : "4.0.0.0"
             },
             "InPreview"               : false
         },
         "PrometheusService"               : {
-<<<<<<< HEAD
-            "Version" : "4.0.0.0",
-            "AssemblyVersionOverride" : "4.0",
-            "Dependencies"            : {
-                "Core" : "4.0.0.0"
-=======
-            "Version" : "3.7.401.26",
-            "AssemblyVersionOverride" : "3.3",
-            "Dependencies"            : {
-                "Core" : "3.7.400.70"
->>>>>>> 32fb9714
+            "Version" : "4.0.0.0",
+            "AssemblyVersionOverride" : "4.0",
+            "Dependencies"            : {
+                "Core" : "4.0.0.0"
             },
             "InPreview"               : false
         },
         "GreengrassV2"                    : {
-<<<<<<< HEAD
-            "Version" : "4.0.0.0",
-            "AssemblyVersionOverride" : "4.0",
-            "Dependencies"            : {
-                "Core" : "4.0.0.0"
-=======
-            "Version" : "3.7.401.6",
-            "AssemblyVersionOverride" : "3.3",
-            "Dependencies"            : {
-                "Core" : "3.7.400.70"
->>>>>>> 32fb9714
+            "Version" : "4.0.0.0",
+            "AssemblyVersionOverride" : "4.0",
+            "Dependencies"            : {
+                "Core" : "4.0.0.0"
             },
             "InPreview"               : false
         },
         "IoTWireless"                     : {
-<<<<<<< HEAD
-            "Version" : "4.0.0.0",
-            "AssemblyVersionOverride" : "4.0",
-            "Dependencies"            : {
-                "Core" : "4.0.0.0"
-=======
-            "Version" : "3.7.401.19",
-            "AssemblyVersionOverride" : "3.3",
-            "Dependencies"            : {
-                "Core" : "3.7.400.70"
->>>>>>> 32fb9714
+            "Version" : "4.0.0.0",
+            "AssemblyVersionOverride" : "4.0",
+            "Dependencies"            : {
+                "Core" : "4.0.0.0"
             },
             "InPreview"               : false
         },
         "IoTFleetHub"                     : {
-<<<<<<< HEAD
-            "Version" : "4.0.0.0",
-            "AssemblyVersionOverride" : "4.0",
-            "Dependencies"            : {
-                "Core" : "4.0.0.0"
-=======
-            "Version" : "3.7.400.70",
-            "AssemblyVersionOverride" : "3.3",
-            "Dependencies"            : {
-                "Core" : "3.7.400.70"
->>>>>>> 32fb9714
+            "Version" : "4.0.0.0",
+            "AssemblyVersionOverride" : "4.0",
+            "Dependencies"            : {
+                "Core" : "4.0.0.0"
             },
             "InPreview"               : false
         },
         "IoTDeviceAdvisor"                : {
-<<<<<<< HEAD
-            "Version" : "4.0.0.0",
-            "AssemblyVersionOverride" : "4.0",
-            "Dependencies"            : {
-                "Core" : "4.0.0.0"
-=======
-            "Version" : "3.7.401.42",
-            "AssemblyVersionOverride" : "3.3",
-            "Dependencies"            : {
-                "Core" : "3.7.400.70"
->>>>>>> 32fb9714
+            "Version" : "4.0.0.0",
+            "AssemblyVersionOverride" : "4.0",
+            "Dependencies"            : {
+                "Core" : "4.0.0.0"
             },
             "InPreview"               : false
         },
         "LocationService"                 : {
-<<<<<<< HEAD
-            "Version" : "4.0.0.0",
-            "AssemblyVersionOverride" : "4.0",
-            "Dependencies"            : {
-                "Core" : "4.0.0.0"
-=======
-            "Version" : "3.7.400.70",
-            "AssemblyVersionOverride" : "3.3",
-            "Dependencies"            : {
-                "Core" : "3.7.400.70"
->>>>>>> 32fb9714
+            "Version" : "4.0.0.0",
+            "AssemblyVersionOverride" : "4.0",
+            "Dependencies"            : {
+                "Core" : "4.0.0.0"
             },
             "InPreview"               : false
         },
         "WellArchitected"                 : {
-<<<<<<< HEAD
-            "Version" : "4.0.0.0",
-            "AssemblyVersionOverride" : "4.0",
-            "Dependencies"            : {
-                "Core" : "4.0.0.0"
-=======
-            "Version" : "3.7.400.70",
-            "AssemblyVersionOverride" : "3.3",
-            "Dependencies"            : {
-                "Core" : "3.7.400.70"
->>>>>>> 32fb9714
+            "Version" : "4.0.0.0",
+            "AssemblyVersionOverride" : "4.0",
+            "Dependencies"            : {
+                "Core" : "4.0.0.0"
             },
             "InPreview"               : false
         },
         "LexRuntimeV2"                    : {
-<<<<<<< HEAD
-            "Version" : "4.0.0.0",
-            "AssemblyVersionOverride" : "4.0",
-            "Dependencies"            : {
-                "Core" : "4.0.0.0"
-=======
-            "Version" : "3.7.400.70",
-            "AssemblyVersionOverride" : "3.3",
-            "Dependencies"            : {
-                "Core" : "3.7.400.70"
->>>>>>> 32fb9714
+            "Version" : "4.0.0.0",
+            "AssemblyVersionOverride" : "4.0",
+            "Dependencies"            : {
+                "Core" : "4.0.0.0"
             },
             "InPreview"               : false
         },
         "LexModelsV2"                     : {
-<<<<<<< HEAD
-            "Version" : "4.0.0.0",
-            "AssemblyVersionOverride" : "4.0",
-            "Dependencies"            : {
-                "Core" : "4.0.0.0"
-=======
-            "Version" : "3.7.402.51",
-            "AssemblyVersionOverride" : "3.3",
-            "Dependencies"            : {
-                "Core" : "3.7.400.70"
->>>>>>> 32fb9714
+            "Version" : "4.0.0.0",
+            "AssemblyVersionOverride" : "4.0",
+            "Dependencies"            : {
+                "Core" : "4.0.0.0"
             },
             "InPreview"               : false
         },
         "FIS"                             : {
-<<<<<<< HEAD
-            "Version" : "4.0.0.0",
-            "AssemblyVersionOverride" : "4.0",
-            "Dependencies"            : {
-                "Core" : "4.0.0.0"
-=======
-            "Version" : "3.7.403.21",
-            "AssemblyVersionOverride" : "3.3",
-            "Dependencies"            : {
-                "Core" : "3.7.400.70"
->>>>>>> 32fb9714
+            "Version" : "4.0.0.0",
+            "AssemblyVersionOverride" : "4.0",
+            "Dependencies"            : {
+                "Core" : "4.0.0.0"
             },
             "InPreview"               : false
         },
         "LookoutMetrics"                  : {
-<<<<<<< HEAD
-            "Version" : "4.0.0.0",
-            "AssemblyVersionOverride" : "4.0",
-            "Dependencies"            : {
-                "Core" : "4.0.0.0"
-=======
-            "Version" : "3.7.400.70",
-            "AssemblyVersionOverride" : "3.3",
-            "Dependencies"            : {
-                "Core" : "3.7.400.70"
->>>>>>> 32fb9714
+            "Version" : "4.0.0.0",
+            "AssemblyVersionOverride" : "4.0",
+            "Dependencies"            : {
+                "Core" : "4.0.0.0"
             },
             "InPreview"               : false
         },
         "Mgn"                             : {
-<<<<<<< HEAD
-            "Version" : "4.0.0.0",
-            "AssemblyVersionOverride" : "4.0",
-            "Dependencies"            : {
-                "Core" : "4.0.0.0"
-=======
-            "Version" : "3.7.400.70",
-            "AssemblyVersionOverride" : "3.3",
-            "Dependencies"            : {
-                "Core" : "3.7.400.70"
->>>>>>> 32fb9714
+            "Version" : "4.0.0.0",
+            "AssemblyVersionOverride" : "4.0",
+            "Dependencies"            : {
+                "Core" : "4.0.0.0"
             },
             "InPreview"               : false
         },
         "LookoutEquipment"                : {
-<<<<<<< HEAD
-            "Version" : "4.0.0.0",
-            "AssemblyVersionOverride" : "4.0",
-            "Dependencies"            : {
-                "Core" : "4.0.0.0"
-=======
-            "Version" : "3.7.400.70",
-            "AssemblyVersionOverride" : "3.3",
-            "Dependencies"            : {
-                "Core" : "3.7.400.70"
->>>>>>> 32fb9714
+            "Version" : "4.0.0.0",
+            "AssemblyVersionOverride" : "4.0",
+            "Dependencies"            : {
+                "Core" : "4.0.0.0"
             },
             "InPreview"               : false
         },
         "FinSpaceData"                    : {
-<<<<<<< HEAD
-            "Version" : "4.0.0.0",
-            "AssemblyVersionOverride" : "4.0",
-            "Dependencies"            : {
-                "Core" : "4.0.0.0"
-=======
-            "Version" : "3.7.400.70",
-            "AssemblyVersionOverride" : "3.3",
-            "Dependencies"            : {
-                "Core" : "3.7.400.70"
->>>>>>> 32fb9714
+            "Version" : "4.0.0.0",
+            "AssemblyVersionOverride" : "4.0",
+            "Dependencies"            : {
+                "Core" : "4.0.0.0"
             },
             "InPreview"               : false
         },
         "Finspace"                        : {
-<<<<<<< HEAD
-            "Version" : "4.0.0.0",
-            "AssemblyVersionOverride" : "4.0",
-            "Dependencies"            : {
-                "Core" : "4.0.0.0"
-=======
-            "Version" : "3.7.401.9",
-            "AssemblyVersionOverride" : "3.3",
-            "Dependencies"            : {
-                "Core" : "3.7.400.70"
->>>>>>> 32fb9714
+            "Version" : "4.0.0.0",
+            "AssemblyVersionOverride" : "4.0",
+            "Dependencies"            : {
+                "Core" : "4.0.0.0"
             },
             "InPreview"               : false
         },
         "SSMIncidents"                    : {
-<<<<<<< HEAD
-            "Version" : "4.0.0.0",
-            "AssemblyVersionOverride" : "4.0",
-            "Dependencies"            : {
-                "Core" : "4.0.0.0"
-=======
-            "Version" : "3.7.400.70",
-            "AssemblyVersionOverride" : "3.3",
-            "Dependencies"            : {
-                "Core" : "3.7.400.70"
->>>>>>> 32fb9714
+            "Version" : "4.0.0.0",
+            "AssemblyVersionOverride" : "4.0",
+            "Dependencies"            : {
+                "Core" : "4.0.0.0"
             },
             "InPreview"               : false
         },
         "SSMContacts"                     : {
-<<<<<<< HEAD
-            "Version" : "4.0.0.0",
-            "AssemblyVersionOverride" : "4.0",
-            "Dependencies"            : {
-                "Core" : "4.0.0.0"
-=======
-            "Version" : "3.7.400.70",
-            "AssemblyVersionOverride" : "3.3",
-            "Dependencies"            : {
-                "Core" : "3.7.400.70"
->>>>>>> 32fb9714
+            "Version" : "4.0.0.0",
+            "AssemblyVersionOverride" : "4.0",
+            "Dependencies"            : {
+                "Core" : "4.0.0.0"
             },
             "InPreview"               : false
         },
         "ApplicationCostProfiler"         : {
-<<<<<<< HEAD
-            "Version" : "4.0.0.0",
-            "AssemblyVersionOverride" : "4.0",
-            "Dependencies"            : {
-                "Core" : "4.0.0.0"
-=======
-            "Version" : "3.7.400.70",
-            "AssemblyVersionOverride" : "3.3",
-            "Dependencies"            : {
-                "Core" : "3.7.400.70"
->>>>>>> 32fb9714
+            "Version" : "4.0.0.0",
+            "AssemblyVersionOverride" : "4.0",
+            "Dependencies"            : {
+                "Core" : "4.0.0.0"
             },
             "InPreview"               : false
         },
         "AppRunner"                       : {
-<<<<<<< HEAD
-            "Version" : "4.0.0.0",
-            "AssemblyVersionOverride" : "4.0",
-            "Dependencies"            : {
-                "Core" : "4.0.0.0"
-=======
-            "Version" : "3.7.400.70",
-            "AssemblyVersionOverride" : "3.3",
-            "Dependencies"            : {
-                "Core" : "3.7.400.70"
->>>>>>> 32fb9714
+            "Version" : "4.0.0.0",
+            "AssemblyVersionOverride" : "4.0",
+            "Dependencies"            : {
+                "Core" : "4.0.0.0"
             },
             "InPreview"               : false
         },
         "Proton"                          : {
-<<<<<<< HEAD
-            "Version" : "4.0.0.0",
-            "AssemblyVersionOverride" : "4.0",
-            "Dependencies"            : {
-                "Core" : "4.0.0.0"
-=======
-            "Version" : "3.7.400.70",
-            "AssemblyVersionOverride" : "3.3",
-            "Dependencies"            : {
-                "Core" : "3.7.400.70"
->>>>>>> 32fb9714
+            "Version" : "4.0.0.0",
+            "AssemblyVersionOverride" : "4.0",
+            "Dependencies"            : {
+                "Core" : "4.0.0.0"
             },
             "InPreview"               : false
         },
         "Route53RecoveryReadiness"        : {
-<<<<<<< HEAD
-            "Version" : "4.0.0.0",
-            "AssemblyVersionOverride" : "4.0",
-            "Dependencies"            : {
-                "Core" : "4.0.0.0"
-=======
-            "Version" : "3.7.400.70",
-            "AssemblyVersionOverride" : "3.3",
-            "Dependencies"            : {
-                "Core" : "3.7.400.70"
->>>>>>> 32fb9714
+            "Version" : "4.0.0.0",
+            "AssemblyVersionOverride" : "4.0",
+            "Dependencies"            : {
+                "Core" : "4.0.0.0"
             },
             "InPreview"               : false
         },
         "Route53RecoveryControlConfig"    : {
-<<<<<<< HEAD
-            "Version" : "4.0.0.0",
-            "AssemblyVersionOverride" : "4.0",
-            "Dependencies"            : {
-                "Core" : "4.0.0.0"
-=======
-            "Version" : "3.7.400.70",
-            "AssemblyVersionOverride" : "3.3",
-            "Dependencies"            : {
-                "Core" : "3.7.400.70"
->>>>>>> 32fb9714
+            "Version" : "4.0.0.0",
+            "AssemblyVersionOverride" : "4.0",
+            "Dependencies"            : {
+                "Core" : "4.0.0.0"
             },
             "InPreview"               : false
         },
         "Route53RecoveryCluster"          : {
-<<<<<<< HEAD
-            "Version" : "4.0.0.0",
-            "AssemblyVersionOverride" : "4.0",
-            "Dependencies"            : {
-                "Core" : "4.0.0.0"
-=======
-            "Version" : "3.7.400.70",
-            "AssemblyVersionOverride" : "3.3",
-            "Dependencies"            : {
-                "Core" : "3.7.400.70"
->>>>>>> 32fb9714
+            "Version" : "4.0.0.0",
+            "AssemblyVersionOverride" : "4.0",
+            "Dependencies"            : {
+                "Core" : "4.0.0.0"
             },
             "InPreview"               : false
         },
         "ChimeSDKMessaging"               : {
-<<<<<<< HEAD
-            "Version" : "4.0.0.0",
-            "AssemblyVersionOverride" : "4.0",
-            "Dependencies"            : {
-                "Core" : "4.0.0.0"
-=======
-            "Version" : "3.7.400.70",
-            "AssemblyVersionOverride" : "3.3",
-            "Dependencies"            : {
-                "Core" : "3.7.400.70"
->>>>>>> 32fb9714
+            "Version" : "4.0.0.0",
+            "AssemblyVersionOverride" : "4.0",
+            "Dependencies"            : {
+                "Core" : "4.0.0.0"
             },
             "InPreview"               : false
         },
         "ChimeSDKIdentity"                : {
-<<<<<<< HEAD
-            "Version" : "4.0.0.0",
-            "AssemblyVersionOverride" : "4.0",
-            "Dependencies"            : {
-                "Core" : "4.0.0.0"
-=======
-            "Version" : "3.7.400.70",
-            "AssemblyVersionOverride" : "3.3",
-            "Dependencies"            : {
-                "Core" : "3.7.400.70"
->>>>>>> 32fb9714
+            "Version" : "4.0.0.0",
+            "AssemblyVersionOverride" : "4.0",
+            "Dependencies"            : {
+                "Core" : "4.0.0.0"
             },
             "InPreview"               : false
         },
         "SnowDeviceManagement"            : {
-<<<<<<< HEAD
-            "Version" : "4.0.0.0",
-            "AssemblyVersionOverride" : "4.0",
-            "Dependencies"            : {
-                "Core" : "4.0.0.0"
-=======
-            "Version" : "3.7.400.70",
-            "AssemblyVersionOverride" : "3.3",
-            "Dependencies"            : {
-                "Core" : "3.7.400.70"
->>>>>>> 32fb9714
+            "Version" : "4.0.0.0",
+            "AssemblyVersionOverride" : "4.0",
+            "Dependencies"            : {
+                "Core" : "4.0.0.0"
             },
             "InPreview"               : false
         },
         "MemoryDB"                        : {
-<<<<<<< HEAD
-            "Version" : "4.0.0.0",
-            "AssemblyVersionOverride" : "4.0",
-            "Dependencies"            : {
-                "Core" : "4.0.0.0"
-=======
-            "Version" : "3.7.402.12",
-            "AssemblyVersionOverride" : "3.3",
-            "Dependencies"            : {
-                "Core" : "3.7.400.70"
->>>>>>> 32fb9714
+            "Version" : "4.0.0.0",
+            "AssemblyVersionOverride" : "4.0",
+            "Dependencies"            : {
+                "Core" : "4.0.0.0"
             },
             "InPreview"               : false
         },
         "OpenSearchService"               : {
-<<<<<<< HEAD
-            "Version" : "4.0.0.0",
-            "AssemblyVersionOverride" : "4.0",
-            "Dependencies"            : {
-                "Core" : "4.0.0.0"
-=======
-            "Version" : "3.7.404.12",
-            "AssemblyVersionOverride" : "3.3",
-            "Dependencies"            : {
-                "Core" : "3.7.400.70"
->>>>>>> 32fb9714
+            "Version" : "4.0.0.0",
+            "AssemblyVersionOverride" : "4.0",
+            "Dependencies"            : {
+                "Core" : "4.0.0.0"
             },
             "InPreview"               : false
         },
         "KafkaConnect"                    : {
-<<<<<<< HEAD
-            "Version" : "4.0.0.0",
-            "AssemblyVersionOverride" : "4.0",
-            "Dependencies"            : {
-                "Core" : "4.0.0.0"
-=======
-            "Version" : "3.7.400.70",
-            "AssemblyVersionOverride" : "3.3",
-            "Dependencies"            : {
-                "Core" : "3.7.400.70"
->>>>>>> 32fb9714
+            "Version" : "4.0.0.0",
+            "AssemblyVersionOverride" : "4.0",
+            "Dependencies"            : {
+                "Core" : "4.0.0.0"
             },
             "InPreview"               : false
         },
         "ConnectWisdomService"            : {
-<<<<<<< HEAD
-            "Version" : "4.0.0.0",
-            "AssemblyVersionOverride" : "4.0",
-            "Dependencies"            : {
-                "Core" : "4.0.0.0"
-=======
-            "Version" : "3.7.400.70",
-            "AssemblyVersionOverride" : "3.3",
-            "Dependencies"            : {
-                "Core" : "3.7.400.70"
->>>>>>> 32fb9714
+            "Version" : "4.0.0.0",
+            "AssemblyVersionOverride" : "4.0",
+            "Dependencies"            : {
+                "Core" : "4.0.0.0"
             },
             "InPreview"               : false
         },
         "VoiceID"                         : {
-<<<<<<< HEAD
-            "Version" : "4.0.0.0",
-            "AssemblyVersionOverride" : "4.0",
-            "Dependencies"            : {
-                "Core" : "4.0.0.0"
-=======
-            "Version" : "3.7.400.70",
-            "AssemblyVersionOverride" : "3.3",
-            "Dependencies"            : {
-                "Core" : "3.7.400.70"
->>>>>>> 32fb9714
+            "Version" : "4.0.0.0",
+            "AssemblyVersionOverride" : "4.0",
+            "Dependencies"            : {
+                "Core" : "4.0.0.0"
             },
             "InPreview"               : false
         },
         "Account"                         : {
-<<<<<<< HEAD
-            "Version" : "4.0.0.0",
-            "AssemblyVersionOverride" : "4.0",
-            "Dependencies"            : {
-                "Core" : "4.0.0.0"
-=======
-            "Version" : "3.7.401.5",
-            "AssemblyVersionOverride" : "3.3",
-            "Dependencies"            : {
-                "Core" : "3.7.400.70"
->>>>>>> 32fb9714
+            "Version" : "4.0.0.0",
+            "AssemblyVersionOverride" : "4.0",
+            "Dependencies"            : {
+                "Core" : "4.0.0.0"
             },
             "InPreview"               : false
         },
         "CloudControlApi"                 : {
-<<<<<<< HEAD
-            "Version" : "4.0.0.0",
-            "AssemblyVersionOverride" : "4.0",
-            "Dependencies"            : {
-                "Core" : "4.0.0.0"
-=======
-            "Version" : "3.7.401.19",
-            "AssemblyVersionOverride" : "3.3",
-            "Dependencies"            : {
-                "Core" : "3.7.400.70"
->>>>>>> 32fb9714
+            "Version" : "4.0.0.0",
+            "AssemblyVersionOverride" : "4.0",
+            "Dependencies"            : {
+                "Core" : "4.0.0.0"
             },
             "InPreview"               : false
         },
         "ManagedGrafana"                  : {
-<<<<<<< HEAD
-            "Version" : "4.0.0.0",
-            "AssemblyVersionOverride" : "4.0",
-            "Dependencies"            : {
-                "Core" : "4.0.0.0"
-=======
-            "Version" : "3.7.400.70",
-            "AssemblyVersionOverride" : "3.3",
-            "Dependencies"            : {
-                "Core" : "3.7.400.70"
->>>>>>> 32fb9714
+            "Version" : "4.0.0.0",
+            "AssemblyVersionOverride" : "4.0",
+            "Dependencies"            : {
+                "Core" : "4.0.0.0"
             },
             "InPreview"               : false
         },
         "Panorama"                        : {
-<<<<<<< HEAD
-            "Version" : "4.0.0.0",
-            "AssemblyVersionOverride" : "4.0",
-            "Dependencies"            : {
-                "Core" : "4.0.0.0"
-=======
-            "Version" : "3.7.400.70",
-            "AssemblyVersionOverride" : "3.3",
-            "Dependencies"            : {
-                "Core" : "3.7.400.70"
->>>>>>> 32fb9714
+            "Version" : "4.0.0.0",
+            "AssemblyVersionOverride" : "4.0",
+            "Dependencies"            : {
+                "Core" : "4.0.0.0"
             },
             "InPreview"               : false
         },
         "ChimeSDKMeetings"                : {
-<<<<<<< HEAD
-            "Version" : "4.0.0.0",
-            "AssemblyVersionOverride" : "4.0",
-            "Dependencies"            : {
-                "Core" : "4.0.0.0"
-=======
-            "Version" : "3.7.400.70",
-            "AssemblyVersionOverride" : "3.3",
-            "Dependencies"            : {
-                "Core" : "3.7.400.70"
->>>>>>> 32fb9714
+            "Version" : "4.0.0.0",
+            "AssemblyVersionOverride" : "4.0",
+            "Dependencies"            : {
+                "Core" : "4.0.0.0"
             },
             "InPreview"               : false
         },
         "ResilienceHub"                   : {
-<<<<<<< HEAD
-            "Version" : "4.0.0.0",
-            "AssemblyVersionOverride" : "4.0",
-            "Dependencies"            : {
-                "Core" : "4.0.0.0"
-=======
-            "Version" : "3.7.404.4",
-            "AssemblyVersionOverride" : "3.3",
-            "Dependencies"            : {
-                "Core" : "3.7.400.70"
->>>>>>> 32fb9714
+            "Version" : "4.0.0.0",
+            "AssemblyVersionOverride" : "4.0",
+            "Dependencies"            : {
+                "Core" : "4.0.0.0"
             },
             "InPreview"               : false
         },
         "MigrationHubStrategyRecommendations" : {
-<<<<<<< HEAD
-            "Version" : "4.0.0.0",
-            "AssemblyVersionOverride" : "4.0",
-            "Dependencies"            : {
-                "Core" : "4.0.0.0"
-=======
-            "Version" : "3.7.400.70",
-            "AssemblyVersionOverride" : "3.3",
-            "Dependencies"            : {
-                "Core" : "3.7.400.70"
->>>>>>> 32fb9714
+            "Version" : "4.0.0.0",
+            "AssemblyVersionOverride" : "4.0",
+            "Dependencies"            : {
+                "Core" : "4.0.0.0"
             },
             "InPreview"               : false
         },
         "Drs"                                 : {
-<<<<<<< HEAD
-            "Version" : "4.0.0.0",
-            "AssemblyVersionOverride" : "4.0",
-            "Dependencies"            : {
-                "Core" : "4.0.0.0"
-=======
-            "Version" : "3.7.400.70",
-            "AssemblyVersionOverride" : "3.3",
-            "Dependencies"            : {
-                "Core" : "3.7.400.70"
->>>>>>> 32fb9714
+            "Version" : "4.0.0.0",
+            "AssemblyVersionOverride" : "4.0",
+            "Dependencies"            : {
+                "Core" : "4.0.0.0"
             },
             "InPreview"               : false
         },
         "AppConfigData"                       : {
-<<<<<<< HEAD
-            "Version" : "4.0.0.0",
-            "AssemblyVersionOverride" : "4.0",
-            "Dependencies"            : {
-                "Core" : "4.0.0.0"
-=======
-            "Version" : "3.7.400.70",
-            "AssemblyVersionOverride" : "3.3",
-            "Dependencies"            : {
-                "Core" : "3.7.400.70"
->>>>>>> 32fb9714
+            "Version" : "4.0.0.0",
+            "AssemblyVersionOverride" : "4.0",
+            "Dependencies"            : {
+                "Core" : "4.0.0.0"
             },
             "InPreview"               : false
         },
         "MigrationHubRefactorSpaces"          : {
-<<<<<<< HEAD
-            "Version" : "4.0.0.0",
-            "AssemblyVersionOverride" : "4.0",
-            "Dependencies"            : {
-                "Core" : "4.0.0.0"
-=======
-            "Version" : "3.7.400.70",
-            "AssemblyVersionOverride" : "3.3",
-            "Dependencies"            : {
-                "Core" : "3.7.400.70"
->>>>>>> 32fb9714
+            "Version" : "4.0.0.0",
+            "AssemblyVersionOverride" : "4.0",
+            "Dependencies"            : {
+                "Core" : "4.0.0.0"
             },
             "InPreview"               : false
         },
         "Inspector2"                          : {
-<<<<<<< HEAD
-            "Version" : "4.0.0.0",
-            "AssemblyVersionOverride" : "4.0",
-            "Dependencies"            : {
-                "Core" : "4.0.0.0"
-=======
-            "Version" : "3.7.404.13",
-            "AssemblyVersionOverride" : "3.3",
-            "Dependencies"            : {
-                "Core" : "3.7.400.70"
->>>>>>> 32fb9714
+            "Version" : "4.0.0.0",
+            "AssemblyVersionOverride" : "4.0",
+            "Dependencies"            : {
+                "Core" : "4.0.0.0"
             },
             "InPreview"               : false
         },
         "CloudWatchEvidently"                 : {
-<<<<<<< HEAD
-            "Version" : "4.0.0.0",
-            "AssemblyVersionOverride" : "4.0",
-            "Dependencies"            : {
-                "Core" : "4.0.0.0"
-=======
-            "Version" : "3.7.400.70",
-            "AssemblyVersionOverride" : "3.3",
-            "Dependencies"            : {
-                "Core" : "3.7.400.70"
->>>>>>> 32fb9714
+            "Version" : "4.0.0.0",
+            "AssemblyVersionOverride" : "4.0",
+            "Dependencies"            : {
+                "Core" : "4.0.0.0"
             },
             "InPreview"               : false
         },
         "CloudWatchRUM"                       : {
-<<<<<<< HEAD
-            "Version" : "4.0.0.0",
-            "AssemblyVersionOverride" : "4.0",
-            "Dependencies"            : {
-                "Core" : "4.0.0.0"
-=======
-            "Version" : "3.7.400.70",
-            "AssemblyVersionOverride" : "3.3",
-            "Dependencies"            : {
-                "Core" : "3.7.400.70"
->>>>>>> 32fb9714
+            "Version" : "4.0.0.0",
+            "AssemblyVersionOverride" : "4.0",
+            "Dependencies"            : {
+                "Core" : "4.0.0.0"
             },
             "InPreview"               : false
         },
         "RecycleBin"                          : {
-<<<<<<< HEAD
-            "Version" : "4.0.0.0",
-            "AssemblyVersionOverride" : "4.0",
-            "Dependencies"            : {
-                "Core" : "4.0.0.0"
-=======
-            "Version" : "3.7.401.15",
-            "AssemblyVersionOverride" : "3.3",
-            "Dependencies"            : {
-                "Core" : "3.7.400.70"
->>>>>>> 32fb9714
+            "Version" : "4.0.0.0",
+            "AssemblyVersionOverride" : "4.0",
+            "Dependencies"            : {
+                "Core" : "4.0.0.0"
             },
             "InPreview"               : false
         },
         "IoTTwinMaker"                        : {
-<<<<<<< HEAD
-            "Version" : "4.0.0.0",
-            "AssemblyVersionOverride" : "4.0",
-            "Dependencies"            : {
-                "Core" : "4.0.0.0"
-=======
-            "Version" : "3.7.400.70",
-            "AssemblyVersionOverride" : "3.3",
-            "Dependencies"            : {
-                "Core" : "3.7.400.70"
->>>>>>> 32fb9714
+            "Version" : "4.0.0.0",
+            "AssemblyVersionOverride" : "4.0",
+            "Dependencies"            : {
+                "Core" : "4.0.0.0"
             },
             "InPreview"               : false
         },
         "WorkSpacesWeb"                       : {
-<<<<<<< HEAD
-            "Version" : "4.0.0.0",
-            "AssemblyVersionOverride" : "4.0",
-            "Dependencies"            : {
-                "Core" : "4.0.0.0"
-=======
-            "Version" : "3.7.402.15",
-            "AssemblyVersionOverride" : "3.3",
-            "Dependencies"            : {
-                "Core" : "3.7.400.70"
->>>>>>> 32fb9714
+            "Version" : "4.0.0.0",
+            "AssemblyVersionOverride" : "4.0",
+            "Dependencies"            : {
+                "Core" : "4.0.0.0"
             },
             "InPreview"               : false
         },
         "BackupGateway"                       : {
-<<<<<<< HEAD
-            "Version" : "4.0.0.0",
-            "AssemblyVersionOverride" : "4.0",
-            "Dependencies"            : {
-                "Core" : "4.0.0.0"
-=======
-            "Version" : "3.7.400.70",
-            "AssemblyVersionOverride" : "3.3",
-            "Dependencies"            : {
-                "Core" : "3.7.400.70"
->>>>>>> 32fb9714
+            "Version" : "4.0.0.0",
+            "AssemblyVersionOverride" : "4.0",
+            "Dependencies"            : {
+                "Core" : "4.0.0.0"
             },
             "InPreview"               : false
         },
         "AmplifyUIBuilder"                    : {
-<<<<<<< HEAD
-            "Version" : "4.0.0.0",
-            "AssemblyVersionOverride" : "4.0",
-            "Dependencies"            : {
-                "Core" : "4.0.0.0"
-=======
-            "Version" : "3.7.400.70",
-            "AssemblyVersionOverride" : "3.3",
-            "Dependencies"            : {
-                "Core" : "3.7.400.70"
->>>>>>> 32fb9714
+            "Version" : "4.0.0.0",
+            "AssemblyVersionOverride" : "4.0",
+            "Dependencies"            : {
+                "Core" : "4.0.0.0"
             },
             "InPreview"               : false
         },
         "Keyspaces"                           : {
-<<<<<<< HEAD
-            "Version" : "4.0.0.0",
-            "AssemblyVersionOverride" : "4.0",
-            "Dependencies"            : {
-                "Core" : "4.0.0.0"
-=======
-            "Version" : "3.7.402.16",
-            "AssemblyVersionOverride" : "3.3",
-            "Dependencies"            : {
-                "Core" : "3.7.400.70"
->>>>>>> 32fb9714
+            "Version" : "4.0.0.0",
+            "AssemblyVersionOverride" : "4.0",
+            "Dependencies"            : {
+                "Core" : "4.0.0.0"
             },
             "InPreview"               : false
         },
         "BillingConductor"                    : {
-<<<<<<< HEAD
-            "Version" : "4.0.0.0",
-            "AssemblyVersionOverride" : "4.0",
-            "Dependencies"            : {
-                "Core" : "4.0.0.0"
-=======
-            "Version" : "3.7.400.70",
-            "AssemblyVersionOverride" : "3.3",
-            "Dependencies"            : {
-                "Core" : "3.7.400.70"
->>>>>>> 32fb9714
+            "Version" : "4.0.0.0",
+            "AssemblyVersionOverride" : "4.0",
+            "Dependencies"            : {
+                "Core" : "4.0.0.0"
             },
             "InPreview"               : false
         },
         "PinpointSMSVoiceV2"                  : {
-<<<<<<< HEAD
-            "Version" : "4.0.0.0",
-            "AssemblyVersionOverride" : "4.0",
-            "Dependencies"            : {
-                "Core" : "4.0.0.0"
-=======
-            "Version" : "3.7.404.17",
-            "AssemblyVersionOverride" : "3.3",
-            "Dependencies"            : {
-                "Core" : "3.7.400.70"
->>>>>>> 32fb9714
+            "Version" : "4.0.0.0",
+            "AssemblyVersionOverride" : "4.0",
+            "Dependencies"            : {
+                "Core" : "4.0.0.0"
             },
             "InPreview"               : false
         },
         "Ivschat"                             : {
-<<<<<<< HEAD
-            "Version" : "4.0.0.0",
-            "AssemblyVersionOverride" : "4.0",
-            "Dependencies"            : {
-                "Core" : "4.0.0.0"
-=======
-            "Version" : "3.7.400.70",
-            "AssemblyVersionOverride" : "3.3",
-            "Dependencies"            : {
-                "Core" : "3.7.400.70"
->>>>>>> 32fb9714
+            "Version" : "4.0.0.0",
+            "AssemblyVersionOverride" : "4.0",
+            "Dependencies"            : {
+                "Core" : "4.0.0.0"
             },
             "InPreview"               : false
         },
         "ChimeSDKMediaPipelines"              : {
-<<<<<<< HEAD
-            "Version" : "4.0.0.0",
-            "AssemblyVersionOverride" : "4.0",
-            "Dependencies"            : {
-                "Core" : "4.0.0.0"
-=======
-            "Version" : "3.7.401.23",
-            "AssemblyVersionOverride" : "3.3",
-            "Dependencies"            : {
-                "Core" : "3.7.400.70"
->>>>>>> 32fb9714
+            "Version" : "4.0.0.0",
+            "AssemblyVersionOverride" : "4.0",
+            "Dependencies"            : {
+                "Core" : "4.0.0.0"
             },
             "InPreview"               : false
         },
         "EMRServerless"                       : {
-<<<<<<< HEAD
-            "Version" : "4.0.0.0",
-            "AssemblyVersionOverride" : "4.0",
-            "Dependencies"            : {
-                "Core" : "4.0.0.0"
-=======
-            "Version" : "3.7.402.8",
-            "AssemblyVersionOverride" : "3.3",
-            "Dependencies"            : {
-                "Core" : "3.7.400.70"
->>>>>>> 32fb9714
+            "Version" : "4.0.0.0",
+            "AssemblyVersionOverride" : "4.0",
+            "Dependencies"            : {
+                "Core" : "4.0.0.0"
             },
             "InPreview"               : false
         },
         "MainframeModernization"              : {
-<<<<<<< HEAD
-            "Version" : "4.0.0.0",
-            "AssemblyVersionOverride" : "4.0",
-            "Dependencies"            : {
-                "Core" : "4.0.0.0"
-=======
-            "Version" : "3.7.402.5",
-            "AssemblyVersionOverride" : "3.3",
-            "Dependencies"            : {
-                "Core" : "3.7.400.70"
->>>>>>> 32fb9714
+            "Version" : "4.0.0.0",
+            "AssemblyVersionOverride" : "4.0",
+            "Dependencies"            : {
+                "Core" : "4.0.0.0"
             },
             "InPreview"               : false
         },
         "ConnectCampaignService"              : {
-<<<<<<< HEAD
-            "Version" : "4.0.0.0",
-            "AssemblyVersionOverride" : "4.0",
-            "Dependencies"            : {
-                "Core" : "4.0.0.0"
-=======
-            "Version" : "3.7.400.70",
-            "AssemblyVersionOverride" : "3.3",
-            "Dependencies"            : {
-                "Core" : "3.7.400.70"
->>>>>>> 32fb9714
+            "Version" : "4.0.0.0",
+            "AssemblyVersionOverride" : "4.0",
+            "Dependencies"            : {
+                "Core" : "4.0.0.0"
             },
             "InPreview"               : false
         },
         "RedshiftServerless"                  : {
-<<<<<<< HEAD
-            "Version" : "4.0.0.0",
-            "AssemblyVersionOverride" : "4.0",
-            "Dependencies"            : {
-                "Core" : "4.0.0.0"
-=======
-            "Version" : "3.7.402.11",
-            "AssemblyVersionOverride" : "3.3",
-            "Dependencies"            : {
-                "Core" : "3.7.400.70"
->>>>>>> 32fb9714
+            "Version" : "4.0.0.0",
+            "AssemblyVersionOverride" : "4.0",
+            "Dependencies"            : {
+                "Core" : "4.0.0.0"
             },
             "InPreview"               : false
         },
         "IAMRolesAnywhere"                    : {
-<<<<<<< HEAD
-            "Version" : "4.0.0.0",
-            "AssemblyVersionOverride" : "4.0",
-            "Dependencies"            : {
-                "Core" : "4.0.0.0"
-=======
-            "Version" : "3.7.401.68",
-            "AssemblyVersionOverride" : "3.3",
-            "Dependencies"            : {
-                "Core" : "3.7.400.70"
->>>>>>> 32fb9714
+            "Version" : "4.0.0.0",
+            "AssemblyVersionOverride" : "4.0",
+            "Dependencies"            : {
+                "Core" : "4.0.0.0"
             },
             "InPreview"               : false
         },
         "LicenseManagerUserSubscriptions"     : {
-<<<<<<< HEAD
-            "Version" : "4.0.0.0",
-            "AssemblyVersionOverride" : "4.0",
-            "Dependencies"            : {
-                "Core" : "4.0.0.0"
-=======
-            "Version" : "3.7.401.19",
-            "AssemblyVersionOverride" : "3.3",
-            "Dependencies"            : {
-                "Core" : "3.7.400.70"
->>>>>>> 32fb9714
+            "Version" : "4.0.0.0",
+            "AssemblyVersionOverride" : "4.0",
+            "Dependencies"            : {
+                "Core" : "4.0.0.0"
             },
             "InPreview"               : false
         },
         "Private5G"                           : {
-<<<<<<< HEAD
-            "Version" : "4.0.0.0",
-            "AssemblyVersionOverride" : "4.0",
-            "Dependencies"            : {
-                "Core" : "4.0.0.0"
-=======
-            "Version" : "3.7.400.70",
-            "AssemblyVersionOverride" : "3.3",
-            "Dependencies"            : {
-                "Core" : "3.7.400.70"
->>>>>>> 32fb9714
+            "Version" : "4.0.0.0",
+            "AssemblyVersionOverride" : "4.0",
+            "Dependencies"            : {
+                "Core" : "4.0.0.0"
             },
             "InPreview"               : false
         },
         "SupportApp"                          : {
-<<<<<<< HEAD
-            "Version" : "4.0.0.0",
-            "AssemblyVersionOverride" : "4.0",
-            "Dependencies"            : {
-                "Core" : "4.0.0.0"
-=======
-            "Version" : "3.7.400.70",
-            "AssemblyVersionOverride" : "3.3",
-            "Dependencies"            : {
-                "Core" : "3.7.400.70"
->>>>>>> 32fb9714
+            "Version" : "4.0.0.0",
+            "AssemblyVersionOverride" : "4.0",
+            "Dependencies"            : {
+                "Core" : "4.0.0.0"
             },
             "InPreview"               : false
         },
         "ControlTower"                        : {
-<<<<<<< HEAD
-            "Version" : "4.0.0.0",
-            "AssemblyVersionOverride" : "4.0",
-            "Dependencies"            : {
-                "Core" : "4.0.0.0"
-=======
-            "Version" : "3.7.402.15",
-            "AssemblyVersionOverride" : "3.3",
-            "Dependencies"            : {
-                "Core" : "3.7.400.70"
->>>>>>> 32fb9714
+            "Version" : "4.0.0.0",
+            "AssemblyVersionOverride" : "4.0",
+            "Dependencies"            : {
+                "Core" : "4.0.0.0"
             },
             "InPreview"               : false
         },
         "IoTFleetWise"                        : {
-<<<<<<< HEAD
-            "Version" : "4.0.0.0",
-            "AssemblyVersionOverride" : "4.0",
-            "Dependencies"            : {
-                "Core" : "4.0.0.0"
-=======
-            "Version" : "3.7.403.14",
-            "AssemblyVersionOverride" : "3.3",
-            "Dependencies"            : {
-                "Core" : "3.7.400.70"
->>>>>>> 32fb9714
+            "Version" : "4.0.0.0",
+            "AssemblyVersionOverride" : "4.0",
+            "Dependencies"            : {
+                "Core" : "4.0.0.0"
             },
             "InPreview"               : false
         },
         "MigrationHubOrchestrator"            : {
-<<<<<<< HEAD
-            "Version" : "4.0.0.0",
-            "AssemblyVersionOverride" : "4.0",
-            "Dependencies"            : {
-                "Core" : "4.0.0.0"
-=======
-            "Version" : "3.7.400.70",
-            "AssemblyVersionOverride" : "3.3",
-            "Dependencies"            : {
-                "Core" : "3.7.400.70"
->>>>>>> 32fb9714
+            "Version" : "4.0.0.0",
+            "AssemblyVersionOverride" : "4.0",
+            "Dependencies"            : {
+                "Core" : "4.0.0.0"
             },
             "InPreview"               : false
         },
         "ConnectCases"                        : {
-<<<<<<< HEAD
-            "Version" : "4.0.0.0",
-            "AssemblyVersionOverride" : "4.0",
-            "Dependencies"            : {
-                "Core" : "4.0.0.0"
-=======
-            "Version" : "3.7.400.70",
-            "AssemblyVersionOverride" : "3.3",
-            "Dependencies"            : {
-                "Core" : "3.7.400.70"
->>>>>>> 32fb9714
+            "Version" : "4.0.0.0",
+            "AssemblyVersionOverride" : "4.0",
+            "Dependencies"            : {
+                "Core" : "4.0.0.0"
             },
             "InPreview"               : false
         },
         "ResourceExplorer2"                   : {
-<<<<<<< HEAD
-            "Version" : "4.0.0.0",
-            "AssemblyVersionOverride" : "4.0",
-            "Dependencies"            : {
-                "Core" : "4.0.0.0"
-=======
-            "Version" : "3.7.402.24",
-            "AssemblyVersionOverride" : "3.3",
-            "Dependencies"            : {
-                "Core" : "3.7.400.70"
->>>>>>> 32fb9714
+            "Version" : "4.0.0.0",
+            "AssemblyVersionOverride" : "4.0",
+            "Dependencies"            : {
+                "Core" : "4.0.0.0"
             },
             "InPreview"               : false
         },
         "Scheduler"                           : {
-<<<<<<< HEAD
-            "Version" : "4.0.0.0",
-            "AssemblyVersionOverride" : "4.0",
-            "Dependencies"            : {
-                "Core" : "4.0.0.0"
-=======
-            "Version" : "3.7.400.70",
-            "AssemblyVersionOverride" : "3.3",
-            "Dependencies"            : {
-                "Core" : "3.7.400.70"
->>>>>>> 32fb9714
+            "Version" : "4.0.0.0",
+            "AssemblyVersionOverride" : "4.0",
+            "Dependencies"            : {
+                "Core" : "4.0.0.0"
             },
             "InPreview"               : false
         },
         "ChimeSDKVoice"                       : {
-<<<<<<< HEAD
-            "Version" : "4.0.0.0",
-            "AssemblyVersionOverride" : "4.0",
-            "Dependencies"            : {
-                "Core" : "4.0.0.0"
-=======
-            "Version" : "3.7.401.12",
-            "AssemblyVersionOverride" : "3.3",
-            "Dependencies"            : {
-                "Core" : "3.7.400.70"
->>>>>>> 32fb9714
+            "Version" : "4.0.0.0",
+            "AssemblyVersionOverride" : "4.0",
+            "Dependencies"            : {
+                "Core" : "4.0.0.0"
             },
             "InPreview"               : false
         },
         "SsmSap"                              : {
-<<<<<<< HEAD
-            "Version" : "4.0.0.0",
-            "AssemblyVersionOverride" : "4.0",
-            "Dependencies"            : {
-                "Core" : "4.0.0.0"
-=======
-            "Version" : "3.7.402.3",
-            "AssemblyVersionOverride" : "3.3",
-            "Dependencies"            : {
-                "Core" : "3.7.400.70"
->>>>>>> 32fb9714
+            "Version" : "4.0.0.0",
+            "AssemblyVersionOverride" : "4.0",
+            "Dependencies"            : {
+                "Core" : "4.0.0.0"
             },
             "InPreview"               : false
         },
         "OAM"                                 : {
-<<<<<<< HEAD
-            "Version" : "4.0.0.0",
-            "AssemblyVersionOverride" : "4.0",
-            "Dependencies"            : {
-                "Core" : "4.0.0.0"
-=======
-            "Version" : "3.7.400.70",
-            "AssemblyVersionOverride" : "3.3",
-            "Dependencies"            : {
-                "Core" : "3.7.400.70"
->>>>>>> 32fb9714
+            "Version" : "4.0.0.0",
+            "AssemblyVersionOverride" : "4.0",
+            "Dependencies"            : {
+                "Core" : "4.0.0.0"
             },
             "InPreview"               : false
         },
         "ARCZonalShift"                       : {
-<<<<<<< HEAD
-            "Version" : "4.0.0.0",
-            "AssemblyVersionOverride" : "4.0",
-            "Dependencies"            : {
-                "Core" : "4.0.0.0"
-=======
-            "Version" : "3.7.400.70",
-            "AssemblyVersionOverride" : "3.3",
-            "Dependencies"            : {
-                "Core" : "3.7.400.70"
->>>>>>> 32fb9714
+            "Version" : "4.0.0.0",
+            "AssemblyVersionOverride" : "4.0",
+            "Dependencies"            : {
+                "Core" : "4.0.0.0"
             },
             "InPreview"               : false
         },
         "SimSpaceWeaver"                      : {
-<<<<<<< HEAD
-            "Version" : "4.0.0.0",
-            "AssemblyVersionOverride" : "4.0",
-            "Dependencies"            : {
-                "Core" : "4.0.0.0"
-=======
-            "Version" : "3.7.400.70",
-            "AssemblyVersionOverride" : "3.3",
-            "Dependencies"            : {
-                "Core" : "3.7.400.70"
->>>>>>> 32fb9714
+            "Version" : "4.0.0.0",
+            "AssemblyVersionOverride" : "4.0",
+            "Dependencies"            : {
+                "Core" : "4.0.0.0"
             },
             "InPreview"               : false
         },
         "SecurityLake"                        : {
-<<<<<<< HEAD
-            "Version" : "4.0.0.0",
-            "AssemblyVersionOverride" : "4.0",
-            "Dependencies"            : {
-                "Core" : "4.0.0.0"
-=======
-            "Version" : "3.7.401.36",
-            "AssemblyVersionOverride" : "3.3",
-            "Dependencies"            : {
-                "Core" : "3.7.400.70"
->>>>>>> 32fb9714
+            "Version" : "4.0.0.0",
+            "AssemblyVersionOverride" : "4.0",
+            "Dependencies"            : {
+                "Core" : "4.0.0.0"
             },
             "InPreview"               : false
         },
         "OpenSearchServerless"                : {
-<<<<<<< HEAD
-            "Version" : "4.0.0.0",
-            "AssemblyVersionOverride" : "4.0",
-            "Dependencies"            : {
-                "Core" : "4.0.0.0"
-=======
-            "Version" : "3.7.402.27",
-            "AssemblyVersionOverride" : "3.3",
-            "Dependencies"            : {
-                "Core" : "3.7.400.70"
->>>>>>> 32fb9714
+            "Version" : "4.0.0.0",
+            "AssemblyVersionOverride" : "4.0",
+            "Dependencies"            : {
+                "Core" : "4.0.0.0"
             },
             "InPreview"               : false
         },
         "Omics"                               : {
-<<<<<<< HEAD
-            "Version" : "4.0.0.0",
-            "AssemblyVersionOverride" : "4.0",
-            "Dependencies"            : {
-                "Core" : "4.0.0.0"
-=======
-            "Version" : "3.7.403.13",
-            "AssemblyVersionOverride" : "3.3",
-            "Dependencies"            : {
-                "Core" : "3.7.400.70"
->>>>>>> 32fb9714
+            "Version" : "4.0.0.0",
+            "AssemblyVersionOverride" : "4.0",
+            "Dependencies"            : {
+                "Core" : "4.0.0.0"
             },
             "InPreview"               : false
         },
         "DocDBElastic"                        : {
-<<<<<<< HEAD
-            "Version" : "4.0.0.0",
-            "AssemblyVersionOverride" : "4.0",
-            "Dependencies"            : {
-                "Core" : "4.0.0.0"
-=======
-            "Version" : "3.7.401.25",
-            "AssemblyVersionOverride" : "3.3",
-            "Dependencies"            : {
-                "Core" : "3.7.400.70"
->>>>>>> 32fb9714
+            "Version" : "4.0.0.0",
+            "AssemblyVersionOverride" : "4.0",
+            "Dependencies"            : {
+                "Core" : "4.0.0.0"
             },
             "InPreview"               : false
         },
         "SageMakerGeospatial"                 : {
-<<<<<<< HEAD
-            "Version" : "4.0.0.0",
-            "AssemblyVersionOverride" : "4.0",
-            "Dependencies"            : {
-                "Core" : "4.0.0.0"
-=======
-            "Version" : "3.7.400.70",
-            "AssemblyVersionOverride" : "3.3",
-            "Dependencies"            : {
-                "Core" : "3.7.400.70"
->>>>>>> 32fb9714
+            "Version" : "4.0.0.0",
+            "AssemblyVersionOverride" : "4.0",
+            "Dependencies"            : {
+                "Core" : "4.0.0.0"
             },
             "InPreview"               : false
         },
         "Pipes"                               : {
-<<<<<<< HEAD
-            "Version" : "4.0.0.0",
-            "AssemblyVersionOverride" : "4.0",
-            "Dependencies"            : {
-                "Core" : "4.0.0.0"
-=======
-            "Version" : "3.7.402.34",
-            "AssemblyVersionOverride" : "3.3",
-            "Dependencies"            : {
-                "Core" : "3.7.400.70"
->>>>>>> 32fb9714
+            "Version" : "4.0.0.0",
+            "AssemblyVersionOverride" : "4.0",
+            "Dependencies"            : {
+                "Core" : "4.0.0.0"
             },
             "InPreview"               : false
         },
         "CodeCatalyst"                        : {
-<<<<<<< HEAD
-            "Version" : "4.0.0.0",
-            "AssemblyVersionOverride" : "4.0",
-            "Dependencies"            : {
-                "Core" : "4.0.0.0"
-=======
-            "Version" : "3.7.400.70",
-            "AssemblyVersionOverride" : "3.3",
-            "Dependencies"            : {
-                "Core" : "3.7.400.70"
->>>>>>> 32fb9714
+            "Version" : "4.0.0.0",
+            "AssemblyVersionOverride" : "4.0",
+            "Dependencies"            : {
+                "Core" : "4.0.0.0"
             },
             "InPreview"               : false
         },
         "SageMakerMetrics"                    : {
-<<<<<<< HEAD
-            "Version" : "4.0.0.0",
-            "AssemblyVersionOverride" : "4.0",
-            "Dependencies"            : {
-                "Core" : "4.0.0.0"
-=======
-            "Version" : "3.7.401.48",
-            "AssemblyVersionOverride" : "3.3",
-            "Dependencies"            : {
-                "Core" : "3.7.400.70"
->>>>>>> 32fb9714
+            "Version" : "4.0.0.0",
+            "AssemblyVersionOverride" : "4.0",
+            "Dependencies"            : {
+                "Core" : "4.0.0.0"
             },
             "InPreview"               : false
         },
         "KinesisVideoWebRTCStorage"           : {
-<<<<<<< HEAD
-            "Version" : "4.0.0.0",
-            "AssemblyVersionOverride" : "4.0",
-            "Dependencies"            : {
-                "Core" : "4.0.0.0"
-=======
-            "Version" : "3.7.401.67",
-            "AssemblyVersionOverride" : "3.3",
-            "Dependencies"            : {
-                "Core" : "3.7.400.70"
->>>>>>> 32fb9714
+            "Version" : "4.0.0.0",
+            "AssemblyVersionOverride" : "4.0",
+            "Dependencies"            : {
+                "Core" : "4.0.0.0"
             },
             "InPreview"               : false
         },
         "LicenseManagerLinuxSubscriptions"    : {
-<<<<<<< HEAD
-            "Version" : "4.0.0.0",
-            "AssemblyVersionOverride" : "4.0",
-            "Dependencies"            : {
-                "Core" : "4.0.0.0"
-=======
-            "Version" : "3.7.400.70",
-            "AssemblyVersionOverride" : "3.3",
-            "Dependencies"            : {
-                "Core" : "3.7.400.70"
->>>>>>> 32fb9714
+            "Version" : "4.0.0.0",
+            "AssemblyVersionOverride" : "4.0",
+            "Dependencies"            : {
+                "Core" : "4.0.0.0"
             },
             "InPreview"               : false
         },
         "KendraRanking"                       : {
-<<<<<<< HEAD
-            "Version" : "4.0.0.0",
-            "AssemblyVersionOverride" : "4.0",
-            "Dependencies"            : {
-                "Core" : "4.0.0.0"
-=======
-            "Version" : "3.7.400.70",
-            "AssemblyVersionOverride" : "3.3",
-            "Dependencies"            : {
-                "Core" : "3.7.400.70"
->>>>>>> 32fb9714
+            "Version" : "4.0.0.0",
+            "AssemblyVersionOverride" : "4.0",
+            "Dependencies"            : {
+                "Core" : "4.0.0.0"
             },
             "InPreview"               : false
         },
         "CleanRooms"                          : {
-<<<<<<< HEAD
-            "Version" : "4.0.0.0",
-            "AssemblyVersionOverride" : "4.0",
-            "Dependencies"            : {
-                "Core" : "4.0.0.0"
-=======
-            "Version" : "3.7.403.12",
-            "AssemblyVersionOverride" : "3.3",
-            "Dependencies"            : {
-                "Core" : "3.7.400.70"
->>>>>>> 32fb9714
+            "Version" : "4.0.0.0",
+            "AssemblyVersionOverride" : "4.0",
+            "Dependencies"            : {
+                "Core" : "4.0.0.0"
             },
             "InPreview"               : false
         },
         "CloudTrailData"                      : {
-<<<<<<< HEAD
-            "Version" : "4.0.0.0",
-            "AssemblyVersionOverride" : "4.0",
-            "Dependencies"            : {
-                "Core" : "4.0.0.0"
-=======
-            "Version" : "3.7.400.70",
-            "AssemblyVersionOverride" : "3.3",
-            "Dependencies"            : {
-                "Core" : "3.7.400.70"
->>>>>>> 32fb9714
+            "Version" : "4.0.0.0",
+            "AssemblyVersionOverride" : "4.0",
+            "Dependencies"            : {
+                "Core" : "4.0.0.0"
             },
             "InPreview"               : false
         },
         "Tnb"                                 : {
-<<<<<<< HEAD
-            "Version" : "4.0.0.0",
-            "AssemblyVersionOverride" : "4.0",
-            "Dependencies"            : {
-                "Core" : "4.0.0.0"
-=======
-            "Version" : "3.7.401.68",
-            "AssemblyVersionOverride" : "3.3",
-            "Dependencies"            : {
-                "Core" : "3.7.400.70"
->>>>>>> 32fb9714
+            "Version" : "4.0.0.0",
+            "AssemblyVersionOverride" : "4.0",
+            "Dependencies"            : {
+                "Core" : "4.0.0.0"
             },
             "InPreview"               : false
         },
         "InternetMonitor"                     : {
-<<<<<<< HEAD
-            "Version" : "4.0.0.0",
-            "AssemblyVersionOverride" : "4.0",
-            "Dependencies"            : {
-                "Core" : "4.0.0.0"
-=======
-            "Version" : "3.7.402.20",
-            "AssemblyVersionOverride" : "3.3",
-            "Dependencies"            : {
-                "Core" : "3.7.400.70"
->>>>>>> 32fb9714
+            "Version" : "4.0.0.0",
+            "AssemblyVersionOverride" : "4.0",
+            "Dependencies"            : {
+                "Core" : "4.0.0.0"
             },
             "InPreview"               : false
         },
         "IVSRealTime"                         : {
-<<<<<<< HEAD
-            "Version" : "4.0.0.0",
-            "AssemblyVersionOverride" : "4.0",
-            "Dependencies"            : {
-                "Core" : "4.0.0.0"
-=======
-            "Version" : "3.7.403.9",
-            "AssemblyVersionOverride" : "3.3",
-            "Dependencies"            : {
-                "Core" : "3.7.400.70"
->>>>>>> 32fb9714
+            "Version" : "4.0.0.0",
+            "AssemblyVersionOverride" : "4.0",
+            "Dependencies"            : {
+                "Core" : "4.0.0.0"
             },
             "InPreview"               : false
         },
         "VPCLattice"                          : {
-<<<<<<< HEAD
-            "Version" : "4.0.0.0",
-            "AssemblyVersionOverride" : "4.0",
-            "Dependencies"            : {
-                "Core" : "4.0.0.0"
-=======
-            "Version" : "3.7.401.12",
-            "AssemblyVersionOverride" : "3.3",
-            "Dependencies"            : {
-                "Core" : "3.7.400.70"
->>>>>>> 32fb9714
+            "Version" : "4.0.0.0",
+            "AssemblyVersionOverride" : "4.0",
+            "Dependencies"            : {
+                "Core" : "4.0.0.0"
             },
             "InPreview"               : false
         },
         "OSIS"                                : {
-<<<<<<< HEAD
-            "Version" : "4.0.0.0",
-            "AssemblyVersionOverride" : "4.0",
-            "Dependencies"            : {
-                "Core" : "4.0.0.0"
-=======
-            "Version" : "3.7.400.70",
-            "AssemblyVersionOverride" : "3.3",
-            "Dependencies"            : {
-                "Core" : "3.7.400.70"
->>>>>>> 32fb9714
+            "Version" : "4.0.0.0",
+            "AssemblyVersionOverride" : "4.0",
+            "Dependencies"            : {
+                "Core" : "4.0.0.0"
             },
             "InPreview"               : false
         },
         "MediaPackageV2"                      : {
-<<<<<<< HEAD
-            "Version" : "4.0.0.0",
-            "AssemblyVersionOverride" : "4.0",
-            "Dependencies"            : {
-                "Core" : "4.0.0.0"
-=======
-            "Version" : "3.7.403.15",
-            "AssemblyVersionOverride" : "3.3",
-            "Dependencies"            : {
-                "Core" : "3.7.400.70"
->>>>>>> 32fb9714
+            "Version" : "4.0.0.0",
+            "AssemblyVersionOverride" : "4.0",
+            "Dependencies"            : {
+                "Core" : "4.0.0.0"
             },
             "InPreview"               : false
         },
         "PaymentCryptographyData"             : {
-<<<<<<< HEAD
-            "Version" : "4.0.0.0",
-            "AssemblyVersionOverride" : "4.0",
-            "Dependencies"            : {
-                "Core" : "4.0.0.0"
-=======
-            "Version" : "3.7.402.32",
-            "AssemblyVersionOverride" : "3.3",
-            "Dependencies"            : {
-                "Core" : "3.7.400.70"
->>>>>>> 32fb9714
+            "Version" : "4.0.0.0",
+            "AssemblyVersionOverride" : "4.0",
+            "Dependencies"            : {
+                "Core" : "4.0.0.0"
             },
             "InPreview"               : false
         },
         "PaymentCryptography"                 : {
-<<<<<<< HEAD
-            "Version" : "4.0.0.0",
-            "AssemblyVersionOverride" : "4.0",
-            "Dependencies"            : {
-                "Core" : "4.0.0.0"
-=======
-            "Version" : "3.7.402.21",
-            "AssemblyVersionOverride" : "3.3",
-            "Dependencies"            : {
-                "Core" : "3.7.400.70"
->>>>>>> 32fb9714
+            "Version" : "4.0.0.0",
+            "AssemblyVersionOverride" : "4.0",
+            "Dependencies"            : {
+                "Core" : "4.0.0.0"
             },
             "InPreview"               : false
         },
         "CodeGuruSecurity"                    : {
-<<<<<<< HEAD
-            "Version" : "4.0.0.0",
-            "AssemblyVersionOverride" : "4.0",
-            "Dependencies"            : {
-                "Core" : "4.0.0.0"
-=======
-            "Version" : "3.7.400.70",
-            "AssemblyVersionOverride" : "3.3",
-            "Dependencies"            : {
-                "Core" : "3.7.400.70"
->>>>>>> 32fb9714
+            "Version" : "4.0.0.0",
+            "AssemblyVersionOverride" : "4.0",
+            "Dependencies"            : {
+                "Core" : "4.0.0.0"
             },
             "InPreview"               : false
         },
         "VerifiedPermissions"                 : {
-<<<<<<< HEAD
-            "Version" : "4.0.0.0",
-            "AssemblyVersionOverride" : "4.0",
-            "Dependencies"            : {
-                "Core" : "4.0.0.0"
-=======
-            "Version" : "3.7.401.25",
-            "AssemblyVersionOverride" : "3.3",
-            "Dependencies"            : {
-                "Core" : "3.7.400.70"
->>>>>>> 32fb9714
+            "Version" : "4.0.0.0",
+            "AssemblyVersionOverride" : "4.0",
+            "Dependencies"            : {
+                "Core" : "4.0.0.0"
             },
             "InPreview"               : false
         },
         "AppFabric"                           : {
-<<<<<<< HEAD
-            "Version" : "4.0.0.0",
-            "AssemblyVersionOverride" : "4.0",
-            "Dependencies"            : {
-                "Core" : "4.0.0.0"
-=======
-            "Version" : "3.7.400.70",
-            "AssemblyVersionOverride" : "3.3",
-            "Dependencies"            : {
-                "Core" : "3.7.400.70"
->>>>>>> 32fb9714
+            "Version" : "4.0.0.0",
+            "AssemblyVersionOverride" : "4.0",
+            "Dependencies"            : {
+                "Core" : "4.0.0.0"
             },
             "InPreview"               : false
         },
         "MedicalImaging"                      : {
-<<<<<<< HEAD
-            "Version" : "4.0.0.0",
-            "AssemblyVersionOverride" : "4.0",
-            "Dependencies"            : {
-                "Core" : "4.0.0.0"
-=======
-            "Version" : "3.7.400.70",
-            "AssemblyVersionOverride" : "3.3",
-            "Dependencies"            : {
-                "Core" : "3.7.400.70"
->>>>>>> 32fb9714
+            "Version" : "4.0.0.0",
+            "AssemblyVersionOverride" : "4.0",
+            "Dependencies"            : {
+                "Core" : "4.0.0.0"
             },
             "InPreview"               : false
         },
         "EntityResolution"                    : {
-<<<<<<< HEAD
-            "Version" : "4.0.0.0",
-            "AssemblyVersionOverride" : "4.0",
-            "Dependencies"            : {
-                "Core" : "4.0.0.0"
-=======
-            "Version" : "3.7.401.60",
-            "AssemblyVersionOverride" : "3.3",
-            "Dependencies"            : {
-                "Core" : "3.7.400.70"
->>>>>>> 32fb9714
+            "Version" : "4.0.0.0",
+            "AssemblyVersionOverride" : "4.0",
+            "Dependencies"            : {
+                "Core" : "4.0.0.0"
             },
             "InPreview"               : false
         },
         "ManagedBlockchainQuery"              : {
-<<<<<<< HEAD
-            "Version" : "4.0.0.0",
-            "AssemblyVersionOverride" : "4.0",
-            "Dependencies"            : {
-                "Core" : "4.0.0.0"
-=======
-            "Version" : "3.7.400.70",
-            "AssemblyVersionOverride" : "3.3",
-            "Dependencies"            : {
-                "Core" : "3.7.400.70"
->>>>>>> 32fb9714
+            "Version" : "4.0.0.0",
+            "AssemblyVersionOverride" : "4.0",
+            "Dependencies"            : {
+                "Core" : "4.0.0.0"
             },
             "InPreview"               : false
         },
         "PcaConnectorAd"                      : {
-<<<<<<< HEAD
-            "Version" : "4.0.0.0",
-            "AssemblyVersionOverride" : "4.0",
-            "Dependencies"            : {
-                "Core" : "4.0.0.0"
-=======
-            "Version" : "3.7.400.70",
-            "AssemblyVersionOverride" : "3.3",
-            "Dependencies"            : {
-                "Core" : "3.7.400.70"
->>>>>>> 32fb9714
+            "Version" : "4.0.0.0",
+            "AssemblyVersionOverride" : "4.0",
+            "Dependencies"            : {
+                "Core" : "4.0.0.0"
             },
             "InPreview"               : false
         },
         "Neptunedata"                         : {
-<<<<<<< HEAD
-            "Version" : "4.0.0.0",
-            "AssemblyVersionOverride" : "4.0",
-            "Dependencies"            : {
-                "Core" : "4.0.0.0"
-=======
-            "Version" : "3.7.400.70",
-            "AssemblyVersionOverride" : "3.3",
-            "Dependencies"            : {
-                "Core" : "3.7.400.70"
->>>>>>> 32fb9714
+            "Version" : "4.0.0.0",
+            "AssemblyVersionOverride" : "4.0",
+            "Dependencies"            : {
+                "Core" : "4.0.0.0"
             },
             "InPreview"               : false
         },
         "BedrockRuntime"                      : {
-<<<<<<< HEAD
-            "Version" : "4.0.0.0",
-            "AssemblyVersionOverride" : "4.0",
-            "Dependencies"            : {
-                "Core" : "4.0.0.0"
-=======
-            "Version" : "3.7.411.11",
-            "AssemblyVersionOverride" : "3.3",
-            "Dependencies"            : {
-                "Core" : "3.7.400.70"
->>>>>>> 32fb9714
+            "Version" : "4.0.0.0",
+            "AssemblyVersionOverride" : "4.0",
+            "Dependencies"            : {
+                "Core" : "4.0.0.0"
             },
             "InPreview"               : false
         },
         "Bedrock"                             : {
-<<<<<<< HEAD
-            "Version" : "4.0.0.0",
-            "AssemblyVersionOverride" : "4.0",
-            "Dependencies"            : {
-                "Core" : "4.0.0.0"
-=======
-            "Version" : "3.7.412.11",
-            "AssemblyVersionOverride" : "3.3",
-            "Dependencies"            : {
-                "Core" : "3.7.400.70"
->>>>>>> 32fb9714
+            "Version" : "4.0.0.0",
+            "AssemblyVersionOverride" : "4.0",
+            "Dependencies"            : {
+                "Core" : "4.0.0.0"
             },
             "InPreview"               : false
         },
         "DataZone"                            : {
-<<<<<<< HEAD
-            "Version" : "4.0.0.0",
-            "AssemblyVersionOverride" : "4.0",
-            "Dependencies"            : {
-                "Core" : "4.0.0.0"
-=======
-            "Version" : "3.7.408.11",
-            "AssemblyVersionOverride" : "3.3",
-            "Dependencies"            : {
-                "Core" : "3.7.400.70"
->>>>>>> 32fb9714
+            "Version" : "4.0.0.0",
+            "AssemblyVersionOverride" : "4.0",
+            "Dependencies"            : {
+                "Core" : "4.0.0.0"
             },
             "InPreview"               : false
         },
         "LaunchWizard"                        : {
-<<<<<<< HEAD
-            "Version" : "4.0.0.0",
-            "AssemblyVersionOverride" : "4.0",
-            "Dependencies"            : {
-                "Core" : "4.0.0.0"
-=======
-            "Version" : "3.7.400.70",
-            "AssemblyVersionOverride" : "3.3",
-            "Dependencies"            : {
-                "Core" : "3.7.400.70"
->>>>>>> 32fb9714
+            "Version" : "4.0.0.0",
+            "AssemblyVersionOverride" : "4.0",
+            "Dependencies"            : {
+                "Core" : "4.0.0.0"
             },
             "InPreview"               : false
         },
         "TrustedAdvisor"                      : {
-<<<<<<< HEAD
-            "Version" : "4.0.0.0",
-            "AssemblyVersionOverride" : "4.0",
-            "Dependencies"            : {
-                "Core" : "4.0.0.0"
-=======
-            "Version" : "3.7.400.70",
-            "AssemblyVersionOverride" : "3.3",
-            "Dependencies"            : {
-                "Core" : "3.7.400.70"
->>>>>>> 32fb9714
+            "Version" : "4.0.0.0",
+            "AssemblyVersionOverride" : "4.0",
+            "Dependencies"            : {
+                "Core" : "4.0.0.0"
             },
             "InPreview"               : false
         },
         "CloudFrontKeyValueStore"             : {
-<<<<<<< HEAD
-            "Version" : "4.0.0.0",
-            "AssemblyVersionOverride" : "4.0",
-            "Dependencies"            : {
-                "Core" : "4.0.0.0"
-=======
-            "Version" : "3.7.400.70",
-            "AssemblyVersionOverride" : "3.3",
-            "Dependencies"            : {
-                "Core" : "3.7.400.70"
->>>>>>> 32fb9714
+            "Version" : "4.0.0.0",
+            "AssemblyVersionOverride" : "4.0",
+            "Dependencies"            : {
+                "Core" : "4.0.0.0"
             },
             "InPreview"               : false
         },
         "InspectorScan"                       : {
-<<<<<<< HEAD
-            "Version" : "4.0.0.0",
-            "AssemblyVersionOverride" : "4.0",
-            "Dependencies"            : {
-                "Core" : "4.0.0.0"
-=======
-            "Version" : "3.7.400.70",
-            "AssemblyVersionOverride" : "3.3",
-            "Dependencies"            : {
-                "Core" : "3.7.400.70"
->>>>>>> 32fb9714
+            "Version" : "4.0.0.0",
+            "AssemblyVersionOverride" : "4.0",
+            "Dependencies"            : {
+                "Core" : "4.0.0.0"
             },
             "InPreview"               : false
         },
         "CostOptimizationHub"                 : {
-<<<<<<< HEAD
-            "Version" : "4.0.0.0",
-            "AssemblyVersionOverride" : "4.0",
-            "Dependencies"            : {
-                "Core" : "4.0.0.0"
-=======
-            "Version" : "3.7.402.15",
-            "AssemblyVersionOverride" : "3.3",
-            "Dependencies"            : {
-                "Core" : "3.7.400.70"
->>>>>>> 32fb9714
+            "Version" : "4.0.0.0",
+            "AssemblyVersionOverride" : "4.0",
+            "Dependencies"            : {
+                "Core" : "4.0.0.0"
             },
             "InPreview"               : false
         },
         "Repostspace"                         : {
-<<<<<<< HEAD
-            "Version" : "4.0.0.0",
-            "AssemblyVersionOverride" : "4.0",
-            "Dependencies"            : {
-                "Core" : "4.0.0.0"
-=======
-            "Version" : "3.7.401.33",
-            "AssemblyVersionOverride" : "3.3",
-            "Dependencies"            : {
-                "Core" : "3.7.400.70"
->>>>>>> 32fb9714
+            "Version" : "4.0.0.0",
+            "AssemblyVersionOverride" : "4.0",
+            "Dependencies"            : {
+                "Core" : "4.0.0.0"
             },
             "InPreview"               : false
         },
         "BCMDataExports"                      : {
-<<<<<<< HEAD
-            "Version" : "4.0.0.0",
-            "AssemblyVersionOverride" : "4.0",
-            "Dependencies"            : {
-                "Core" : "4.0.0.0"
-=======
-            "Version" : "3.7.400.70",
-            "AssemblyVersionOverride" : "3.3",
-            "Dependencies"            : {
-                "Core" : "3.7.400.70"
->>>>>>> 32fb9714
+            "Version" : "4.0.0.0",
+            "AssemblyVersionOverride" : "4.0",
+            "Dependencies"            : {
+                "Core" : "4.0.0.0"
             },
             "InPreview"               : false
         },
         "FreeTier"                            : {
-<<<<<<< HEAD
-            "Version" : "4.0.0.0",
-            "AssemblyVersionOverride" : "4.0",
-            "Dependencies"            : {
-                "Core" : "4.0.0.0"
-=======
-            "Version" : "3.7.400.70",
-            "AssemblyVersionOverride" : "3.3",
-            "Dependencies"            : {
-                "Core" : "3.7.400.70"
->>>>>>> 32fb9714
+            "Version" : "4.0.0.0",
+            "AssemblyVersionOverride" : "4.0",
+            "Dependencies"            : {
+                "Core" : "4.0.0.0"
             },
             "InPreview"               : false
         },
         "EKSAuth"                             : {
-<<<<<<< HEAD
-            "Version" : "4.0.0.0",
-            "AssemblyVersionOverride" : "4.0",
-            "Dependencies"            : {
-                "Core" : "4.0.0.0"
-=======
-            "Version" : "3.7.400.70",
-            "AssemblyVersionOverride" : "3.3",
-            "Dependencies"            : {
-                "Core" : "3.7.400.70"
->>>>>>> 32fb9714
+            "Version" : "4.0.0.0",
+            "AssemblyVersionOverride" : "4.0",
+            "Dependencies"            : {
+                "Core" : "4.0.0.0"
             },
             "InPreview"               : false
         },
         "WorkSpacesThinClient"                : {
-<<<<<<< HEAD
-            "Version" : "4.0.0.0",
-            "AssemblyVersionOverride" : "4.0",
-            "Dependencies"            : {
-                "Core" : "4.0.0.0"
-=======
-            "Version" : "3.7.400.70",
-            "AssemblyVersionOverride" : "3.3",
-            "Dependencies"            : {
-                "Core" : "3.7.400.70"
->>>>>>> 32fb9714
+            "Version" : "4.0.0.0",
+            "AssemblyVersionOverride" : "4.0",
+            "Dependencies"            : {
+                "Core" : "4.0.0.0"
             },
             "InPreview"               : false
         },
         "B2bi"                                : {
-<<<<<<< HEAD
-            "Version" : "4.0.0.0",
-            "AssemblyVersionOverride" : "4.0",
-            "Dependencies"            : {
-                "Core" : "4.0.0.0"
-=======
-            "Version" : "3.7.403.16",
-            "AssemblyVersionOverride" : "3.3",
-            "Dependencies"            : {
-                "Core" : "3.7.400.70"
->>>>>>> 32fb9714
+            "Version" : "4.0.0.0",
+            "AssemblyVersionOverride" : "4.0",
+            "Dependencies"            : {
+                "Core" : "4.0.0.0"
             },
             "InPreview"               : false
         },
         "BedrockAgentRuntime"                 : {
-<<<<<<< HEAD
-            "Version" : "4.0.0.0",
-            "AssemblyVersionOverride" : "4.0",
-            "Dependencies"            : {
-                "Core" : "4.0.0.0"
-=======
-            "Version" : "3.7.414.2",
-            "AssemblyVersionOverride" : "3.3",
-            "Dependencies"            : {
-                "Core" : "3.7.400.70"
->>>>>>> 32fb9714
+            "Version" : "4.0.0.0",
+            "AssemblyVersionOverride" : "4.0",
+            "Dependencies"            : {
+                "Core" : "4.0.0.0"
             },
             "InPreview"               : false
         },
         "QBusiness"                           : {
-<<<<<<< HEAD
-            "Version" : "4.0.0.0",
-            "AssemblyVersionOverride" : "4.0",
-            "Dependencies"            : {
-                "Core" : "4.0.0.0"
-=======
-            "Version" : "3.7.407.11",
-            "AssemblyVersionOverride" : "3.3",
-            "Dependencies"            : {
-                "Core" : "3.7.400.70"
->>>>>>> 32fb9714
+            "Version" : "4.0.0.0",
+            "AssemblyVersionOverride" : "4.0",
+            "Dependencies"            : {
+                "Core" : "4.0.0.0"
             },
             "InPreview"               : false
         },
         "QConnect"                            : {
-<<<<<<< HEAD
-            "Version" : "4.0.0.0",
-            "AssemblyVersionOverride" : "4.0",
-            "Dependencies"            : {
-                "Core" : "4.0.0.0"
-=======
-            "Version" : "3.7.404.3",
-            "AssemblyVersionOverride" : "3.3",
-            "Dependencies"            : {
-                "Core" : "3.7.400.70"
->>>>>>> 32fb9714
+            "Version" : "4.0.0.0",
+            "AssemblyVersionOverride" : "4.0",
+            "Dependencies"            : {
+                "Core" : "4.0.0.0"
             },
             "InPreview"               : false
         },
         "BedrockAgent"                        : {
-<<<<<<< HEAD
-            "Version" : "4.0.0.0",
-            "AssemblyVersionOverride" : "4.0",
-            "Dependencies"            : {
-                "Core" : "4.0.0.0"
-=======
-            "Version" : "3.7.415.2",
-            "AssemblyVersionOverride" : "3.3",
-            "Dependencies"            : {
-                "Core" : "3.7.400.70"
->>>>>>> 32fb9714
+            "Version" : "4.0.0.0",
+            "AssemblyVersionOverride" : "4.0",
+            "Dependencies"            : {
+                "Core" : "4.0.0.0"
             },
             "InPreview"               : false
         },
         "CleanRoomsML"                        : {
-<<<<<<< HEAD
-            "Version" : "4.0.0.0",
-            "AssemblyVersionOverride" : "4.0",
-            "Dependencies"            : {
-                "Core" : "4.0.0.0"
-=======
-            "Version" : "3.7.402.5",
-            "AssemblyVersionOverride" : "3.3",
-            "Dependencies"            : {
-                "Core" : "3.7.400.70"
->>>>>>> 32fb9714
+            "Version" : "4.0.0.0",
+            "AssemblyVersionOverride" : "4.0",
+            "Dependencies"            : {
+                "Core" : "4.0.0.0"
             },
             "InPreview"               : false
         },
         "MarketplaceDeployment"               : {
-<<<<<<< HEAD
-            "Version" : "4.0.0.0",
-            "AssemblyVersionOverride" : "4.0",
-            "Dependencies"            : {
-                "Core" : "4.0.0.0"
-=======
-            "Version" : "3.7.400.70",
-            "AssemblyVersionOverride" : "3.3",
-            "Dependencies"            : {
-                "Core" : "3.7.400.70"
->>>>>>> 32fb9714
+            "Version" : "4.0.0.0",
+            "AssemblyVersionOverride" : "4.0",
+            "Dependencies"            : {
+                "Core" : "4.0.0.0"
             },
             "InPreview"               : false
         },
         "MarketplaceAgreement"                : {
-<<<<<<< HEAD
-            "Version" : "4.0.0.0",
-            "AssemblyVersionOverride" : "4.0",
-            "Dependencies"            : {
-                "Core" : "4.0.0.0"
-=======
-            "Version" : "3.7.400.70",
-            "AssemblyVersionOverride" : "3.3",
-            "Dependencies"            : {
-                "Core" : "3.7.400.70"
->>>>>>> 32fb9714
+            "Version" : "4.0.0.0",
+            "AssemblyVersionOverride" : "4.0",
+            "Dependencies"            : {
+                "Core" : "4.0.0.0"
             },
             "InPreview"               : false
         },
         "NeptuneGraph"                        : {
-<<<<<<< HEAD
-            "Version" : "4.0.0.0",
-            "AssemblyVersionOverride" : "4.0",
-            "Dependencies"            : {
-                "Core" : "4.0.0.0"
-=======
-            "Version" : "3.7.403.13",
-            "AssemblyVersionOverride" : "3.3",
-            "Dependencies"            : {
-                "Core" : "3.7.400.70"
->>>>>>> 32fb9714
+            "Version" : "4.0.0.0",
+            "AssemblyVersionOverride" : "4.0",
+            "Dependencies"            : {
+                "Core" : "4.0.0.0"
             },
             "InPreview"               : false
         },
         "NetworkMonitor"                      : {
-<<<<<<< HEAD
-            "Version" : "4.0.0.0",
-            "AssemblyVersionOverride" : "4.0",
-            "Dependencies"            : {
-                "Core" : "4.0.0.0"
-=======
-            "Version" : "3.7.400.70",
-            "AssemblyVersionOverride" : "3.3",
-            "Dependencies"            : {
-                "Core" : "3.7.400.70"
->>>>>>> 32fb9714
+            "Version" : "4.0.0.0",
+            "AssemblyVersionOverride" : "4.0",
+            "Dependencies"            : {
+                "Core" : "4.0.0.0"
             },
             "InPreview"               : false
         },
         "SupplyChain"                         : {
-<<<<<<< HEAD
-            "Version" : "4.0.0.0",
-            "AssemblyVersionOverride" : "4.0",
-            "Dependencies"            : {
-                "Core" : "4.0.0.0"
-=======
-            "Version" : "3.7.403.30",
-            "AssemblyVersionOverride" : "3.3",
-            "Dependencies"            : {
-                "Core" : "3.7.400.70"
->>>>>>> 32fb9714
+            "Version" : "4.0.0.0",
+            "AssemblyVersionOverride" : "4.0",
+            "Dependencies"            : {
+                "Core" : "4.0.0.0"
             },
             "InPreview"               : false
         },
         "Artifact"                            : {
-<<<<<<< HEAD
-            "Version" : "4.0.0.0",
-            "AssemblyVersionOverride" : "4.0",
-            "Dependencies"            : {
-                "Core" : "4.0.0.0"
-=======
-            "Version" : "3.7.401.8",
-            "AssemblyVersionOverride" : "3.3",
-            "Dependencies"            : {
-                "Core" : "3.7.400.70"
->>>>>>> 32fb9714
+            "Version" : "4.0.0.0",
+            "AssemblyVersionOverride" : "4.0",
+            "Dependencies"            : {
+                "Core" : "4.0.0.0"
             },
             "InPreview"               : false
         },
         "Chatbot"                             : {
-<<<<<<< HEAD
-            "Version" : "4.0.0.0",
-            "AssemblyVersionOverride" : "4.0",
-            "Dependencies"            : {
-                "Core" : "4.0.0.0"
-=======
-            "Version" : "3.7.403.13",
-            "AssemblyVersionOverride" : "3.3",
-            "Dependencies"            : {
-                "Core" : "3.7.400.70"
->>>>>>> 32fb9714
+            "Version" : "4.0.0.0",
+            "AssemblyVersionOverride" : "4.0",
+            "Dependencies"            : {
+                "Core" : "4.0.0.0"
             },
             "InPreview"               : false
         },
         "TimestreamInfluxDB"                  : {
-<<<<<<< HEAD
-            "Version" : "4.0.0.0",
-            "AssemblyVersionOverride" : "4.0",
-            "Dependencies"            : {
-                "Core" : "4.0.0.0"
-=======
-            "Version" : "3.7.404.8",
-            "AssemblyVersionOverride" : "3.3",
-            "Dependencies"            : {
-                "Core" : "3.7.400.70"
->>>>>>> 32fb9714
+            "Version" : "4.0.0.0",
+            "AssemblyVersionOverride" : "4.0",
+            "Dependencies"            : {
+                "Core" : "4.0.0.0"
             },
             "InPreview"               : false
         },
         "CodeConnections"                     : {
-<<<<<<< HEAD
-            "Version" : "4.0.0.0",
-            "AssemblyVersionOverride" : "4.0",
-            "Dependencies"            : {
-                "Core" : "4.0.0.0"
-=======
-            "Version" : "3.7.401.49",
-            "AssemblyVersionOverride" : "3.3",
-            "Dependencies"            : {
-                "Core" : "3.7.400.70"
->>>>>>> 32fb9714
+            "Version" : "4.0.0.0",
+            "AssemblyVersionOverride" : "4.0",
+            "Dependencies"            : {
+                "Core" : "4.0.0.0"
             },
             "InPreview"               : false
         },
         "Deadline"                            : {
-<<<<<<< HEAD
-            "Version" : "4.0.0.0",
-            "AssemblyVersionOverride" : "4.0",
-            "Dependencies"            : {
-                "Core" : "4.0.0.0"
-=======
-            "Version" : "3.7.403.19",
-            "AssemblyVersionOverride" : "3.3",
-            "Dependencies"            : {
-                "Core" : "3.7.400.70"
->>>>>>> 32fb9714
+            "Version" : "4.0.0.0",
+            "AssemblyVersionOverride" : "4.0",
+            "Dependencies"            : {
+                "Core" : "4.0.0.0"
             },
             "InPreview"               : false
         },
         "ControlCatalog"                      : {
-<<<<<<< HEAD
-            "Version" : "4.0.0.0",
-            "AssemblyVersionOverride" : "4.0",
-            "Dependencies"            : {
-                "Core" : "4.0.0.0"
-=======
-            "Version" : "3.7.402.23",
-            "AssemblyVersionOverride" : "3.3",
-            "Dependencies"            : {
-                "Core" : "3.7.400.70"
->>>>>>> 32fb9714
+            "Version" : "4.0.0.0",
+            "AssemblyVersionOverride" : "4.0",
+            "Dependencies"            : {
+                "Core" : "4.0.0.0"
             },
             "InPreview"               : false
         },
         "Route53Profiles"                     : {
-<<<<<<< HEAD
-            "Version" : "4.0.0.0",
-            "AssemblyVersionOverride" : "4.0",
-            "Dependencies"            : {
-                "Core" : "4.0.0.0"
-=======
-            "Version" : "3.7.400.70",
-            "AssemblyVersionOverride" : "3.3",
-            "Dependencies"            : {
-                "Core" : "3.7.400.70"
->>>>>>> 32fb9714
+            "Version" : "4.0.0.0",
+            "AssemblyVersionOverride" : "4.0",
+            "Dependencies"            : {
+                "Core" : "4.0.0.0"
             },
             "InPreview"               : false
         },
         "MailManager"                         : {
-<<<<<<< HEAD
-            "Version" : "4.0.0.0",
-            "AssemblyVersionOverride" : "4.0",
-            "Dependencies"            : {
-                "Core" : "4.0.0.0"
-=======
-            "Version" : "3.7.403.13",
-            "AssemblyVersionOverride" : "3.3",
-            "Dependencies"            : {
-                "Core" : "3.7.400.70"
->>>>>>> 32fb9714
+            "Version" : "4.0.0.0",
+            "AssemblyVersionOverride" : "4.0",
+            "Dependencies"            : {
+                "Core" : "4.0.0.0"
             },
             "InPreview"               : false
         },
         "TaxSettings"                         : {
-<<<<<<< HEAD
-            "Version" : "4.0.0.0",
-            "AssemblyVersionOverride" : "4.0",
-            "Dependencies"            : {
-                "Core" : "4.0.0.0"
-=======
-            "Version" : "3.7.402.16",
-            "AssemblyVersionOverride" : "3.3",
-            "Dependencies"            : {
-                "Core" : "3.7.400.70"
->>>>>>> 32fb9714
+            "Version" : "4.0.0.0",
+            "AssemblyVersionOverride" : "4.0",
+            "Dependencies"            : {
+                "Core" : "4.0.0.0"
             },
             "InPreview"               : false
         },
         "ApplicationSignals"                  : {
-<<<<<<< HEAD
-            "Version" : "4.0.0.0",
-            "AssemblyVersionOverride" : "4.0",
-            "Dependencies"            : {
-                "Core" : "4.0.0.0"
-=======
-            "Version" : "3.7.403.20",
-            "AssemblyVersionOverride" : "3.3",
-            "Dependencies"            : {
-                "Core" : "3.7.400.70"
->>>>>>> 32fb9714
+            "Version" : "4.0.0.0",
+            "AssemblyVersionOverride" : "4.0",
+            "Dependencies"            : {
+                "Core" : "4.0.0.0"
             },
             "InPreview"               : false
         },
         "PcaConnectorScep"                    : {
-<<<<<<< HEAD
-            "Version" : "4.0.0.0",
-            "AssemblyVersionOverride" : "4.0",
-            "Dependencies"            : {
-                "Core" : "4.0.0.0"
-=======
-            "Version" : "3.7.400.70",
-            "AssemblyVersionOverride" : "3.3",
-            "Dependencies"            : {
-                "Core" : "3.7.400.70"
->>>>>>> 32fb9714
+            "Version" : "4.0.0.0",
+            "AssemblyVersionOverride" : "4.0",
+            "Dependencies"            : {
+                "Core" : "4.0.0.0"
             },
             "InPreview"               : false
         },
         "AppTest"                             : {
-<<<<<<< HEAD
-            "Version" : "4.0.0.0",
-            "AssemblyVersionOverride" : "4.0",
-            "Dependencies"            : {
-                "Core" : "4.0.0.0"
-=======
-            "Version" : "3.7.400.70",
-            "AssemblyVersionOverride" : "3.3",
-            "Dependencies"            : {
-                "Core" : "3.7.400.70"
->>>>>>> 32fb9714
+            "Version" : "4.0.0.0",
+            "AssemblyVersionOverride" : "4.0",
+            "Dependencies"            : {
+                "Core" : "4.0.0.0"
             },
             "InPreview"               : false
         },
         "QApps"                               : {
-<<<<<<< HEAD
-            "Version" : "4.0.0.0",
-            "AssemblyVersionOverride" : "4.0",
-            "Dependencies"            : {
-                "Core" : "4.0.0.0"
-=======
-            "Version" : "3.7.404.11",
-            "AssemblyVersionOverride" : "3.3",
-            "Dependencies"            : {
-                "Core" : "3.7.400.70"
->>>>>>> 32fb9714
+            "Version" : "4.0.0.0",
+            "AssemblyVersionOverride" : "4.0",
+            "Dependencies"            : {
+                "Core" : "4.0.0.0"
             },
             "InPreview"               : false
         },
         "SSMQuickSetup"                       : {
-<<<<<<< HEAD
-            "Version" : "4.0.0.0",
-            "AssemblyVersionOverride" : "4.0",
-            "Dependencies"            : {
-                "Core" : "4.0.0.0"
-=======
-            "Version" : "3.7.401.14",
-            "AssemblyVersionOverride" : "3.3",
-            "Dependencies"            : {
-                "Core" : "3.7.400.70"
->>>>>>> 32fb9714
+            "Version" : "4.0.0.0",
+            "AssemblyVersionOverride" : "4.0",
+            "Dependencies"            : {
+                "Core" : "4.0.0.0"
             },
             "InPreview"               : false
         },
         "PCS"                                 : {
-<<<<<<< HEAD
-            "Version" : "4.0.0.0",
-            "AssemblyVersionOverride" : "4.0",
-            "Dependencies"            : {
-                "Core" : "4.0.0.0"
-=======
-            "Version" : "3.7.400.58",
-            "AssemblyVersionOverride" : "3.3",
-            "Dependencies"            : {
-                "Core" : "3.7.400.70"
->>>>>>> 32fb9714
+            "Version" : "4.0.0.0",
+            "AssemblyVersionOverride" : "4.0",
+            "Dependencies"            : {
+                "Core" : "4.0.0.0"
             },
             "InPreview"               : false
         },
         "DirectoryServiceData"                : {
-<<<<<<< HEAD
             "Version" : "4.0.0.0",
             "AssemblyVersionOverride" : "4.0",
             "Dependencies"            : {
@@ -5797,228 +3096,166 @@
             "AssemblyVersionOverride" : "4.0",
             "Dependencies"            : {
                 "Core" : "4.0.0.0"
-=======
-            "Version" : "3.7.400.49",
-            "AssemblyVersionOverride" : "3.3",
-            "Dependencies"            : {
-                "Core" : "3.7.400.70"
->>>>>>> 32fb9714
             },
             "InPreview"               : false
         },
         "MarketplaceReporting"                : {
-<<<<<<< HEAD
-            "Version" : "4.0.0.0",
-            "AssemblyVersionOverride" : "4.0",
-            "Dependencies"            : {
-                "Core" : "4.0.0.0"
-=======
-            "Version" : "3.7.400.41",
-            "AssemblyVersionOverride" : "3.3",
-            "Dependencies"            : {
-                "Core" : "3.7.400.70"
->>>>>>> 32fb9714
+            "Version" : "4.0.0.0",
+            "AssemblyVersionOverride" : "4.0",
+            "Dependencies"            : {
+                "Core" : "4.0.0.0"
             },
             "InPreview"               : false
         },
         "SocialMessaging"                     : {
-<<<<<<< HEAD
-            "Version" : "4.0.0.0",
-            "AssemblyVersionOverride" : "4.0",
-            "Dependencies"            : {
-                "Core" : "4.0.0.0"
-=======
-            "Version" : "3.7.401.11",
-            "AssemblyVersionOverride" : "3.3",
-            "Dependencies"            : {
-                "Core" : "3.7.400.70"
->>>>>>> 32fb9714
+            "Version" : "4.0.0.0",
+            "AssemblyVersionOverride" : "4.0",
+            "Dependencies"            : {
+                "Core" : "4.0.0.0"
             },
             "InPreview"               : false
         },
         "GeoPlaces"                           : {
-<<<<<<< HEAD
-            "Version" : "4.0.0.0",
-            "AssemblyVersionOverride" : "4.0",
-            "Dependencies"            : {
-                "Core" : "4.0.0.0"
-=======
-            "Version" : "3.7.400.27",
-            "AssemblyVersionOverride" : "3.3",
-            "Dependencies"            : {
-                "Core" : "3.7.400.70"
->>>>>>> 32fb9714
+            "Version" : "4.0.0.0",
+            "AssemblyVersionOverride" : "4.0",
+            "Dependencies"            : {
+                "Core" : "4.0.0.0"
             },
             "InPreview"               : false
         },
         "GeoMaps"                             : {
-<<<<<<< HEAD
-            "Version" : "4.0.0.0",
-            "AssemblyVersionOverride" : "4.0",
-            "Dependencies"            : {
-                "Core" : "4.0.0.0"
-=======
-            "Version" : "3.7.400.27",
-            "AssemblyVersionOverride" : "3.3",
-            "Dependencies"            : {
-                "Core" : "3.7.400.70"
->>>>>>> 32fb9714
+            "Version" : "4.0.0.0",
+            "AssemblyVersionOverride" : "4.0",
+            "Dependencies"            : {
+                "Core" : "4.0.0.0"
             },
             "InPreview"               : false
         },
         "GeoRoutes"                           : {
-<<<<<<< HEAD
-            "Version" : "4.0.0.0",
-            "AssemblyVersionOverride" : "4.0",
-            "Dependencies"            : {
-                "Core" : "4.0.0.0"
-=======
-            "Version" : "3.7.400.27",
-            "AssemblyVersionOverride" : "3.3",
-            "Dependencies"            : {
-                "Core" : "3.7.400.70"
->>>>>>> 32fb9714
+            "Version" : "4.0.0.0",
+            "AssemblyVersionOverride" : "4.0",
+            "Dependencies"            : {
+                "Core" : "4.0.0.0"
             },
             "InPreview"               : false
         },
         "Billing"                             : {
-<<<<<<< HEAD
-            "Version" : "4.0.0.0",
-            "AssemblyVersionOverride" : "4.0",
-            "Dependencies"            : {
-                "Core" : "4.0.0.0"
-=======
-            "Version" : "3.7.401.2",
-            "AssemblyVersionOverride" : "3.3",
-            "Dependencies"            : {
-                "Core" : "3.7.400.70"
->>>>>>> 32fb9714
+            "Version" : "4.0.0.0",
+            "AssemblyVersionOverride" : "4.0",
+            "Dependencies"            : {
+                "Core" : "4.0.0.0"
             },
             "InPreview"               : false
         },
         "PartnerCentralSelling"               : {
-<<<<<<< HEAD
-            "Version" : "4.0.0.0",
-            "AssemblyVersionOverride" : "4.0",
-            "Dependencies"            : {
-                "Core" : "4.0.0.0"
-=======
-            "Version" : "3.7.402.11",
-            "AssemblyVersionOverride" : "3.3",
-            "Dependencies"            : {
-                "Core" : "3.7.400.70"
->>>>>>> 32fb9714
+            "Version" : "4.0.0.0",
+            "AssemblyVersionOverride" : "4.0",
+            "Dependencies"            : {
+                "Core" : "4.0.0.0"
             },
             "InPreview"               : false
         },
         "ConnectCampaignsV2"                  : {
-<<<<<<< HEAD
-            "Version" : "4.0.0.0",
-            "AssemblyVersionOverride" : "4.0",
-            "Dependencies"            : {
-                "Core" : "4.0.0.0"
-=======
-            "Version" : "3.7.401.12",
-            "AssemblyVersionOverride" : "3.3",
-            "Dependencies"            : {
-                "Core" : "3.7.400.70"
+            "Version" : "4.0.0.0",
+            "AssemblyVersionOverride" : "4.0",
+            "Dependencies"            : {
+                "Core" : "4.0.0.0"
             },
             "InPreview"               : false
         },
         "Notifications"                       : {
-            "Version" : "3.7.400.14",
-            "AssemblyVersionOverride" : "3.3",
-            "Dependencies"            : {
-                "Core" : "3.7.400.70"
+            "Version" : "4.0.0.0",
+            "AssemblyVersionOverride" : "4.0",
+            "Dependencies"            : {
+                "Core" : "4.0.0.0"
             },
             "InPreview"               : false
         },
         "NotificationsContacts"               : {
-            "Version" : "3.7.400.14",
-            "AssemblyVersionOverride" : "3.3",
-            "Dependencies"            : {
-                "Core" : "3.7.400.70"
+            "Version" : "4.0.0.0",
+            "AssemblyVersionOverride" : "4.0",
+            "Dependencies"            : {
+                "Core" : "4.0.0.0"
             },
             "InPreview"               : false
         },
         "BCMPricingCalculator"                : {
-            "Version" : "3.7.402.0",
-            "AssemblyVersionOverride" : "3.3",
-            "Dependencies"            : {
-                "Core" : "3.7.400.70"
+            "Version" : "4.0.0.0",
+            "AssemblyVersionOverride" : "4.0",
+            "Dependencies"            : {
+                "Core" : "4.0.0.0"
             },
             "InPreview"               : false
         },
         "ObservabilityAdmin"                  : {
-            "Version" : "3.7.400.12",
-            "AssemblyVersionOverride" : "3.3",
-            "Dependencies"            : {
-                "Core" : "3.7.400.70"
+            "Version" : "4.0.0.0",
+            "AssemblyVersionOverride" : "4.0",
+            "Dependencies"            : {
+                "Core" : "4.0.0.0"
             },
             "InPreview"               : false
         },
         "SecurityIR"                          : {
-            "Version" : "3.7.400.12",
-            "AssemblyVersionOverride" : "3.3",
-            "Dependencies"            : {
-                "Core" : "3.7.400.70"
+            "Version" : "4.0.0.0",
+            "AssemblyVersionOverride" : "4.0",
+            "Dependencies"            : {
+                "Core" : "4.0.0.0"
             },
             "InPreview"               : false
         },
         "Invoicing"                           : {
-            "Version" : "3.7.400.12",
-            "AssemblyVersionOverride" : "3.3",
-            "Dependencies"            : {
-                "Core" : "3.7.400.70"
+            "Version" : "4.0.0.0",
+            "AssemblyVersionOverride" : "4.0",
+            "Dependencies"            : {
+                "Core" : "4.0.0.0"
             },
             "InPreview"               : false
         },
         "NetworkFlowMonitor"                  : {
-            "Version" : "3.7.400.12",
-            "AssemblyVersionOverride" : "3.3",
-            "Dependencies"            : {
-                "Core" : "3.7.400.70"
+            "Version" : "4.0.0.0",
+            "AssemblyVersionOverride" : "4.0",
+            "Dependencies"            : {
+                "Core" : "4.0.0.0"
             },
             "InPreview"               : false
         },
         "S3Tables"                            : {
-            "Version" : "3.7.400.11",
-            "AssemblyVersionOverride" : "3.3",
-            "Dependencies"            : {
-                "Core" : "3.7.400.70"
+            "Version" : "4.0.0.0",
+            "AssemblyVersionOverride" : "4.0",
+            "Dependencies"            : {
+                "Core" : "4.0.0.0"
             },
             "InPreview"               : false
         },
         "DSQL"                                : {
-            "Version" : "3.7.401.10",
-            "AssemblyVersionOverride" : "3.3",
-            "Dependencies"            : {
-                "Core" : "3.7.400.70"
+            "Version" : "4.0.0.0",
+            "AssemblyVersionOverride" : "4.0",
+            "Dependencies"            : {
+                "Core" : "4.0.0.0"
             },
             "InPreview"               : false
         },
         "BedrockDataAutomationRuntime"        : {
-            "Version" : "3.7.400.11",
-            "AssemblyVersionOverride" : "3.3",
-            "Dependencies"            : {
-                "Core" : "3.7.400.70"
+            "Version" : "4.0.0.0",
+            "AssemblyVersionOverride" : "4.0",
+            "Dependencies"            : {
+                "Core" : "4.0.0.0"
             },
             "InPreview"               : false
         },
         "BedrockDataAutomation"               : {
-            "Version" : "3.7.400.11",
-            "AssemblyVersionOverride" : "3.3",
-            "Dependencies"            : {
-                "Core" : "3.7.400.70"
+            "Version" : "4.0.0.0",
+            "AssemblyVersionOverride" : "4.0",
+            "Dependencies"            : {
+                "Core" : "4.0.0.0"
             },
             "InPreview"               : false
         },
         "BackupSearch"                        : {
-            "Version" : "3.7.400.5",
-            "AssemblyVersionOverride" : "3.3",
-            "Dependencies"            : {
-                "Core" : "3.7.400.70"
->>>>>>> 32fb9714
+            "Version" : "4.0.0.0",
+            "AssemblyVersionOverride" : "4.0",
+            "Dependencies"            : {
+                "Core" : "4.0.0.0"
             },
             "InPreview"               : false
         }
