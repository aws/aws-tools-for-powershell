
{
<<<<<<< HEAD
    "NewServiceVersion" : "4.0.0.0",
    "ProductVersion"    : "4.0.22.0",
    "CoreVersion"       : "4.0.0.6",
    "OverrideCoreVersion" : "4.0",
=======
    "NewServiceVersion" : "3.7.400.0",
    "ProductVersion"    : "3.7.1063.0",
    "CoreVersion"       : "3.7.402.71",
    "OverrideCoreVersion" : "3.3",
>>>>>>> 9d3d406e
    "DefaultToPreview"    : false,
    "PreviewLabel"        : "",
    "ServiceVersions"     : {
        "CloudHSM" : {
<<<<<<< HEAD
            "Version" : "4.0.0.4",
            "AssemblyVersionOverride" : "4.0",
            "Dependencies"            : {
                "Core" : "4.0.0.5"
=======
            "Version" : "3.7.400.165",
            "AssemblyVersionOverride" : "3.3",
            "Dependencies"            : {
                "Core" : "3.7.402.71"
>>>>>>> 9d3d406e
            },
            "InPreview"               : false
        },
        "AutoScaling" : {
<<<<<<< HEAD
            "Version" : "4.0.1.0",
            "AssemblyVersionOverride" : "4.0",
            "Dependencies"            : {
                "Core" : "4.0.0.5"
=======
            "Version" : "3.7.408.8",
            "AssemblyVersionOverride" : "3.3",
            "Dependencies"            : {
                "Core" : "3.7.402.71"
>>>>>>> 9d3d406e
            },
            "InPreview"               : false
        },
        "AWSSupport"  : {
<<<<<<< HEAD
            "Version" : "4.0.0.4",
            "AssemblyVersionOverride" : "4.0",
            "Dependencies"            : {
                "Core" : "4.0.0.5"
=======
            "Version" : "3.7.400.166",
            "AssemblyVersionOverride" : "3.3",
            "Dependencies"            : {
                "Core" : "3.7.402.71"
>>>>>>> 9d3d406e
            },
            "InPreview"               : false
        },
        "CloudFormation" : {
<<<<<<< HEAD
            "Version" : "4.0.0.5",
            "AssemblyVersionOverride" : "4.0",
            "Dependencies"            : {
                "Core" : "4.0.0.5"
=======
            "Version" : "3.7.404.4",
            "AssemblyVersionOverride" : "3.3",
            "Dependencies"            : {
                "Core" : "3.7.402.71"
>>>>>>> 9d3d406e
            },
            "InPreview"               : false
        },
        "CloudFront"     : {
<<<<<<< HEAD
            "Version" : "4.0.0.5",
            "AssemblyVersionOverride" : "4.0",
            "Dependencies"            : {
                "Core" : "4.0.0.5"
=======
            "Version" : "3.7.405.24",
            "AssemblyVersionOverride" : "3.3.4.0",
            "Dependencies"            : {
                "Core" : "3.7.402.71"
>>>>>>> 9d3d406e
            },
            "InPreview"               : false
        },
        "CloudSearch"    : {
<<<<<<< HEAD
            "Version" : "4.0.0.4",
            "AssemblyVersionOverride" : "4.0",
            "Dependencies"            : {
                "Core" : "4.0.0.5"
=======
            "Version" : "3.7.400.166",
            "AssemblyVersionOverride" : "3.3",
            "Dependencies"            : {
                "Core" : "3.7.402.71"
>>>>>>> 9d3d406e
            },
            "InPreview"               : false
        },
        "CloudSearchDomain" : {
<<<<<<< HEAD
            "Version" : "4.0.0.4",
            "AssemblyVersionOverride" : "4.0",
            "Dependencies"            : {
                "Core" : "4.0.0.5"
=======
            "Version" : "3.7.400.165",
            "AssemblyVersionOverride" : "3.3",
            "Dependencies"            : {
                "Core" : "3.7.402.71"
>>>>>>> 9d3d406e
            },
            "InPreview"               : false
        },
        "CloudTrail"        : {
<<<<<<< HEAD
            "Version" : "4.0.1.0",
            "AssemblyVersionOverride" : "4.0",
            "Dependencies"            : {
                "Core" : "4.0.0.5"
=======
            "Version" : "3.7.404.8",
            "AssemblyVersionOverride" : "3.3",
            "Dependencies"            : {
                "Core" : "3.7.402.71"
>>>>>>> 9d3d406e
            },
            "InPreview"               : false
        },
        "ConfigService"     : {
<<<<<<< HEAD
            "Version" : "4.0.0.4",
            "AssemblyVersionOverride" : "4.0",
            "Dependencies"            : {
                "Core" : "4.0.0.5"
=======
            "Version" : "3.7.402.107",
            "AssemblyVersionOverride" : "3.3",
            "Dependencies"            : {
                "Core" : "3.7.402.71"
>>>>>>> 9d3d406e
            },
            "InPreview"               : false
        },
        "CloudWatch"        : {
<<<<<<< HEAD
            "Version" : "4.0.1.0",
            "AssemblyVersionOverride" : "4.0",
            "Dependencies"            : {
                "Core" : "4.0.0.5"
=======
            "Version" : "3.7.403.10",
            "AssemblyVersionOverride" : "3.3",
            "Dependencies"            : {
                "Core" : "3.7.402.71"
>>>>>>> 9d3d406e
            },
            "InPreview"               : false
        },
        "CloudWatchLogs"    : {
<<<<<<< HEAD
            "Version" : "4.0.3.2",
            "AssemblyVersionOverride" : "4.0",
            "Dependencies"            : {
                "Core" : "4.0.0.5"
=======
            "Version" : "3.7.413.14",
            "AssemblyVersionOverride" : "3.3",
            "Dependencies"            : {
                "Core" : "3.7.402.71"
>>>>>>> 9d3d406e
            },
            "InPreview"               : false
        },
        "CodeDeploy"        : {
<<<<<<< HEAD
            "Version" : "4.0.0.4",
            "AssemblyVersionOverride" : "4.0",
            "Dependencies"            : {
                "Core" : "4.0.0.5"
=======
            "Version" : "3.7.400.165",
            "AssemblyVersionOverride" : "3.3",
            "Dependencies"            : {
                "Core" : "3.7.402.71"
>>>>>>> 9d3d406e
            },
            "InPreview"               : false
        },
        "CognitoIdentity"   : {
<<<<<<< HEAD
            "Version" : "4.0.0.4",
            "AssemblyVersionOverride" : "4.0",
            "Dependencies"            : {
                "Core" : "4.0.0.5",
                "SecurityToken" : "4.0.0.4"
=======
            "Version" : "3.7.402.85",
            "AssemblyVersionOverride" : "3.3",
            "Dependencies"            : {
                "Core" : "3.7.402.71",
                "SecurityToken" : "3.7.401.114"
>>>>>>> 9d3d406e
            },
            "InPreview"               : false
        },
        "CognitoSync"       : {
<<<<<<< HEAD
            "Version" : "4.0.0.4",
            "AssemblyVersionOverride" : "4.0",
            "Dependencies"            : {
                "Core" : "4.0.0.5",
                "CognitoIdentity" : "4.0.0.4"
=======
            "Version" : "3.7.400.165",
            "AssemblyVersionOverride" : "3.3",
            "Dependencies"            : {
                "Core" : "3.7.402.71",
                "CognitoIdentity" : "3.7.402.85"
>>>>>>> 9d3d406e
            },
            "InPreview"               : false
        },
        "DataPipeline"      : {
<<<<<<< HEAD
            "Version" : "4.0.0.4",
            "AssemblyVersionOverride" : "4.0",
            "Dependencies"            : {
                "Core" : "4.0.0.5"
=======
            "Version" : "3.7.400.165",
            "AssemblyVersionOverride" : "3.3",
            "Dependencies"            : {
                "Core" : "3.7.402.71"
>>>>>>> 9d3d406e
            },
            "InPreview"               : false
        },
        "DeviceFarm"        : {
<<<<<<< HEAD
            "Version" : "4.0.1.3",
            "AssemblyVersionOverride" : "4.0",
            "Dependencies"            : {
                "Core" : "4.0.0.5"
=======
            "Version" : "3.7.403.19",
            "AssemblyVersionOverride" : "3.3",
            "Dependencies"            : {
                "Core" : "3.7.402.71"
>>>>>>> 9d3d406e
            },
            "InPreview"               : false
        },
        "DirectConnect"     : {
<<<<<<< HEAD
            "Version" : "4.0.0.4",
            "AssemblyVersionOverride" : "4.0",
            "Dependencies"            : {
                "Core" : "4.0.0.5"
=======
            "Version" : "3.7.402.44",
            "AssemblyVersionOverride" : "3.3",
            "Dependencies"            : {
                "Core" : "3.7.402.71"
>>>>>>> 9d3d406e
            },
            "InPreview"               : false
        },
        "DynamoDBv2"        : {
<<<<<<< HEAD
            "Version" : "4.0.1.0",
            "AssemblyVersionOverride" : "4.0",
            "Dependencies"            : {
                "Core" : "4.0.0.5"
=======
            "Version" : "3.7.407.26",
            "AssemblyVersionOverride" : "3.3",
            "Dependencies"            : {
                "Core" : "3.7.402.71"
>>>>>>> 9d3d406e
            },
            "InPreview"               : false
        },
        "EC2"               : {
<<<<<<< HEAD
            "Version" : "4.0.12.0",
            "AssemblyVersionOverride" : "4.0",
            "Dependencies"            : {
                "Core" : "4.0.0.5"
=======
            "Version" : "3.7.451.2",
            "AssemblyVersionOverride" : "3.3",
            "Dependencies"            : {
                "Core" : "3.7.402.71"
>>>>>>> 9d3d406e
            },
            "InPreview"               : false
        },
        "ECS"               : {
<<<<<<< HEAD
            "Version" : "4.0.1.2",
            "AssemblyVersionOverride" : "4.0",
            "Dependencies"            : {
                "Core" : "4.0.0.5"
=======
            "Version" : "3.7.411.15",
            "AssemblyVersionOverride" : "3.3",
            "Dependencies"            : {
                "Core" : "3.7.402.71"
>>>>>>> 9d3d406e
            },
            "InPreview"               : false
        },
        "ElastiCache"       : {
<<<<<<< HEAD
            "Version" : "4.0.0.4",
            "AssemblyVersionOverride" : "4.0",
            "Dependencies"            : {
                "Core" : "4.0.0.5"
=======
            "Version" : "3.7.403.33",
            "AssemblyVersionOverride" : "3.3",
            "Dependencies"            : {
                "Core" : "3.7.402.71"
>>>>>>> 9d3d406e
            },
            "InPreview"               : false
        },
        "ElasticBeanstalk"  : {
<<<<<<< HEAD
            "Version" : "4.0.0.4",
            "AssemblyVersionOverride" : "4.0",
            "Dependencies"            : {
                "Core" : "4.0.0.5"
=======
            "Version" : "3.7.400.165",
            "AssemblyVersionOverride" : "3.3",
            "Dependencies"            : {
                "Core" : "3.7.402.71"
>>>>>>> 9d3d406e
            },
            "InPreview"               : false
        },
        "ElasticLoadBalancing" : {
<<<<<<< HEAD
            "Version" : "4.0.0.4",
            "AssemblyVersionOverride" : "4.0",
            "Dependencies"            : {
                "Core" : "4.0.0.5"
=======
            "Version" : "3.7.401.163",
            "AssemblyVersionOverride" : "3.3",
            "Dependencies"            : {
                "Core" : "3.7.402.71"
>>>>>>> 9d3d406e
            },
            "InPreview"               : false
        },
        "ElasticMapReduce"     : {
<<<<<<< HEAD
            "Version" : "4.0.1.0",
            "AssemblyVersionOverride" : "4.0",
            "Dependencies"            : {
                "Core" : "4.0.0.5"
=======
            "Version" : "3.7.404.14",
            "AssemblyVersionOverride" : "3.3",
            "Dependencies"            : {
                "Core" : "3.7.402.71"
>>>>>>> 9d3d406e
            },
            "InPreview"               : false
        },
        "ElasticTranscoder"    : {
<<<<<<< HEAD
            "Version" : "4.0.0.4",
            "AssemblyVersionOverride" : "4.0",
            "Dependencies"            : {
                "Core" : "4.0.0.5"
=======
            "Version" : "3.7.400.165",
            "AssemblyVersionOverride" : "3.3",
            "Dependencies"            : {
                "Core" : "3.7.402.71"
>>>>>>> 9d3d406e
            },
            "InPreview"               : false
        },
        "Glacier"              : {
<<<<<<< HEAD
            "Version" : "4.0.0.4",
            "AssemblyVersionOverride" : "4.0",
            "Dependencies"            : {
                "Core" : "4.0.0.5",
                "SQS"  : "4.0.0.4",
                "SimpleNotificationService" : "4.0.0.4"
=======
            "Version" : "3.7.400.165",
            "AssemblyVersionOverride" : "3.3",
            "Dependencies"            : {
                "Core" : "3.7.402.71",
                "SQS"  : "3.7.400.165",
                "SimpleNotificationService" : "3.7.400.165"
>>>>>>> 9d3d406e
            },
            "InPreview"               : false
        },
        "IdentityManagement"   : {
<<<<<<< HEAD
            "Version" : "4.0.1.2",
            "AssemblyVersionOverride" : "4.0",
            "Dependencies"            : {
                "Core" : "4.0.0.5"
=======
            "Version" : "3.7.406.14",
            "AssemblyVersionOverride" : "3.3",
            "Dependencies"            : {
                "Core" : "3.7.402.71"
>>>>>>> 9d3d406e
            },
            "InPreview"               : false
        },
        "ImportExport"         : {
<<<<<<< HEAD
            "Version" : "4.0.0.4",
            "AssemblyVersionOverride" : "4.0",
            "Dependencies"            : {
                "Core" : "4.0.0.5"
=======
            "Version" : "3.7.400.165",
            "AssemblyVersionOverride" : "3.3",
            "Dependencies"            : {
                "Core" : "3.7.402.71"
>>>>>>> 9d3d406e
            },
            "InPreview"               : false
        },
        "Kinesis"              : {
<<<<<<< HEAD
            "Version" : "4.0.2.3",
            "AssemblyVersionOverride" : "4.0",
            "Dependencies"            : {
                "Core" : "4.0.0.5"
=======
            "Version" : "3.7.404.20",
            "AssemblyVersionOverride" : "3.3",
            "Dependencies"            : {
                "Core" : "3.7.402.71"
>>>>>>> 9d3d406e
            },
            "InPreview"               : false
        },
        "Lambda"               : {
<<<<<<< HEAD
            "Version" : "4.0.0.4",
            "AssemblyVersionOverride" : "4.0",
            "Dependencies"            : {
                "Core" : "4.0.0.5"
=======
            "Version" : "3.7.412.49",
            "AssemblyVersionOverride" : "3.3",
            "Dependencies"            : {
                "Core" : "3.7.402.71"
>>>>>>> 9d3d406e
            },
            "InPreview"               : false
        },
        "KeyManagementService" : {
<<<<<<< HEAD
            "Version" : "4.0.0.4",
            "AssemblyVersionOverride" : "4.0",
            "Dependencies"            : {
                "Core" : "4.0.0.5"
=======
            "Version" : "3.7.403.0",
            "AssemblyVersionOverride" : "3.3",
            "Dependencies"            : {
                "Core" : "3.7.402.71"
>>>>>>> 9d3d406e
            },
            "InPreview"               : false
        },
        "MachineLearning"      : {
<<<<<<< HEAD
            "Version" : "4.0.0.4",
            "AssemblyVersionOverride" : "4.0",
            "Dependencies"            : {
                "Core" : "4.0.0.5"
=======
            "Version" : "3.7.400.165",
            "AssemblyVersionOverride" : "3.3",
            "Dependencies"            : {
                "Core" : "3.7.402.71"
>>>>>>> 9d3d406e
            },
            "InPreview"               : false
        },
        "MobileAnalytics"      : {
<<<<<<< HEAD
            "Version" : "4.0.0.4",
            "AssemblyVersionOverride" : "4.0",
            "Dependencies"            : {
                "Core" : "4.0.0.5"
=======
            "Version" : "3.7.400.165",
            "AssemblyVersionOverride" : "3.3",
            "Dependencies"            : {
                "Core" : "3.7.402.71"
>>>>>>> 9d3d406e
            },
            "InPreview"               : false
        },
        "OpsWorks"             : {
<<<<<<< HEAD
            "Version" : "4.0.0.4",
            "AssemblyVersionOverride" : "4.0",
            "Dependencies"            : {
                "Core" : "4.0.0.5"
=======
            "Version" : "3.7.400.165",
            "AssemblyVersionOverride" : "3.3",
            "Dependencies"            : {
                "Core" : "3.7.402.71"
>>>>>>> 9d3d406e
            },
            "InPreview"               : false
        },
        "RDS"                  : {
<<<<<<< HEAD
            "Version" : "4.0.1.0",
            "AssemblyVersionOverride" : "4.0",
            "Dependencies"            : {
                "Core" : "4.0.0.5"
=======
            "Version" : "3.7.413.3",
            "AssemblyVersionOverride" : "3.3",
            "Dependencies"            : {
                "Core" : "3.7.402.71"
>>>>>>> 9d3d406e
            },
            "InPreview"               : false
        },
        "Redshift"             : {
<<<<<<< HEAD
            "Version" : "4.0.0.4",
            "AssemblyVersionOverride" : "4.0",
            "Dependencies"            : {
                "Core" : "4.0.0.5"
=======
            "Version" : "3.7.405.106",
            "AssemblyVersionOverride" : "3.3",
            "Dependencies"            : {
                "Core" : "3.7.402.71"
>>>>>>> 9d3d406e
            },
            "InPreview"               : false
        },
        "Route53"              : {
<<<<<<< HEAD
            "Version" : "4.0.0.4",
            "AssemblyVersionOverride" : "4.0",
            "Dependencies"            : {
                "Core" : "4.0.0.5"
=======
            "Version" : "3.7.408.3",
            "AssemblyVersionOverride" : "3.3",
            "Dependencies"            : {
                "Core" : "3.7.402.71"
>>>>>>> 9d3d406e
            },
            "InPreview"               : false
        },
        "Route53Domains"       : {
<<<<<<< HEAD
            "Version" : "4.0.0.4",
            "AssemblyVersionOverride" : "4.0",
            "Dependencies"            : {
                "Core" : "4.0.0.5"
=======
            "Version" : "3.7.401.102",
            "AssemblyVersionOverride" : "3.3",
            "Dependencies"            : {
                "Core" : "3.7.402.71"
>>>>>>> 9d3d406e
            },
            "InPreview"               : false
        },
        "S3"                   : {
<<<<<<< HEAD
            "Version" : "4.0.1.0",
            "AssemblyVersionOverride" : "4.0",
            "Dependencies"            : {
                "Core" : "4.0.0.5"
=======
            "Version" : "3.7.417.9",
            "AssemblyVersionOverride" : "3.3",
            "Dependencies"            : {
                "Core" : "3.7.402.71"
>>>>>>> 9d3d406e
            },
            "InPreview"               : false
        },
        "SecurityToken"        : {
<<<<<<< HEAD
            "Version" : "4.0.0.4",
            "AssemblyVersionOverride" : "4.0",
            "Dependencies"            : {
                "Core" : "4.0.0.5"
=======
            "Version" : "3.7.401.114",
            "AssemblyVersionOverride" : "3.3",
            "Dependencies"            : {
                "Core" : "3.7.402.71"
>>>>>>> 9d3d406e
            },
            "InPreview"               : false
        },
        "SimpleDB"             : {
<<<<<<< HEAD
            "Version" : "4.0.0.4",
            "AssemblyVersionOverride" : "4.0",
            "Dependencies"            : {
                "Core" : "4.0.0.5"
=======
            "Version" : "3.7.400.165",
            "AssemblyVersionOverride" : "3.3",
            "Dependencies"            : {
                "Core" : "3.7.402.71"
>>>>>>> 9d3d406e
            },
            "InPreview"               : false
        },
        "SimpleEmail"          : {
<<<<<<< HEAD
            "Version" : "4.0.0.4",
            "AssemblyVersionOverride" : "4.0",
            "Dependencies"            : {
                "Core" : "4.0.0.5"
=======
            "Version" : "3.7.402.108",
            "AssemblyVersionOverride" : "3.3",
            "Dependencies"            : {
                "Core" : "3.7.402.71"
>>>>>>> 9d3d406e
            },
            "InPreview"               : false
        },
        "SimpleNotificationService" : {
<<<<<<< HEAD
            "Version" : "4.0.0.4",
            "AssemblyVersionOverride" : "4.0",
            "Dependencies"            : {
                "Core" : "4.0.0.5"
=======
            "Version" : "3.7.400.165",
            "AssemblyVersionOverride" : "3.3",
            "Dependencies"            : {
                "Core" : "3.7.402.71"
>>>>>>> 9d3d406e
            },
            "InPreview"               : false
        },
        "SimpleWorkflow"            : {
<<<<<<< HEAD
            "Version" : "4.0.0.4",
            "AssemblyVersionOverride" : "4.0",
            "Dependencies"            : {
                "Core" : "4.0.0.5"
=======
            "Version" : "3.7.400.165",
            "AssemblyVersionOverride" : "3.3",
            "Dependencies"            : {
                "Core" : "3.7.402.71"
>>>>>>> 9d3d406e
            },
            "InPreview"               : false
        },
        "SQS"                       : {
<<<<<<< HEAD
            "Version" : "4.0.0.4",
            "AssemblyVersionOverride" : "4.0",
            "Dependencies"            : {
                "Core" : "4.0.0.5"
=======
            "Version" : "3.7.400.165",
            "AssemblyVersionOverride" : "3.3",
            "Dependencies"            : {
                "Core" : "3.7.402.71"
>>>>>>> 9d3d406e
            },
            "InPreview"               : false
        },
        "SimpleSystemsManagement"   : {
<<<<<<< HEAD
            "Version" : "4.0.1.4",
            "AssemblyVersionOverride" : "4.0",
            "Dependencies"            : {
                "Core" : "4.0.0.5"
=======
            "Version" : "3.7.405.23",
            "AssemblyVersionOverride" : "3.3",
            "Dependencies"            : {
                "Core" : "3.7.402.71"
>>>>>>> 9d3d406e
            },
            "InPreview"               : false
        },
        "StorageGateway"            : {
<<<<<<< HEAD
            "Version" : "4.0.0.4",
            "AssemblyVersionOverride" : "4.0",
            "Dependencies"            : {
                "Core" : "4.0.0.5"
=======
            "Version" : "3.7.404.35",
            "AssemblyVersionOverride" : "3.3",
            "Dependencies"            : {
                "Core" : "3.7.402.71"
>>>>>>> 9d3d406e
            },
            "InPreview"               : false
        },
        "WorkSpaces"                : {
<<<<<<< HEAD
            "Version" : "4.0.2.1",
            "AssemblyVersionOverride" : "4.0",
            "Dependencies"            : {
                "Core" : "4.0.0.5"
=======
            "Version" : "3.7.412.14",
            "AssemblyVersionOverride" : "3.3",
            "Dependencies"            : {
                "Core" : "3.7.402.71"
>>>>>>> 9d3d406e
            },
            "InPreview"               : false
        },
        "DirectoryService"          : {
<<<<<<< HEAD
            "Version" : "4.0.0.5",
            "AssemblyVersionOverride" : "4.0",
            "Dependencies"            : {
                "Core" : "4.0.0.5"
=======
            "Version" : "3.7.401.144",
            "AssemblyVersionOverride" : "3.3",
            "Dependencies"            : {
                "Core" : "3.7.402.71"
>>>>>>> 9d3d406e
            },
            "InPreview"               : false
        },
        "ElasticFileSystem"         : {
<<<<<<< HEAD
            "Version" : "4.0.0.4",
            "AssemblyVersionOverride" : "4.0",
            "Dependencies"            : {
                "Core" : "4.0.0.5"
=======
            "Version" : "3.7.402.2",
            "AssemblyVersionOverride" : "3.3",
            "Dependencies"            : {
                "Core" : "3.7.402.71"
>>>>>>> 9d3d406e
            },
            "InPreview"               : false
        },
        "CodeCommit"                : {
<<<<<<< HEAD
            "Version" : "4.0.0.4",
            "AssemblyVersionOverride" : "4.0",
            "Dependencies"            : {
                "Core" : "4.0.0.5"
=======
            "Version" : "3.7.401.165",
            "AssemblyVersionOverride" : "3.3",
            "Dependencies"            : {
                "Core" : "3.7.402.71"
>>>>>>> 9d3d406e
            },
            "InPreview"               : false
        },
        "CodePipeline"              : {
<<<<<<< HEAD
            "Version" : "4.0.2.0",
            "AssemblyVersionOverride" : "4.0",
            "Dependencies"            : {
                "Core" : "4.0.0.5"
=======
            "Version" : "3.7.409.13",
            "AssemblyVersionOverride" : "3.3",
            "Dependencies"            : {
                "Core" : "3.7.402.71"
>>>>>>> 9d3d406e
            },
            "InPreview"               : false
        },
        "Elasticsearch"             : {
<<<<<<< HEAD
            "Version" : "4.0.0.4",
            "AssemblyVersionOverride" : "4.0",
            "Dependencies"            : {
                "Core" : "4.0.0.5"
=======
            "Version" : "3.7.400.165",
            "AssemblyVersionOverride" : "3.3",
            "Dependencies"            : {
                "Core" : "3.7.402.71"
>>>>>>> 9d3d406e
            },
            "InPreview"               : false
        },
        "WAF"                       : {
<<<<<<< HEAD
            "Version" : "4.0.0.4",
            "AssemblyVersionOverride" : "4.0",
            "Dependencies"            : {
                "Core" : "4.0.0.5"
=======
            "Version" : "3.7.400.165",
            "AssemblyVersionOverride" : "3.3",
            "Dependencies"            : {
                "Core" : "3.7.402.71"
>>>>>>> 9d3d406e
            },
            "InPreview"               : false
        },
        "KinesisFirehose"           : {
<<<<<<< HEAD
            "Version" : "4.0.1.2",
            "AssemblyVersionOverride" : "4.0",
            "Dependencies"            : {
                "Core" : "4.0.0.5"
=======
            "Version" : "3.7.403.14",
            "AssemblyVersionOverride" : "3.3",
            "Dependencies"            : {
                "Core" : "3.7.402.71"
>>>>>>> 9d3d406e
            },
            "InPreview"               : false
        },
        "AWSMarketplaceCommerceAnalytics" : {
<<<<<<< HEAD
            "Version" : "4.0.0.4",
            "AssemblyVersionOverride" : "4.0",
            "Dependencies"            : {
                "Core" : "4.0.0.5"
=======
            "Version" : "3.7.400.165",
            "AssemblyVersionOverride" : "3.3",
            "Dependencies"            : {
                "Core" : "3.7.402.71"
>>>>>>> 9d3d406e
            },
            "InPreview"               : false
        },
        "Inspector"                       : {
<<<<<<< HEAD
            "Version" : "4.0.0.4",
            "AssemblyVersionOverride" : "4.0",
            "Dependencies"            : {
                "Core" : "4.0.0.5"
=======
            "Version" : "3.7.400.165",
            "AssemblyVersionOverride" : "3.3",
            "Dependencies"            : {
                "Core" : "3.7.402.71"
>>>>>>> 9d3d406e
            },
            "InPreview"               : false
        },
        "IoT"                             : {
<<<<<<< HEAD
            "Version" : "4.0.0.4",
            "AssemblyVersionOverride" : "4.0",
            "Dependencies"            : {
                "Core" : "4.0.0.5"
=======
            "Version" : "3.7.407.64",
            "AssemblyVersionOverride" : "3.3",
            "Dependencies"            : {
                "Core" : "3.7.402.71"
>>>>>>> 9d3d406e
            },
            "InPreview"               : false
        },
        "IotData"                         : {
<<<<<<< HEAD
            "Version" : "4.0.0.4",
            "AssemblyVersionOverride" : "4.0",
            "Dependencies"            : {
                "Core" : "4.0.0.5"
=======
            "Version" : "3.7.401.135",
            "AssemblyVersionOverride" : "3.3",
            "Dependencies"            : {
                "Core" : "3.7.402.71"
>>>>>>> 9d3d406e
            },
            "InPreview"               : false
        },
        "APIGateway"                      : {
<<<<<<< HEAD
            "Version" : "4.0.0.4",
            "AssemblyVersionOverride" : "4.0",
            "Dependencies"            : {
                "Core" : "4.0.0.5"
=======
            "Version" : "3.7.403.7",
            "AssemblyVersionOverride" : "3.3",
            "Dependencies"            : {
                "Core" : "3.7.402.71"
>>>>>>> 9d3d406e
            },
            "InPreview"               : false
        },
        "ECR"                             : {
<<<<<<< HEAD
            "Version" : "4.0.1.3",
            "AssemblyVersionOverride" : "4.0",
            "Dependencies"            : {
                "Core" : "4.0.0.5"
=======
            "Version" : "3.7.411.22",
            "AssemblyVersionOverride" : "3.3",
            "Dependencies"            : {
                "Core" : "3.7.402.71"
>>>>>>> 9d3d406e
            },
            "InPreview"               : false
        },
        "CloudWatchEvents"                : {
<<<<<<< HEAD
            "Version" : "4.0.0.4",
            "AssemblyVersionOverride" : "4.0",
            "Dependencies"            : {
                "Core" : "4.0.0.5"
=======
            "Version" : "3.7.400.165",
            "AssemblyVersionOverride" : "3.3",
            "Dependencies"            : {
                "Core" : "3.7.402.71"
>>>>>>> 9d3d406e
            },
            "InPreview"               : false
        },
        "CertificateManager"              : {
<<<<<<< HEAD
            "Version" : "4.0.0.4",
            "AssemblyVersionOverride" : "4.0",
            "Dependencies"            : {
                "Core" : "4.0.0.5"
=======
            "Version" : "3.7.401.24",
            "AssemblyVersionOverride" : "3.3",
            "Dependencies"            : {
                "Core" : "3.7.402.71"
>>>>>>> 9d3d406e
            },
            "InPreview"               : false
        },
        "GameLift"                        : {
<<<<<<< HEAD
            "Version" : "4.0.0.4",
            "AssemblyVersionOverride" : "4.0",
            "Dependencies"            : {
                "Core" : "4.0.0.5"
=======
            "Version" : "3.7.405.43",
            "AssemblyVersionOverride" : "3.3",
            "Dependencies"            : {
                "Core" : "3.7.402.71"
>>>>>>> 9d3d406e
            },
            "InPreview"               : false
        },
        "DatabaseMigrationService"        : {
<<<<<<< HEAD
            "Version" : "4.0.1.1",
            "AssemblyVersionOverride" : "4.0",
            "Dependencies"            : {
                "Core" : "4.0.0.5"
=======
            "Version" : "3.7.409.14",
            "AssemblyVersionOverride" : "3.3",
            "Dependencies"            : {
                "Core" : "3.7.402.71"
>>>>>>> 9d3d406e
            },
            "InPreview"               : false
        },
        "AWSMarketplaceMetering"          : {
<<<<<<< HEAD
            "Version" : "4.0.0.4",
            "AssemblyVersionOverride" : "4.0",
            "Dependencies"            : {
                "Core" : "4.0.0.5"
=======
            "Version" : "3.7.403.32",
            "AssemblyVersionOverride" : "3.3",
            "Dependencies"            : {
                "Core" : "3.7.402.71"
>>>>>>> 9d3d406e
            },
            "InPreview"               : false
        },
        "CognitoIdentityProvider"         : {
<<<<<<< HEAD
            "Version" : "4.0.1.2",
            "AssemblyVersionOverride" : "4.0",
            "Dependencies"            : {
                "Core" : "4.0.0.5"
=======
            "Version" : "3.7.409.14",
            "AssemblyVersionOverride" : "3.3",
            "Dependencies"            : {
                "Core" : "3.7.402.71"
>>>>>>> 9d3d406e
            },
            "InPreview"               : false
        },
        "ApplicationDiscoveryService"     : {
<<<<<<< HEAD
            "Version" : "4.0.0.4",
            "AssemblyVersionOverride" : "4.0",
            "Dependencies"            : {
                "Core" : "4.0.0.5"
=======
            "Version" : "3.7.401.110",
            "AssemblyVersionOverride" : "3.3",
            "Dependencies"            : {
                "Core" : "3.7.402.71"
>>>>>>> 9d3d406e
            },
            "InPreview"               : false
        },
        "ApplicationAutoScaling"          : {
<<<<<<< HEAD
            "Version" : "4.0.0.5",
            "AssemblyVersionOverride" : "4.0",
            "Dependencies"            : {
                "Core" : "4.0.0.5"
=======
            "Version" : "3.7.403.33",
            "AssemblyVersionOverride" : "3.3",
            "Dependencies"            : {
                "Core" : "3.7.402.71"
>>>>>>> 9d3d406e
            },
            "InPreview"               : false
        },
        "ServiceCatalog"                  : {
<<<<<<< HEAD
            "Version" : "4.0.1.2",
            "AssemblyVersionOverride" : "4.0",
            "Dependencies"            : {
                "Core" : "4.0.0.5"
=======
            "Version" : "3.7.401.18",
            "AssemblyVersionOverride" : "3.3",
            "Dependencies"            : {
                "Core" : "3.7.402.71"
>>>>>>> 9d3d406e
            },
            "InPreview"               : false
        },
        "ElasticLoadBalancingV2"          : {
<<<<<<< HEAD
            "Version" : "4.0.0.4",
            "AssemblyVersionOverride" : "4.0",
            "Dependencies"            : {
                "Core" : "4.0.0.5"
=======
            "Version" : "3.7.409.56",
            "AssemblyVersionOverride" : "3.3",
            "Dependencies"            : {
                "Core" : "3.7.402.71"
>>>>>>> 9d3d406e
            },
            "InPreview"               : false
        },
        "KinesisAnalytics"                : {
<<<<<<< HEAD
            "Version" : "4.0.0.4",
            "AssemblyVersionOverride" : "4.0",
            "Dependencies"            : {
                "Core" : "4.0.0.5"
=======
            "Version" : "3.7.400.165",
            "AssemblyVersionOverride" : "3.3",
            "Dependencies"            : {
                "Core" : "3.7.402.71"
>>>>>>> 9d3d406e
            },
            "InPreview"               : false
        },
        "Snowball"                        : {
<<<<<<< HEAD
            "Version" : "4.0.0.4",
            "AssemblyVersionOverride" : "4.0",
            "Dependencies"            : {
                "Core" : "4.0.0.5"
=======
            "Version" : "3.7.400.165",
            "AssemblyVersionOverride" : "3.3",
            "Dependencies"            : {
                "Core" : "3.7.402.71"
>>>>>>> 9d3d406e
            },
            "InPreview"               : false
        },
        "Budgets"                         : {
<<<<<<< HEAD
            "Version" : "4.0.0.4",
            "AssemblyVersionOverride" : "4.0",
            "Dependencies"            : {
                "Core" : "4.0.0.5"
=======
            "Version" : "3.7.403.28",
            "AssemblyVersionOverride" : "3.3",
            "Dependencies"            : {
                "Core" : "3.7.402.71"
>>>>>>> 9d3d406e
            },
            "InPreview"               : false
        },
        "ServerMigrationService"          : {
<<<<<<< HEAD
            "Version" : "4.0.0.4",
            "AssemblyVersionOverride" : "4.0",
            "Dependencies"            : {
                "Core" : "4.0.0.5"
=======
            "Version" : "3.7.400.165",
            "AssemblyVersionOverride" : "3.3",
            "Dependencies"            : {
                "Core" : "3.7.402.71"
>>>>>>> 9d3d406e
            },
            "InPreview"               : false
        },
        "Rekognition"                     : {
<<<<<<< HEAD
            "Version" : "4.0.0.4",
            "AssemblyVersionOverride" : "4.0",
            "Dependencies"            : {
                "Core" : "4.0.0.5"
=======
            "Version" : "3.7.401.3",
            "AssemblyVersionOverride" : "3.3",
            "Dependencies"            : {
                "Core" : "3.7.402.71"
>>>>>>> 9d3d406e
            },
            "InPreview"               : false
        },
        "Lightsail"                       : {
<<<<<<< HEAD
            "Version" : "4.0.0.4",
            "AssemblyVersionOverride" : "4.0",
            "Dependencies"            : {
                "Core" : "4.0.0.5"
=======
            "Version" : "3.7.400.166",
            "AssemblyVersionOverride" : "3.3",
            "Dependencies"            : {
                "Core" : "3.7.402.71"
>>>>>>> 9d3d406e
            },
            "InPreview"               : false
        },
        "Polly"                           : {
<<<<<<< HEAD
            "Version" : "4.0.0.4",
            "AssemblyVersionOverride" : "4.0",
            "Dependencies"            : {
                "Core" : "4.0.0.5"
=======
            "Version" : "3.7.403.44",
            "AssemblyVersionOverride" : "3.3",
            "Dependencies"            : {
                "Core" : "3.7.402.71"
>>>>>>> 9d3d406e
            },
            "InPreview"               : false
        },
        "StepFunctions"                   : {
<<<<<<< HEAD
            "Version" : "4.0.0.4",
            "AssemblyVersionOverride" : "4.0",
            "Dependencies"            : {
                "Core" : "4.0.0.5"
=======
            "Version" : "3.7.403.108",
            "AssemblyVersionOverride" : "3.3",
            "Dependencies"            : {
                "Core" : "3.7.402.71"
>>>>>>> 9d3d406e
            },
            "InPreview"               : false
        },
        "AppStream"                       : {
<<<<<<< HEAD
            "Version" : "4.0.0.4",
            "AssemblyVersionOverride" : "4.0",
            "Dependencies"            : {
                "Core" : "4.0.0.5"
=======
            "Version" : "3.7.406.66",
            "AssemblyVersionOverride" : "3.3",
            "Dependencies"            : {
                "Core" : "3.7.402.71"
>>>>>>> 9d3d406e
            },
            "InPreview"               : false
        },
        "OpsWorksCM"                      : {
<<<<<<< HEAD
            "Version" : "4.0.0.4",
            "AssemblyVersionOverride" : "4.0",
            "Dependencies"            : {
                "Core" : "4.0.0.5"
=======
            "Version" : "3.7.400.165",
            "AssemblyVersionOverride" : "3.3",
            "Dependencies"            : {
                "Core" : "3.7.402.71"
>>>>>>> 9d3d406e
            },
            "InPreview"               : false
        },
        "CodeBuild"                       : {
<<<<<<< HEAD
            "Version" : "4.0.1.1",
            "AssemblyVersionOverride" : "4.0",
            "Dependencies"            : {
                "Core" : "4.0.0.5"
=======
            "Version" : "3.7.419.14",
            "AssemblyVersionOverride" : "3.3",
            "Dependencies"            : {
                "Core" : "3.7.402.71"
>>>>>>> 9d3d406e
            },
            "InPreview"               : false
        },
        "Pinpoint"                        : {
<<<<<<< HEAD
            "Version" : "4.0.0.4",
            "AssemblyVersionOverride" : "4.0",
            "Dependencies"            : {
                "Core" : "4.0.0.5"
=======
            "Version" : "3.7.400.165",
            "AssemblyVersionOverride" : "3.3",
            "Dependencies"            : {
                "Core" : "3.7.402.71"
>>>>>>> 9d3d406e
            },
            "InPreview"               : false
        },
        "Shield"                          : {
<<<<<<< HEAD
            "Version" : "4.0.0.4",
            "AssemblyVersionOverride" : "4.0",
            "Dependencies"            : {
                "Core" : "4.0.0.5"
=======
            "Version" : "3.7.400.165",
            "AssemblyVersionOverride" : "3.3",
            "Dependencies"            : {
                "Core" : "3.7.402.71"
>>>>>>> 9d3d406e
            },
            "InPreview"               : false
        },
        "AWSHealth"                       : {
<<<<<<< HEAD
            "Version" : "4.0.0.4",
            "AssemblyVersionOverride" : "4.0",
            "Dependencies"            : {
                "Core" : "4.0.0.5"
=======
            "Version" : "3.7.401.109",
            "AssemblyVersionOverride" : "3.3",
            "Dependencies"            : {
                "Core" : "3.7.402.71"
>>>>>>> 9d3d406e
            },
            "InPreview"               : false
        },
        "XRay"                            : {
<<<<<<< HEAD
            "Version" : "4.0.0.4",
            "AssemblyVersionOverride" : "4.0",
            "Dependencies"            : {
                "Core" : "4.0.0.5"
=======
            "Version" : "3.7.401.109",
            "AssemblyVersionOverride" : "3.3",
            "Dependencies"            : {
                "Core" : "3.7.402.71"
>>>>>>> 9d3d406e
            },
            "InPreview"               : false
        },
        "WAFRegional"                     : {
<<<<<<< HEAD
            "Version" : "4.0.0.4",
            "AssemblyVersionOverride" : "4.0",
            "Dependencies"            : {
                "Core" : "4.0.0.5"
=======
            "Version" : "3.7.401.163",
            "AssemblyVersionOverride" : "3.3",
            "Dependencies"            : {
                "Core" : "3.7.402.71"
>>>>>>> 9d3d406e
            },
            "InPreview"               : false
        },
        "Batch"                           : {
<<<<<<< HEAD
            "Version" : "4.0.0.4",
            "AssemblyVersionOverride" : "4.0",
            "Dependencies"            : {
                "Core" : "4.0.0.5"
=======
            "Version" : "3.7.406.43",
            "AssemblyVersionOverride" : "3.3",
            "Dependencies"            : {
                "Core" : "3.7.402.71"
>>>>>>> 9d3d406e
            },
            "InPreview"               : false
        },
        "CostAndUsageReport"              : {
<<<<<<< HEAD
            "Version" : "4.0.0.4",
            "AssemblyVersionOverride" : "4.0",
            "Dependencies"            : {
                "Core" : "4.0.0.5"
=======
            "Version" : "3.7.400.165",
            "AssemblyVersionOverride" : "3.3",
            "Dependencies"            : {
                "Core" : "3.7.402.71"
>>>>>>> 9d3d406e
            },
            "InPreview"               : false
        },
        "CloudDirectory"                  : {
<<<<<<< HEAD
            "Version" : "4.0.0.4",
            "AssemblyVersionOverride" : "4.0",
            "Dependencies"            : {
                "Core" : "4.0.0.5"
=======
            "Version" : "3.7.400.166",
            "AssemblyVersionOverride" : "3.3",
            "Dependencies"            : {
                "Core" : "3.7.402.71"
>>>>>>> 9d3d406e
            },
            "InPreview"               : false
        },
        "Lex"                             : {
<<<<<<< HEAD
            "Version" : "4.0.0.4",
            "AssemblyVersionOverride" : "4.0",
            "Dependencies"            : {
                "Core" : "4.0.0.5"
=======
            "Version" : "3.7.400.165",
            "AssemblyVersionOverride" : "3.3",
            "Dependencies"            : {
                "Core" : "3.7.402.71"
>>>>>>> 9d3d406e
            },
            "InPreview"               : false
        },
        "MTurk"                           : {
<<<<<<< HEAD
            "Version" : "4.0.0.4",
            "AssemblyVersionOverride" : "4.0",
            "Dependencies"            : {
                "Core" : "4.0.0.5"
=======
            "Version" : "3.7.400.165",
            "AssemblyVersionOverride" : "3.3",
            "Dependencies"            : {
                "Core" : "3.7.402.71"
>>>>>>> 9d3d406e
            },
            "InPreview"               : false
        },
        "Organizations"                   : {
<<<<<<< HEAD
            "Version" : "4.0.0.4",
            "AssemblyVersionOverride" : "4.0",
            "Dependencies"            : {
                "Core" : "4.0.0.5"
=======
            "Version" : "3.7.405.94",
            "AssemblyVersionOverride" : "3.3",
            "Dependencies"            : {
                "Core" : "3.7.402.71"
>>>>>>> 9d3d406e
            },
            "InPreview"               : false
        },
        "WorkDocs"                        : {
<<<<<<< HEAD
            "Version" : "4.0.0.4",
            "AssemblyVersionOverride" : "4.0",
            "Dependencies"            : {
                "Core" : "4.0.0.5"
=======
            "Version" : "3.7.400.165",
            "AssemblyVersionOverride" : "3.3",
            "Dependencies"            : {
                "Core" : "3.7.402.71"
>>>>>>> 9d3d406e
            },
            "InPreview"               : false
        },
        "ResourceGroupsTaggingAPI"        : {
<<<<<<< HEAD
            "Version" : "4.0.0.4",
            "AssemblyVersionOverride" : "4.0",
            "Dependencies"            : {
                "Core" : "4.0.0.5"
=======
            "Version" : "3.7.400.165",
            "AssemblyVersionOverride" : "3.3",
            "Dependencies"            : {
                "Core" : "3.7.402.71"
>>>>>>> 9d3d406e
            },
            "InPreview"               : false
        },
        "LexModelBuildingService"         : {
<<<<<<< HEAD
            "Version" : "4.0.0.4",
            "AssemblyVersionOverride" : "4.0",
            "Dependencies"            : {
                "Core" : "4.0.0.5"
=======
            "Version" : "3.7.400.165",
            "AssemblyVersionOverride" : "3.3",
            "Dependencies"            : {
                "Core" : "3.7.402.71"
>>>>>>> 9d3d406e
            },
            "InPreview"               : false
        },
        "MarketplaceEntitlementService"   : {
<<<<<<< HEAD
            "Version" : "4.0.0.4",
            "AssemblyVersionOverride" : "4.0",
            "Dependencies"            : {
                "Core" : "4.0.0.5"
=======
            "Version" : "3.7.403.32",
            "AssemblyVersionOverride" : "3.3",
            "Dependencies"            : {
                "Core" : "3.7.402.71"
>>>>>>> 9d3d406e
            },
            "InPreview"               : false
        },
        "Athena"                          : {
<<<<<<< HEAD
            "Version" : "4.0.0.5",
            "AssemblyVersionOverride" : "4.0",
            "Dependencies"            : {
                "Core" : "4.0.0.5"
=======
            "Version" : "3.7.404.6",
            "AssemblyVersionOverride" : "3.3",
            "Dependencies"            : {
                "Core" : "3.7.402.71"
>>>>>>> 9d3d406e
            },
            "InPreview"               : false
        },
        "Greengrass"                      : {
<<<<<<< HEAD
            "Version" : "4.0.0.4",
            "AssemblyVersionOverride" : "4.0",
            "Dependencies"            : {
                "Core" : "4.0.0.5"
=======
            "Version" : "3.7.400.165",
            "AssemblyVersionOverride" : "3.3",
            "Dependencies"            : {
                "Core" : "3.7.402.71"
>>>>>>> 9d3d406e
            },
            "InPreview"               : false
        },
        "DAX"                             : {
<<<<<<< HEAD
            "Version" : "4.0.0.4",
            "AssemblyVersionOverride" : "4.0",
            "Dependencies"            : {
                "Core" : "4.0.0.5"
=======
            "Version" : "3.7.400.165",
            "AssemblyVersionOverride" : "3.3",
            "Dependencies"            : {
                "Core" : "3.7.402.71"
>>>>>>> 9d3d406e
            },
            "InPreview"               : false
        },
        "MigrationHub"                    : {
<<<<<<< HEAD
            "Version" : "4.0.0.4",
            "AssemblyVersionOverride" : "4.0",
            "Dependencies"            : {
                "Core" : "4.0.0.5"
=======
            "Version" : "3.7.401.103",
            "AssemblyVersionOverride" : "3.3",
            "Dependencies"            : {
                "Core" : "3.7.402.71"
>>>>>>> 9d3d406e
            },
            "InPreview"               : false
        },
        "Glue"                            : {
<<<<<<< HEAD
            "Version" : "4.0.4.0",
            "AssemblyVersionOverride" : "4.0",
            "Dependencies"            : {
                "Core" : "4.0.0.5"
=======
            "Version" : "3.7.420.10",
            "AssemblyVersionOverride" : "3.3",
            "Dependencies"            : {
                "Core" : "3.7.402.71"
>>>>>>> 9d3d406e
            },
            "InPreview"               : false
        },
        "CloudHSMV2"                      : {
<<<<<<< HEAD
            "Version" : "4.0.0.4",
            "AssemblyVersionOverride" : "4.0",
            "Dependencies"            : {
                "Core" : "4.0.0.5"
=======
            "Version" : "3.7.402.91",
            "AssemblyVersionOverride" : "3.3",
            "Dependencies"            : {
                "Core" : "3.7.402.71"
>>>>>>> 9d3d406e
            },
            "InPreview"               : false
        },
        "Pricing"                         : {
<<<<<<< HEAD
            "Version" : "4.0.0.4",
            "AssemblyVersionOverride" : "4.0",
            "Dependencies"            : {
                "Core" : "4.0.0.5"
=======
            "Version" : "3.7.401.61",
            "AssemblyVersionOverride" : "3.3",
            "Dependencies"            : {
                "Core" : "3.7.402.71"
>>>>>>> 9d3d406e
            },
            "InPreview"               : false
        },
        "CostExplorer"                    : {
<<<<<<< HEAD
            "Version" : "4.0.1.0",
            "AssemblyVersionOverride" : "4.0",
            "Dependencies"            : {
                "Core" : "4.0.0.5"
=======
            "Version" : "3.7.408.2",
            "AssemblyVersionOverride" : "3.3",
            "Dependencies"            : {
                "Core" : "3.7.402.71"
>>>>>>> 9d3d406e
            },
            "InPreview"               : false
        },
        "MediaPackage"                    : {
<<<<<<< HEAD
            "Version" : "4.0.0.4",
            "AssemblyVersionOverride" : "4.0",
            "Dependencies"            : {
                "Core" : "4.0.0.5"
=======
            "Version" : "3.7.400.165",
            "AssemblyVersionOverride" : "3.3",
            "Dependencies"            : {
                "Core" : "3.7.402.71"
>>>>>>> 9d3d406e
            },
            "InPreview"               : false
        },
        "MediaLive"                       : {
<<<<<<< HEAD
            "Version" : "4.0.2.2",
            "AssemblyVersionOverride" : "4.0",
            "Dependencies"            : {
                "Core" : "4.0.0.5"
=======
            "Version" : "3.7.418.14",
            "AssemblyVersionOverride" : "3.3",
            "Dependencies"            : {
                "Core" : "3.7.402.71"
>>>>>>> 9d3d406e
            },
            "InPreview"               : false
        },
        "MediaStoreData"                  : {
<<<<<<< HEAD
            "Version" : "4.0.0.4",
            "AssemblyVersionOverride" : "4.0",
            "Dependencies"            : {
                "Core" : "4.0.0.5"
=======
            "Version" : "3.7.400.165",
            "AssemblyVersionOverride" : "3.3",
            "Dependencies"            : {
                "Core" : "3.7.402.71"
>>>>>>> 9d3d406e
            },
            "InPreview"               : false
        },
        "MediaStore"                      : {
<<<<<<< HEAD
            "Version" : "4.0.0.4",
            "AssemblyVersionOverride" : "4.0",
            "Dependencies"            : {
                "Core" : "4.0.0.5"
=======
            "Version" : "3.7.400.165",
            "AssemblyVersionOverride" : "3.3",
            "Dependencies"            : {
                "Core" : "3.7.402.71"
>>>>>>> 9d3d406e
            },
            "InPreview"               : false
        },
        "MediaConvert"                    : {
<<<<<<< HEAD
            "Version" : "4.0.2.2",
            "AssemblyVersionOverride" : "4.0",
            "Dependencies"            : {
                "Core" : "4.0.0.5"
=======
            "Version" : "3.7.414.5",
            "AssemblyVersionOverride" : "3.3",
            "Dependencies"            : {
                "Core" : "3.7.402.71"
>>>>>>> 9d3d406e
            },
            "InPreview"               : false
        },
        "MQ"                              : {
<<<<<<< HEAD
            "Version" : "4.0.0.4",
            "AssemblyVersionOverride" : "4.0",
            "Dependencies"            : {
                "Core" : "4.0.0.5"
=======
            "Version" : "3.7.401.28",
            "AssemblyVersionOverride" : "3.3",
            "Dependencies"            : {
                "Core" : "3.7.402.71"
>>>>>>> 9d3d406e
            },
            "InPreview"               : false
        },
        "GuardDuty"                       : {
<<<<<<< HEAD
            "Version" : "4.0.0.5",
            "AssemblyVersionOverride" : "4.0",
            "Dependencies"            : {
                "Core" : "4.0.0.5"
=======
            "Version" : "3.7.406.67",
            "AssemblyVersionOverride" : "3.3",
            "Dependencies"            : {
                "Core" : "3.7.402.71"
>>>>>>> 9d3d406e
            },
            "InPreview"               : false
        },
        "AppSync"                         : {
<<<<<<< HEAD
            "Version" : "4.0.0.4",
            "AssemblyVersionOverride" : "4.0",
            "Dependencies"            : {
                "Core" : "4.0.0.5"
=======
            "Version" : "3.7.409.2",
            "AssemblyVersionOverride" : "3.3",
            "Dependencies"            : {
                "Core" : "3.7.402.71"
>>>>>>> 9d3d406e
            },
            "InPreview"               : false
        },
        "SageMakerRuntime"                : {
<<<<<<< HEAD
            "Version" : "4.0.0.4",
            "AssemblyVersionOverride" : "4.0",
            "Dependencies"            : {
                "Core" : "4.0.0.5"
=======
            "Version" : "3.7.401.148",
            "AssemblyVersionOverride" : "3.3",
            "Dependencies"            : {
                "Core" : "3.7.402.71"
>>>>>>> 9d3d406e
            },
            "InPreview"               : false
        },
        "IoTJobsDataPlane"                : {
<<<<<<< HEAD
            "Version" : "4.0.0.4",
            "AssemblyVersionOverride" : "4.0",
            "Dependencies"            : {
                "Core" : "4.0.0.5"
=======
            "Version" : "3.7.401.109",
            "AssemblyVersionOverride" : "3.3",
            "Dependencies"            : {
                "Core" : "3.7.402.71"
>>>>>>> 9d3d406e
            },
            "InPreview"               : false
        },
        "SageMaker"                       : {
<<<<<<< HEAD
            "Version" : "4.0.5.0",
            "AssemblyVersionOverride" : "4.0",
            "Dependencies"            : {
                "Core" : "4.0.0.5"
=======
            "Version" : "3.7.443.5",
            "AssemblyVersionOverride" : "3.3",
            "Dependencies"            : {
                "Core" : "3.7.402.71"
>>>>>>> 9d3d406e
            },
            "InPreview"               : false
        },
        "Translate"                       : {
<<<<<<< HEAD
            "Version" : "4.0.0.4",
            "AssemblyVersionOverride" : "4.0",
            "Dependencies"            : {
                "Core" : "4.0.0.5"
=======
            "Version" : "3.7.400.165",
            "AssemblyVersionOverride" : "3.3",
            "Dependencies"            : {
                "Core" : "3.7.402.71"
>>>>>>> 9d3d406e
            },
            "InPreview"               : false
        },
        "Comprehend"                      : {
<<<<<<< HEAD
            "Version" : "4.0.0.4",
            "AssemblyVersionOverride" : "4.0",
            "Dependencies"            : {
                "Core" : "4.0.0.5"
=======
            "Version" : "3.7.400.165",
            "AssemblyVersionOverride" : "3.3",
            "Dependencies"            : {
                "Core" : "3.7.402.71"
>>>>>>> 9d3d406e
            },
            "InPreview"               : false
        },
        "KinesisVideo"                    : {
<<<<<<< HEAD
            "Version" : "4.0.0.4",
            "AssemblyVersionOverride" : "4.0",
            "Dependencies"            : {
                "Core" : "4.0.0.5"
=======
            "Version" : "3.7.400.165",
            "AssemblyVersionOverride" : "3.3",
            "Dependencies"            : {
                "Core" : "3.7.402.71"
>>>>>>> 9d3d406e
            },
            "InPreview"               : false
        },
        "KinesisVideoMedia"               : {
<<<<<<< HEAD
            "Version" : "4.0.0.4",
            "AssemblyVersionOverride" : "4.0",
            "Dependencies"            : {
                "Core" : "4.0.0.5"
=======
            "Version" : "3.7.400.165",
            "AssemblyVersionOverride" : "3.3",
            "Dependencies"            : {
                "Core" : "3.7.402.71"
>>>>>>> 9d3d406e
            },
            "InPreview"               : false
        },
        "KinesisVideoArchivedMedia"       : {
<<<<<<< HEAD
            "Version" : "4.0.0.4",
            "AssemblyVersionOverride" : "4.0",
            "Dependencies"            : {
                "Core" : "4.0.0.5"
=======
            "Version" : "3.7.400.165",
            "AssemblyVersionOverride" : "3.3",
            "Dependencies"            : {
                "Core" : "3.7.402.71"
>>>>>>> 9d3d406e
            },
            "InPreview"               : false
        },
        "ResourceGroups"                  : {
<<<<<<< HEAD
            "Version" : "4.0.0.4",
            "AssemblyVersionOverride" : "4.0",
            "Dependencies"            : {
                "Core" : "4.0.0.5"
=======
            "Version" : "3.7.402.30",
            "AssemblyVersionOverride" : "3.3",
            "Dependencies"            : {
                "Core" : "3.7.402.71"
>>>>>>> 9d3d406e
            },
            "InPreview"               : false
        },
        "ServerlessApplicationRepository" : {
<<<<<<< HEAD
            "Version" : "4.0.0.4",
            "AssemblyVersionOverride" : "4.0",
            "Dependencies"            : {
                "Core" : "4.0.0.5"
=======
            "Version" : "3.7.400.165",
            "AssemblyVersionOverride" : "3.3",
            "Dependencies"            : {
                "Core" : "3.7.402.71"
>>>>>>> 9d3d406e
            },
            "InPreview"               : false
        },
        "Cloud9"                          : {
<<<<<<< HEAD
            "Version" : "4.0.0.4",
            "AssemblyVersionOverride" : "4.0",
            "Dependencies"            : {
                "Core" : "4.0.0.5"
=======
            "Version" : "3.7.400.166",
            "AssemblyVersionOverride" : "3.3",
            "Dependencies"            : {
                "Core" : "3.7.402.71"
>>>>>>> 9d3d406e
            },
            "InPreview"               : false
        },
        "ServiceDiscovery"                : {
<<<<<<< HEAD
            "Version" : "4.0.0.4",
            "AssemblyVersionOverride" : "4.0",
            "Dependencies"            : {
                "Core" : "4.0.0.5"
=======
            "Version" : "3.7.401.101",
            "AssemblyVersionOverride" : "3.3",
            "Dependencies"            : {
                "Core" : "3.7.402.71"
>>>>>>> 9d3d406e
            },
            "InPreview"               : false
        },
        "WorkMail"                        : {
<<<<<<< HEAD
            "Version" : "4.0.0.4",
            "AssemblyVersionOverride" : "4.0",
            "Dependencies"            : {
                "Core" : "4.0.0.5"
=======
            "Version" : "3.7.401.122",
            "AssemblyVersionOverride" : "3.3",
            "Dependencies"            : {
                "Core" : "3.7.402.71"
>>>>>>> 9d3d406e
            },
            "InPreview"               : false
        },
        "AutoScalingPlans"                : {
<<<<<<< HEAD
            "Version" : "4.0.0.4",
            "AssemblyVersionOverride" : "4.0",
            "Dependencies"            : {
                "Core" : "4.0.0.5"
=======
            "Version" : "3.7.400.165",
            "AssemblyVersionOverride" : "3.3",
            "Dependencies"            : {
                "Core" : "3.7.402.71"
>>>>>>> 9d3d406e
            },
            "InPreview"               : false
        },
        "TranscribeService"               : {
<<<<<<< HEAD
            "Version" : "4.0.0.4",
            "AssemblyVersionOverride" : "4.0",
            "Dependencies"            : {
                "Core" : "4.0.0.5"
            },
            "InPreview"               : false
        },
        "TranscribeStreaming"             : {
            "Version" : "4.0.0.4",
            "AssemblyVersionOverride" : "4.0",
            "Dependencies"            : {
                "Core" : "4.0.0.5"
=======
            "Version" : "3.7.404.5",
            "AssemblyVersionOverride" : "3.3",
            "Dependencies"            : {
                "Core" : "3.7.402.71"
>>>>>>> 9d3d406e
            },
            "InPreview"               : false
        },
        "Connect"                         : {
<<<<<<< HEAD
            "Version" : "4.0.2.0",
            "AssemblyVersionOverride" : "4.0",
            "Dependencies"            : {
                "Core" : "4.0.0.5"
=======
            "Version" : "3.7.422.8",
            "AssemblyVersionOverride" : "3.3",
            "Dependencies"            : {
                "Core" : "3.7.402.71"
>>>>>>> 9d3d406e
            },
            "InPreview"               : false
        },
        "FMS"                             : {
<<<<<<< HEAD
            "Version" : "4.0.0.4",
            "AssemblyVersionOverride" : "4.0",
            "Dependencies"            : {
                "Core" : "4.0.0.5"
=======
            "Version" : "3.7.402.89",
            "AssemblyVersionOverride" : "3.3",
            "Dependencies"            : {
                "Core" : "3.7.402.71"
>>>>>>> 9d3d406e
            },
            "InPreview"               : false
        },
        "SecretsManager"                  : {
<<<<<<< HEAD
            "Version" : "4.0.0.4",
            "AssemblyVersionOverride" : "4.0",
            "Dependencies"            : {
                "Core" : "4.0.0.5"
=======
            "Version" : "3.7.400.165",
            "AssemblyVersionOverride" : "3.3",
            "Dependencies"            : {
                "Core" : "3.7.402.71"
>>>>>>> 9d3d406e
            },
            "InPreview"               : false
        },
        "ACMPCA"                          : {
<<<<<<< HEAD
            "Version" : "4.0.0.4",
            "AssemblyVersionOverride" : "4.0",
            "Dependencies"            : {
                "Core" : "4.0.0.5"
=======
            "Version" : "3.7.402.53",
            "AssemblyVersionOverride" : "3.3",
            "Dependencies"            : {
                "Core" : "3.7.402.71"
>>>>>>> 9d3d406e
            },
            "InPreview"               : false
        },
        "IoTAnalytics"                    : {
<<<<<<< HEAD
            "Version" : "4.0.0.4",
            "AssemblyVersionOverride" : "4.0",
            "Dependencies"            : {
                "Core" : "4.0.0.5"
=======
            "Version" : "3.7.400.165",
            "AssemblyVersionOverride" : "3.3",
            "Dependencies"            : {
                "Core" : "3.7.402.71"
>>>>>>> 9d3d406e
            },
            "InPreview"               : false
        },
        "PI"                              : {
<<<<<<< HEAD
            "Version" : "4.0.0.4",
            "AssemblyVersionOverride" : "4.0",
            "Dependencies"            : {
                "Core" : "4.0.0.5"
=======
            "Version" : "3.7.401.74",
            "AssemblyVersionOverride" : "3.3",
            "Dependencies"            : {
                "Core" : "3.7.402.71"
>>>>>>> 9d3d406e
            },
            "InPreview"               : false
        },
        "Neptune"                         : {
<<<<<<< HEAD
            "Version" : "4.0.1.0",
            "AssemblyVersionOverride" : "4.0",
            "Dependencies"            : {
                "Core" : "4.0.0.5"
=======
            "Version" : "3.7.402.13",
            "AssemblyVersionOverride" : "3.3",
            "Dependencies"            : {
                "Core" : "3.7.402.71"
>>>>>>> 9d3d406e
            },
            "InPreview"               : false
        },
        "MediaTailor"                     : {
<<<<<<< HEAD
            "Version" : "4.0.1.2",
            "AssemblyVersionOverride" : "4.0",
            "Dependencies"            : {
                "Core" : "4.0.0.5"
=======
            "Version" : "3.7.405.14",
            "AssemblyVersionOverride" : "3.3",
            "Dependencies"            : {
                "Core" : "3.7.402.71"
>>>>>>> 9d3d406e
            },
            "InPreview"               : false
        },
        "EKS"                             : {
<<<<<<< HEAD
            "Version" : "4.0.0.4",
            "AssemblyVersionOverride" : "4.0",
            "Dependencies"            : {
                "Core" : "4.0.0.5"
=======
            "Version" : "3.7.417.0",
            "AssemblyVersionOverride" : "3.3",
            "Dependencies"            : {
                "Core" : "3.7.402.71"
>>>>>>> 9d3d406e
            },
            "InPreview"               : false
        },
        "DLM"                             : {
<<<<<<< HEAD
            "Version" : "4.0.0.4",
            "AssemblyVersionOverride" : "4.0",
            "Dependencies"            : {
                "Core" : "4.0.0.5"
=======
            "Version" : "3.7.401.101",
            "AssemblyVersionOverride" : "3.3",
            "Dependencies"            : {
                "Core" : "3.7.402.71"
>>>>>>> 9d3d406e
            },
            "InPreview"               : false
        },
        "Signer"                          : {
<<<<<<< HEAD
            "Version" : "4.0.0.4",
            "AssemblyVersionOverride" : "4.0",
            "Dependencies"            : {
                "Core" : "4.0.0.5"
=======
            "Version" : "3.7.400.165",
            "AssemblyVersionOverride" : "3.3",
            "Dependencies"            : {
                "Core" : "3.7.402.71"
>>>>>>> 9d3d406e
            },
            "InPreview"               : false
        },
        "Chime"                           : {
<<<<<<< HEAD
            "Version" : "4.0.0.4",
            "AssemblyVersionOverride" : "4.0",
            "Dependencies"            : {
                "Core" : "4.0.0.5"
=======
            "Version" : "3.7.401.63",
            "AssemblyVersionOverride" : "3.3",
            "Dependencies"            : {
                "Core" : "3.7.402.71"
>>>>>>> 9d3d406e
            },
            "InPreview"               : false
        },
        "PinpointEmail"                   : {
<<<<<<< HEAD
            "Version" : "4.0.0.4",
            "AssemblyVersionOverride" : "4.0",
            "Dependencies"            : {
                "Core" : "4.0.0.5"
=======
            "Version" : "3.7.400.165",
            "AssemblyVersionOverride" : "3.3",
            "Dependencies"            : {
                "Core" : "3.7.402.71"
>>>>>>> 9d3d406e
            },
            "InPreview"               : false
        },
        "PinpointSMSVoice"                : {
<<<<<<< HEAD
            "Version" : "4.0.0.4",
            "AssemblyVersionOverride" : "4.0",
            "Dependencies"            : {
                "Core" : "4.0.0.5"
=======
            "Version" : "3.7.400.165",
            "AssemblyVersionOverride" : "3.3",
            "Dependencies"            : {
                "Core" : "3.7.402.71"
>>>>>>> 9d3d406e
            },
            "InPreview"               : false
        },
        "S3Control"                       : {
<<<<<<< HEAD
            "Version" : "4.0.1.2",
            "AssemblyVersionOverride" : "4.0",
            "Dependencies"            : {
                "Core" : "4.0.0.5"
=======
            "Version" : "3.7.409.14",
            "AssemblyVersionOverride" : "3.3",
            "Dependencies"            : {
                "Core" : "3.7.402.71"
>>>>>>> 9d3d406e
            },
            "InPreview"               : false
        },
        "RAM"                             : {
<<<<<<< HEAD
            "Version" : "4.0.0.4",
            "AssemblyVersionOverride" : "4.0",
            "Dependencies"            : {
                "Core" : "4.0.0.5"
=======
            "Version" : "3.7.400.165",
            "AssemblyVersionOverride" : "3.3",
            "Dependencies"            : {
                "Core" : "3.7.402.71"
>>>>>>> 9d3d406e
            },
            "InPreview"               : false
        },
        "Route53Resolver"                 : {
<<<<<<< HEAD
            "Version" : "4.0.0.4",
            "AssemblyVersionOverride" : "4.0",
            "Dependencies"            : {
                "Core" : "4.0.0.5"
=======
            "Version" : "3.7.402.112",
            "AssemblyVersionOverride" : "3.3",
            "Dependencies"            : {
                "Core" : "3.7.402.71"
>>>>>>> 9d3d406e
            },
            "InPreview"               : false
        },
        "RDSDataService"                  : {
<<<<<<< HEAD
            "Version" : "4.0.0.4",
            "AssemblyVersionOverride" : "4.0",
            "Dependencies"            : {
                "Core" : "4.0.0.5"
=======
            "Version" : "3.7.402.70",
            "AssemblyVersionOverride" : "3.3",
            "Dependencies"            : {
                "Core" : "3.7.402.71"
>>>>>>> 9d3d406e
            },
            "InPreview"               : false
        },
        "QuickSight"                      : {
<<<<<<< HEAD
            "Version" : "4.0.0.4",
            "AssemblyVersionOverride" : "4.0",
            "Dependencies"            : {
                "Core" : "4.0.0.5"
=======
            "Version" : "3.7.415.33",
            "AssemblyVersionOverride" : "3.3",
            "Dependencies"            : {
                "Core" : "3.7.402.71"
>>>>>>> 9d3d406e
            },
            "InPreview"               : false
        },
        "Amplify"                         : {
<<<<<<< HEAD
            "Version" : "4.0.1.0",
            "AssemblyVersionOverride" : "4.0",
            "Dependencies"            : {
                "Core" : "4.0.0.5"
=======
            "Version" : "3.7.407.8",
            "AssemblyVersionOverride" : "3.3",
            "Dependencies"            : {
                "Core" : "3.7.402.71"
>>>>>>> 9d3d406e
            },
            "InPreview"               : false
        },
        "RoboMaker"                       : {
<<<<<<< HEAD
            "Version" : "4.0.0.4",
            "AssemblyVersionOverride" : "4.0",
            "Dependencies"            : {
                "Core" : "4.0.0.5"
=======
            "Version" : "3.7.400.166",
            "AssemblyVersionOverride" : "3.3",
            "Dependencies"            : {
                "Core" : "3.7.402.71"
>>>>>>> 9d3d406e
            },
            "InPreview"               : false
        },
        "DataSync"                        : {
<<<<<<< HEAD
            "Version" : "4.0.2.0",
            "AssemblyVersionOverride" : "4.0",
            "Dependencies"            : {
                "Core" : "4.0.0.5"
=======
            "Version" : "3.7.406.8",
            "AssemblyVersionOverride" : "3.3",
            "Dependencies"            : {
                "Core" : "3.7.402.71"
>>>>>>> 9d3d406e
            },
            "InPreview"               : false
        },
        "Transfer"                        : {
<<<<<<< HEAD
            "Version" : "4.0.0.4",
            "AssemblyVersionOverride" : "4.0",
            "Dependencies"            : {
                "Core" : "4.0.0.5"
=======
            "Version" : "3.7.407.34",
            "AssemblyVersionOverride" : "3.3",
            "Dependencies"            : {
                "Core" : "3.7.402.71"
>>>>>>> 9d3d406e
            },
            "InPreview"               : false
        },
        "GlobalAccelerator"               : {
<<<<<<< HEAD
            "Version" : "4.0.0.4",
            "AssemblyVersionOverride" : "4.0",
            "Dependencies"            : {
                "Core" : "4.0.0.5"
=======
            "Version" : "3.7.400.165",
            "AssemblyVersionOverride" : "3.3",
            "Dependencies"            : {
                "Core" : "3.7.402.71"
>>>>>>> 9d3d406e
            },
            "InPreview"               : false
        },
        "ComprehendMedical"               : {
<<<<<<< HEAD
            "Version" : "4.0.0.4",
            "AssemblyVersionOverride" : "4.0",
            "Dependencies"            : {
                "Core" : "4.0.0.5"
=======
            "Version" : "3.7.400.165",
            "AssemblyVersionOverride" : "3.3",
            "Dependencies"            : {
                "Core" : "3.7.402.71"
>>>>>>> 9d3d406e
            },
            "InPreview"               : false
        },
        "KinesisAnalyticsV2"              : {
<<<<<<< HEAD
            "Version" : "4.0.0.4",
            "AssemblyVersionOverride" : "4.0",
            "Dependencies"            : {
                "Core" : "4.0.0.5"
=======
            "Version" : "3.7.401.150",
            "AssemblyVersionOverride" : "3.3",
            "Dependencies"            : {
                "Core" : "3.7.402.71"
>>>>>>> 9d3d406e
            },
            "InPreview"               : false
        },
        "MediaConnect"                    : {
<<<<<<< HEAD
            "Version" : "4.0.0.4",
            "AssemblyVersionOverride" : "4.0",
            "Dependencies"            : {
                "Core" : "4.0.0.5"
=======
            "Version" : "3.7.405.5",
            "AssemblyVersionOverride" : "3.3",
            "Dependencies"            : {
                "Core" : "3.7.402.71"
>>>>>>> 9d3d406e
            },
            "InPreview"               : false
        },
        "FSx"                             : {
<<<<<<< HEAD
            "Version" : "4.0.1.0",
            "AssemblyVersionOverride" : "4.0",
            "Dependencies"            : {
                "Core" : "4.0.0.5"
=======
            "Version" : "3.7.404.8",
            "AssemblyVersionOverride" : "3.3",
            "Dependencies"            : {
                "Core" : "3.7.402.71"
>>>>>>> 9d3d406e
            },
            "InPreview"               : false
        },
        "SecurityHub"                     : {
<<<<<<< HEAD
            "Version" : "4.0.0.4",
            "AssemblyVersionOverride" : "4.0",
            "Dependencies"            : {
                "Core" : "4.0.0.5"
=======
            "Version" : "3.7.403.56",
            "AssemblyVersionOverride" : "3.3",
            "Dependencies"            : {
                "Core" : "3.7.402.71"
>>>>>>> 9d3d406e
            },
            "InPreview"               : false
        },
        "LicenseManager"                  : {
<<<<<<< HEAD
            "Version" : "4.0.1.2",
            "AssemblyVersionOverride" : "4.0",
            "Dependencies"            : {
                "Core" : "4.0.0.5"
=======
            "Version" : "3.7.401.14",
            "AssemblyVersionOverride" : "3.3",
            "Dependencies"            : {
                "Core" : "3.7.402.71"
>>>>>>> 9d3d406e
            },
            "InPreview"               : false
        },
        "AppMesh"                         : {
<<<<<<< HEAD
            "Version" : "4.0.0.4",
            "AssemblyVersionOverride" : "4.0",
            "Dependencies"            : {
                "Core" : "4.0.0.5"
=======
            "Version" : "3.7.400.165",
            "AssemblyVersionOverride" : "3.3",
            "Dependencies"            : {
                "Core" : "3.7.402.71"
>>>>>>> 9d3d406e
            },
            "InPreview"               : false
        },
        "Kafka"                           : {
<<<<<<< HEAD
            "Version" : "4.0.0.4",
            "AssemblyVersionOverride" : "4.0",
            "Dependencies"            : {
                "Core" : "4.0.0.5"
=======
            "Version" : "3.7.401.148",
            "AssemblyVersionOverride" : "3.3",
            "Dependencies"            : {
                "Core" : "3.7.402.71"
>>>>>>> 9d3d406e
            },
            "InPreview"               : false
        },
        "ApiGatewayManagementApi"         : {
<<<<<<< HEAD
            "Version" : "4.0.0.4",
            "AssemblyVersionOverride" : "4.0",
            "Dependencies"            : {
                "Core" : "4.0.0.5"
=======
            "Version" : "3.7.400.165",
            "AssemblyVersionOverride" : "3.3",
            "Dependencies"            : {
                "Core" : "3.7.402.71"
>>>>>>> 9d3d406e
            },
            "InPreview"               : false
        },
        "ApiGatewayV2"                    : {
<<<<<<< HEAD
            "Version" : "4.0.0.4",
            "AssemblyVersionOverride" : "4.0",
            "Dependencies"            : {
                "Core" : "4.0.0.5"
=======
            "Version" : "3.7.403.7",
            "AssemblyVersionOverride" : "3.3",
            "Dependencies"            : {
                "Core" : "3.7.402.71"
>>>>>>> 9d3d406e
            },
            "InPreview"               : false
        },
        "DocDB"                           : {
<<<<<<< HEAD
            "Version" : "4.0.0.4",
            "AssemblyVersionOverride" : "4.0",
            "Dependencies"            : {
                "Core" : "4.0.0.5"
=======
            "Version" : "3.7.402.97",
            "AssemblyVersionOverride" : "3.3",
            "Dependencies"            : {
                "Core" : "3.7.402.71"
>>>>>>> 9d3d406e
            },
            "InPreview"               : false
        },
        "Backup"                          : {
<<<<<<< HEAD
            "Version" : "4.0.0.4",
            "AssemblyVersionOverride" : "4.0",
            "Dependencies"            : {
                "Core" : "4.0.0.5"
=======
            "Version" : "3.7.403.6",
            "AssemblyVersionOverride" : "3.3",
            "Dependencies"            : {
                "Core" : "3.7.402.71"
>>>>>>> 9d3d406e
            },
            "InPreview"               : false
        },
        "Textract"                        : {
<<<<<<< HEAD
            "Version" : "4.0.0.4",
            "AssemblyVersionOverride" : "4.0",
            "Dependencies"            : {
                "Core" : "4.0.0.5"
=======
            "Version" : "3.7.400.165",
            "AssemblyVersionOverride" : "3.3",
            "Dependencies"            : {
                "Core" : "3.7.402.71"
>>>>>>> 9d3d406e
            },
            "InPreview"               : false
        },
        "ManagedBlockchain"               : {
<<<<<<< HEAD
            "Version" : "4.0.0.4",
            "AssemblyVersionOverride" : "4.0",
            "Dependencies"            : {
                "Core" : "4.0.0.5"
=======
            "Version" : "3.7.400.165",
            "AssemblyVersionOverride" : "3.3",
            "Dependencies"            : {
                "Core" : "3.7.402.71"
>>>>>>> 9d3d406e
            },
            "InPreview"               : false
        },
        "MediaPackageVod"                 : {
<<<<<<< HEAD
            "Version" : "4.0.0.4",
            "AssemblyVersionOverride" : "4.0",
            "Dependencies"            : {
                "Core" : "4.0.0.5"
=======
            "Version" : "3.7.400.165",
            "AssemblyVersionOverride" : "3.3",
            "Dependencies"            : {
                "Core" : "3.7.402.71"
>>>>>>> 9d3d406e
            },
            "InPreview"               : false
        },
        "GroundStation"                   : {
<<<<<<< HEAD
            "Version" : "4.0.0.4",
            "AssemblyVersionOverride" : "4.0",
            "Dependencies"            : {
                "Core" : "4.0.0.5"
=======
            "Version" : "3.7.401.34",
            "AssemblyVersionOverride" : "3.3",
            "Dependencies"            : {
                "Core" : "3.7.402.71"
>>>>>>> 9d3d406e
            },
            "InPreview"               : false
        },
        "IoTThingsGraph"                  : {
<<<<<<< HEAD
            "Version" : "4.0.0.4",
            "AssemblyVersionOverride" : "4.0",
            "Dependencies"            : {
                "Core" : "4.0.0.5"
=======
            "Version" : "3.7.400.165",
            "AssemblyVersionOverride" : "3.3",
            "Dependencies"            : {
                "Core" : "3.7.402.71"
>>>>>>> 9d3d406e
            },
            "InPreview"               : false
        },
        "IoTEvents"                       : {
<<<<<<< HEAD
            "Version" : "4.0.0.4",
            "AssemblyVersionOverride" : "4.0",
            "Dependencies"            : {
                "Core" : "4.0.0.5"
=======
            "Version" : "3.7.400.165",
            "AssemblyVersionOverride" : "3.3",
            "Dependencies"            : {
                "Core" : "3.7.402.71"
>>>>>>> 9d3d406e
            },
            "InPreview"               : false
        },
        "IoTEventsData"                   : {
<<<<<<< HEAD
            "Version" : "4.0.0.4",
            "AssemblyVersionOverride" : "4.0",
            "Dependencies"            : {
                "Core" : "4.0.0.5"
=======
            "Version" : "3.7.400.165",
            "AssemblyVersionOverride" : "3.3",
            "Dependencies"            : {
                "Core" : "3.7.402.71"
>>>>>>> 9d3d406e
            },
            "InPreview"               : false
        },
        "PersonalizeRuntime"              : {
<<<<<<< HEAD
            "Version" : "4.0.0.4",
            "AssemblyVersionOverride" : "4.0",
            "Dependencies"            : {
                "Core" : "4.0.0.5"
=======
            "Version" : "3.7.400.165",
            "AssemblyVersionOverride" : "3.3",
            "Dependencies"            : {
                "Core" : "3.7.402.71"
>>>>>>> 9d3d406e
            },
            "InPreview"               : false
        },
        "Personalize"                     : {
<<<<<<< HEAD
            "Version" : "4.0.0.4",
            "AssemblyVersionOverride" : "4.0",
            "Dependencies"            : {
                "Core" : "4.0.0.5"
=======
            "Version" : "3.7.402.36",
            "AssemblyVersionOverride" : "3.3",
            "Dependencies"            : {
                "Core" : "3.7.402.71"
>>>>>>> 9d3d406e
            },
            "InPreview"               : false
        },
        "PersonalizeEvents"               : {
<<<<<<< HEAD
            "Version" : "4.0.0.4",
            "AssemblyVersionOverride" : "4.0",
            "Dependencies"            : {
                "Core" : "4.0.0.5"
=======
            "Version" : "3.7.400.165",
            "AssemblyVersionOverride" : "3.3",
            "Dependencies"            : {
                "Core" : "3.7.402.71"
>>>>>>> 9d3d406e
            },
            "InPreview"               : false
        },
        "ServiceQuotas"                   : {
<<<<<<< HEAD
            "Version" : "4.0.1.0",
            "AssemblyVersionOverride" : "4.0",
            "Dependencies"            : {
                "Core" : "4.0.0.5"
=======
            "Version" : "3.7.402.13",
            "AssemblyVersionOverride" : "3.3",
            "Dependencies"            : {
                "Core" : "3.7.402.71"
>>>>>>> 9d3d406e
            },
            "InPreview"               : false
        },
        "ApplicationInsights"             : {
<<<<<<< HEAD
            "Version" : "4.0.0.4",
            "AssemblyVersionOverride" : "4.0",
            "Dependencies"            : {
                "Core" : "4.0.0.5"
=======
            "Version" : "3.7.401.129",
            "AssemblyVersionOverride" : "3.3",
            "Dependencies"            : {
                "Core" : "3.7.402.71"
>>>>>>> 9d3d406e
            },
            "InPreview"               : false
        },
        "EC2InstanceConnect"              : {
<<<<<<< HEAD
            "Version" : "4.0.0.4",
            "AssemblyVersionOverride" : "4.0",
            "Dependencies"            : {
                "Core" : "4.0.0.5"
=======
            "Version" : "3.7.400.165",
            "AssemblyVersionOverride" : "3.3",
            "Dependencies"            : {
                "Core" : "3.7.402.71"
>>>>>>> 9d3d406e
            },
            "InPreview"               : false
        },
        "EventBridge"                     : {
<<<<<<< HEAD
            "Version" : "4.0.1.0",
            "AssemblyVersionOverride" : "4.0",
            "Dependencies"            : {
                "Core" : "4.0.0.5"
=======
            "Version" : "3.7.405.8",
            "AssemblyVersionOverride" : "3.3",
            "Dependencies"            : {
                "Core" : "3.7.402.71"
>>>>>>> 9d3d406e
            },
            "InPreview"               : false
        },
        "LakeFormation"                   : {
<<<<<<< HEAD
            "Version" : "4.0.0.4",
            "AssemblyVersionOverride" : "4.0",
            "Dependencies"            : {
                "Core" : "4.0.0.5"
=======
            "Version" : "3.7.403.52",
            "AssemblyVersionOverride" : "3.3",
            "Dependencies"            : {
                "Core" : "3.7.402.71"
>>>>>>> 9d3d406e
            },
            "InPreview"               : false
        },
        "ForecastService"                 : {
<<<<<<< HEAD
            "Version" : "4.0.0.4",
            "AssemblyVersionOverride" : "4.0",
            "Dependencies"            : {
                "Core" : "4.0.0.5"
=======
            "Version" : "3.7.400.165",
            "AssemblyVersionOverride" : "3.3",
            "Dependencies"            : {
                "Core" : "3.7.402.71"
>>>>>>> 9d3d406e
            },
            "InPreview"               : false
        },
        "ForecastQueryService"            : {
<<<<<<< HEAD
            "Version" : "4.0.0.4",
            "AssemblyVersionOverride" : "4.0",
            "Dependencies"            : {
                "Core" : "4.0.0.5"
=======
            "Version" : "3.7.400.165",
            "AssemblyVersionOverride" : "3.3",
            "Dependencies"            : {
                "Core" : "3.7.402.71"
>>>>>>> 9d3d406e
            },
            "InPreview"               : false
        },
        "QLDB"                            : {
<<<<<<< HEAD
            "Version" : "4.0.0.4",
            "AssemblyVersionOverride" : "4.0",
            "Dependencies"            : {
                "Core" : "4.0.0.5"
=======
            "Version" : "3.7.400.165",
            "AssemblyVersionOverride" : "3.3",
            "Dependencies"            : {
                "Core" : "3.7.402.71"
>>>>>>> 9d3d406e
            },
            "InPreview"               : false
        },
        "QLDBSession"                     : {
<<<<<<< HEAD
            "Version" : "4.0.0.4",
            "AssemblyVersionOverride" : "4.0",
            "Dependencies"            : {
                "Core" : "4.0.0.5"
=======
            "Version" : "3.7.400.165",
            "AssemblyVersionOverride" : "3.3",
            "Dependencies"            : {
                "Core" : "3.7.402.71"
>>>>>>> 9d3d406e
            },
            "InPreview"               : false
        },
        "WorkMailMessageFlow"             : {
<<<<<<< HEAD
            "Version" : "4.0.0.4",
            "AssemblyVersionOverride" : "4.0",
            "Dependencies"            : {
                "Core" : "4.0.0.5"
=======
            "Version" : "3.7.400.165",
            "AssemblyVersionOverride" : "3.3",
            "Dependencies"            : {
                "Core" : "3.7.402.71"
>>>>>>> 9d3d406e
            },
            "InPreview"               : false
        },
        "CodeStarNotifications"           : {
<<<<<<< HEAD
            "Version" : "4.0.0.4",
            "AssemblyVersionOverride" : "4.0",
            "Dependencies"            : {
                "Core" : "4.0.0.5"
=======
            "Version" : "3.7.400.165",
            "AssemblyVersionOverride" : "3.3",
            "Dependencies"            : {
                "Core" : "3.7.402.71"
>>>>>>> 9d3d406e
            },
            "InPreview"               : false
        },
        "SavingsPlans"                    : {
<<<<<<< HEAD
            "Version" : "4.0.0.4",
            "AssemblyVersionOverride" : "4.0",
            "Dependencies"            : {
                "Core" : "4.0.0.5"
=======
            "Version" : "3.7.400.165",
            "AssemblyVersionOverride" : "3.3",
            "Dependencies"            : {
                "Core" : "3.7.402.71"
>>>>>>> 9d3d406e
            },
            "InPreview"               : false
        },
        "SSO"                             : {
<<<<<<< HEAD
            "Version" : "4.0.0.4",
            "AssemblyVersionOverride" : "4.0",
            "Dependencies"            : {
                "Core" : "4.0.0.5"
=======
            "Version" : "3.7.400.165",
            "AssemblyVersionOverride" : "3.3",
            "Dependencies"            : {
                "Core" : "3.7.402.71"
>>>>>>> 9d3d406e
            },
            "InPreview"               : false
        },
        "SSOOIDC"                         : {
<<<<<<< HEAD
            "Version" : "4.0.0.4",
            "AssemblyVersionOverride" : "4.0",
            "Dependencies"            : {
                "Core" : "4.0.0.5"
=======
            "Version" : "3.7.401.43",
            "AssemblyVersionOverride" : "3.3",
            "Dependencies"            : {
                "Core" : "3.7.402.71"
>>>>>>> 9d3d406e
            },
            "InPreview"               : false
        },
        "MarketplaceCatalog"              : {
<<<<<<< HEAD
            "Version" : "4.0.0.4",
            "AssemblyVersionOverride" : "4.0",
            "Dependencies"            : {
                "Core" : "4.0.0.5"
=======
            "Version" : "3.7.401.2",
            "AssemblyVersionOverride" : "3.3",
            "Dependencies"            : {
                "Core" : "3.7.402.71"
>>>>>>> 9d3d406e
            },
            "InPreview"               : false
        },
        "SimpleEmailV2"                   : {
<<<<<<< HEAD
            "Version" : "4.0.0.4",
            "AssemblyVersionOverride" : "4.0",
            "Dependencies"            : {
                "Core" : "4.0.0.5"
=======
            "Version" : "3.7.410.37",
            "AssemblyVersionOverride" : "3.3",
            "Dependencies"            : {
                "Core" : "3.7.402.71"
>>>>>>> 9d3d406e
            },
            "InPreview"               : false
        },
        "DataExchange"                    : {
<<<<<<< HEAD
            "Version" : "4.0.1.0",
            "AssemblyVersionOverride" : "4.0",
            "Dependencies"            : {
                "Core" : "4.0.0.5"
=======
            "Version" : "3.7.402.8",
            "AssemblyVersionOverride" : "3.3",
            "Dependencies"            : {
                "Core" : "3.7.402.71"
>>>>>>> 9d3d406e
            },
            "InPreview"               : false
        },
        "MigrationHubConfig"              : {
<<<<<<< HEAD
            "Version" : "4.0.0.4",
            "AssemblyVersionOverride" : "4.0",
            "Dependencies"            : {
                "Core" : "4.0.0.5"
=======
            "Version" : "3.7.400.165",
            "AssemblyVersionOverride" : "3.3",
            "Dependencies"            : {
                "Core" : "3.7.402.71"
>>>>>>> 9d3d406e
            },
            "InPreview"               : false
        },
        "ConnectParticipant"              : {
<<<<<<< HEAD
            "Version" : "4.0.0.4",
            "AssemblyVersionOverride" : "4.0",
            "Dependencies"            : {
                "Core" : "4.0.0.5"
=======
            "Version" : "3.7.401.99",
            "AssemblyVersionOverride" : "3.3",
            "Dependencies"            : {
                "Core" : "3.7.402.71"
>>>>>>> 9d3d406e
            },
            "InPreview"               : false
        },
        "WAFV2"                           : {
<<<<<<< HEAD
            "Version" : "4.0.0.4",
            "AssemblyVersionOverride" : "4.0",
            "Dependencies"            : {
                "Core" : "4.0.0.5"
=======
            "Version" : "3.7.408.0",
            "AssemblyVersionOverride" : "3.3",
            "Dependencies"            : {
                "Core" : "3.7.402.71"
>>>>>>> 9d3d406e
            },
            "InPreview"               : false
        },
        "AppConfig"                       : {
<<<<<<< HEAD
            "Version" : "4.0.1.3",
            "AssemblyVersionOverride" : "4.0",
            "Dependencies"            : {
                "Core" : "4.0.0.5"
=======
            "Version" : "3.7.404.21",
            "AssemblyVersionOverride" : "3.3",
            "Dependencies"            : {
                "Core" : "3.7.402.71"
>>>>>>> 9d3d406e
            },
            "InPreview"               : false
        },
        "IoTSecureTunneling"              : {
<<<<<<< HEAD
            "Version" : "4.0.0.4",
            "AssemblyVersionOverride" : "4.0",
            "Dependencies"            : {
                "Core" : "4.0.0.5"
=======
            "Version" : "3.7.401.92",
            "AssemblyVersionOverride" : "3.3",
            "Dependencies"            : {
                "Core" : "3.7.402.71"
>>>>>>> 9d3d406e
            },
            "InPreview"               : false
        },
        "Imagebuilder"                    : {
<<<<<<< HEAD
            "Version" : "4.0.0.5",
            "AssemblyVersionOverride" : "4.0",
            "Dependencies"            : {
                "Core" : "4.0.0.5"
=======
            "Version" : "3.7.404.24",
            "AssemblyVersionOverride" : "3.3",
            "Dependencies"            : {
                "Core" : "3.7.402.71"
>>>>>>> 9d3d406e
            },
            "InPreview"               : false
        },
        "Schemas"                         : {
<<<<<<< HEAD
            "Version" : "4.0.0.4",
            "AssemblyVersionOverride" : "4.0",
            "Dependencies"            : {
                "Core" : "4.0.0.5"
=======
            "Version" : "3.7.400.165",
            "AssemblyVersionOverride" : "3.3",
            "Dependencies"            : {
                "Core" : "3.7.402.71"
>>>>>>> 9d3d406e
            },
            "InPreview"               : false
        },
        "AccessAnalyzer"                  : {
<<<<<<< HEAD
            "Version" : "4.0.0.4",
            "AssemblyVersionOverride" : "4.0",
            "Dependencies"            : {
                "Core" : "4.0.0.5"
=======
            "Version" : "3.7.404.29",
            "AssemblyVersionOverride" : "3.3",
            "Dependencies"            : {
                "Core" : "3.7.402.71"
>>>>>>> 9d3d406e
            },
            "InPreview"               : false
        },
        "ComputeOptimizer"                : {
<<<<<<< HEAD
            "Version" : "4.0.0.4",
            "AssemblyVersionOverride" : "4.0",
            "Dependencies"            : {
                "Core" : "4.0.0.5"
=======
            "Version" : "3.7.403.6",
            "AssemblyVersionOverride" : "3.3",
            "Dependencies"            : {
                "Core" : "3.7.402.71"
>>>>>>> 9d3d406e
            },
            "InPreview"               : false
        },
        "NetworkManager"                  : {
<<<<<<< HEAD
            "Version" : "4.0.0.4",
            "AssemblyVersionOverride" : "4.0",
            "Dependencies"            : {
                "Core" : "4.0.0.5"
=======
            "Version" : "3.7.403.0",
            "AssemblyVersionOverride" : "3.3",
            "Dependencies"            : {
                "Core" : "3.7.402.71"
>>>>>>> 9d3d406e
            },
            "InPreview"               : false
        },
        "Kendra"                          : {
<<<<<<< HEAD
            "Version" : "4.0.0.4",
            "AssemblyVersionOverride" : "4.0",
            "Dependencies"            : {
                "Core" : "4.0.0.5"
=======
            "Version" : "3.7.401.106",
            "AssemblyVersionOverride" : "3.3",
            "Dependencies"            : {
                "Core" : "3.7.402.71"
>>>>>>> 9d3d406e
            },
            "InPreview"               : false
        },
        "FraudDetector"                   : {
<<<<<<< HEAD
            "Version" : "4.0.0.4",
            "AssemblyVersionOverride" : "4.0",
            "Dependencies"            : {
                "Core" : "4.0.0.5"
=======
            "Version" : "3.7.400.165",
            "AssemblyVersionOverride" : "3.3",
            "Dependencies"            : {
                "Core" : "3.7.402.71"
>>>>>>> 9d3d406e
            },
            "InPreview"               : false
        },
        "CodeGuruReviewer"                : {
<<<<<<< HEAD
            "Version" : "4.0.0.4",
            "AssemblyVersionOverride" : "4.0",
            "Dependencies"            : {
                "Core" : "4.0.0.5"
=======
            "Version" : "3.7.400.165",
            "AssemblyVersionOverride" : "3.3",
            "Dependencies"            : {
                "Core" : "3.7.402.71"
>>>>>>> 9d3d406e
            },
            "InPreview"               : false
        },
        "CodeGuruProfiler"                : {
<<<<<<< HEAD
            "Version" : "4.0.0.4",
            "AssemblyVersionOverride" : "4.0",
            "Dependencies"            : {
                "Core" : "4.0.0.5"
=======
            "Version" : "3.7.400.165",
            "AssemblyVersionOverride" : "3.3",
            "Dependencies"            : {
                "Core" : "3.7.402.71"
>>>>>>> 9d3d406e
            },
            "InPreview"               : false
        },
        "Outposts"                        : {
<<<<<<< HEAD
            "Version" : "4.0.0.4",
            "AssemblyVersionOverride" : "4.0",
            "Dependencies"            : {
                "Core" : "4.0.0.5"
=======
            "Version" : "3.7.406.41",
            "AssemblyVersionOverride" : "3.3",
            "Dependencies"            : {
                "Core" : "3.7.402.71"
>>>>>>> 9d3d406e
            },
            "InPreview"               : false
        },
        "AugmentedAIRuntime"              : {
<<<<<<< HEAD
            "Version" : "4.0.0.4",
            "AssemblyVersionOverride" : "4.0",
            "Dependencies"            : {
                "Core" : "4.0.0.5"
=======
            "Version" : "3.7.400.165",
            "AssemblyVersionOverride" : "3.3",
            "Dependencies"            : {
                "Core" : "3.7.402.71"
>>>>>>> 9d3d406e
            },
            "InPreview"               : false
        },
        "EBS"                             : {
<<<<<<< HEAD
            "Version" : "4.0.0.4",
            "AssemblyVersionOverride" : "4.0",
            "Dependencies"            : {
                "Core" : "4.0.0.5"
=======
            "Version" : "3.7.400.165",
            "AssemblyVersionOverride" : "3.3",
            "Dependencies"            : {
                "Core" : "3.7.402.71"
>>>>>>> 9d3d406e
            },
            "InPreview"               : false
        },
        "KinesisVideoSignalingChannels"   : {
<<<<<<< HEAD
            "Version" : "4.0.0.4",
            "AssemblyVersionOverride" : "4.0",
            "Dependencies"            : {
                "Core" : "4.0.0.5"
=======
            "Version" : "3.7.400.165",
            "AssemblyVersionOverride" : "3.3",
            "Dependencies"            : {
                "Core" : "3.7.402.71"
>>>>>>> 9d3d406e
            },
            "InPreview"               : false
        },
        "Detective"                       : {
<<<<<<< HEAD
            "Version" : "4.0.0.4",
            "AssemblyVersionOverride" : "4.0",
            "Dependencies"            : {
                "Core" : "4.0.0.5"
=======
            "Version" : "3.7.401.32",
            "AssemblyVersionOverride" : "3.3",
            "Dependencies"            : {
                "Core" : "3.7.402.71"
>>>>>>> 9d3d406e
            },
            "InPreview"               : false
        },
        "CodeStarconnections"             : {
<<<<<<< HEAD
            "Version" : "4.0.0.4",
            "AssemblyVersionOverride" : "4.0",
            "Dependencies"            : {
                "Core" : "4.0.0.5"
=======
            "Version" : "3.7.400.165",
            "AssemblyVersionOverride" : "3.3",
            "Dependencies"            : {
                "Core" : "3.7.402.71"
>>>>>>> 9d3d406e
            },
            "InPreview"               : false
        },
        "Synthetics"                      : {
<<<<<<< HEAD
            "Version" : "4.0.3.0",
            "AssemblyVersionOverride" : "4.0",
            "Dependencies"            : {
                "Core" : "4.0.0.5"
=======
            "Version" : "3.7.407.6",
            "AssemblyVersionOverride" : "3.3",
            "Dependencies"            : {
                "Core" : "3.7.402.71"
>>>>>>> 9d3d406e
            },
            "InPreview"               : false
        },
        "IoTSiteWise"                     : {
<<<<<<< HEAD
            "Version" : "4.0.0.4",
            "AssemblyVersionOverride" : "4.0",
            "Dependencies"            : {
                "Core" : "4.0.0.5"
=======
            "Version" : "3.7.404.59",
            "AssemblyVersionOverride" : "3.3",
            "Dependencies"            : {
                "Core" : "3.7.402.71"
>>>>>>> 9d3d406e
            },
            "InPreview"               : false
        },
        "Macie2"                          : {
<<<<<<< HEAD
            "Version" : "4.0.0.4",
            "AssemblyVersionOverride" : "4.0",
            "Dependencies"            : {
                "Core" : "4.0.0.5"
=======
            "Version" : "3.7.401.97",
            "AssemblyVersionOverride" : "3.3",
            "Dependencies"            : {
                "Core" : "3.7.402.71"
>>>>>>> 9d3d406e
            },
            "InPreview"               : false
        },
        "CodeArtifact"                    : {
<<<<<<< HEAD
            "Version" : "4.0.0.4",
            "AssemblyVersionOverride" : "4.0",
            "Dependencies"            : {
                "Core" : "4.0.0.5"
=======
            "Version" : "3.7.401.138",
            "AssemblyVersionOverride" : "3.3",
            "Dependencies"            : {
                "Core" : "3.7.402.71"
>>>>>>> 9d3d406e
            },
            "InPreview"               : false
        },
        "IVS"                             : {
<<<<<<< HEAD
            "Version" : "4.0.0.4",
            "AssemblyVersionOverride" : "4.0",
            "Dependencies"            : {
                "Core" : "4.0.0.5"
=======
            "Version" : "3.7.402.114",
            "AssemblyVersionOverride" : "3.3",
            "Dependencies"            : {
                "Core" : "3.7.402.71"
>>>>>>> 9d3d406e
            },
            "InPreview"               : false
        },
        "Braket"                          : {
<<<<<<< HEAD
            "Version" : "4.0.0.4",
            "AssemblyVersionOverride" : "4.0",
            "Dependencies"            : {
                "Core" : "4.0.0.5"
=======
            "Version" : "3.7.400.165",
            "AssemblyVersionOverride" : "3.3",
            "Dependencies"            : {
                "Core" : "3.7.402.71"
>>>>>>> 9d3d406e
            },
            "InPreview"               : false
        },
        "IdentityStore"                   : {
<<<<<<< HEAD
            "Version" : "4.0.0.4",
            "AssemblyVersionOverride" : "4.0",
            "Dependencies"            : {
                "Core" : "4.0.0.5"
=======
            "Version" : "3.7.400.165",
            "AssemblyVersionOverride" : "3.3",
            "Dependencies"            : {
                "Core" : "3.7.402.71"
>>>>>>> 9d3d406e
            },
            "InPreview"               : false
        },
        "Appflow"                         : {
<<<<<<< HEAD
            "Version" : "4.0.0.4",
            "AssemblyVersionOverride" : "4.0",
            "Dependencies"            : {
                "Core" : "4.0.0.5"
=======
            "Version" : "3.7.400.166",
            "AssemblyVersionOverride" : "3.3",
            "Dependencies"            : {
                "Core" : "3.7.402.71"
>>>>>>> 9d3d406e
            },
            "InPreview"               : false
        },
        "RedshiftDataAPIService"          : {
<<<<<<< HEAD
            "Version" : "4.0.0.4",
            "AssemblyVersionOverride" : "4.0",
            "Dependencies"            : {
                "Core" : "4.0.0.5"
=======
            "Version" : "3.7.403.57",
            "AssemblyVersionOverride" : "3.3",
            "Dependencies"            : {
                "Core" : "3.7.402.71"
>>>>>>> 9d3d406e
            },
            "InPreview"               : false
        },
        "SSOAdmin"                        : {
<<<<<<< HEAD
            "Version" : "4.0.1.2",
            "AssemblyVersionOverride" : "4.0",
            "Dependencies"            : {
                "Core" : "4.0.0.5"
=======
            "Version" : "3.7.401.16",
            "AssemblyVersionOverride" : "3.3",
            "Dependencies"            : {
                "Core" : "3.7.402.71"
>>>>>>> 9d3d406e
            },
            "InPreview"               : false
        },
        "TimestreamWrite"                 : {
<<<<<<< HEAD
            "Version" : "4.0.1.2",
            "AssemblyVersionOverride" : "4.0",
            "Dependencies"            : {
                "Core" : "4.0.0.5"
=======
            "Version" : "3.7.401.18",
            "AssemblyVersionOverride" : "3.3",
            "Dependencies"            : {
                "Core" : "3.7.402.71"
>>>>>>> 9d3d406e
            },
            "InPreview"               : false
        },
        "TimestreamQuery"                 : {
<<<<<<< HEAD
            "Version" : "4.0.1.2",
            "AssemblyVersionOverride" : "4.0",
            "Dependencies"            : {
                "Core" : "4.0.0.5"
=======
            "Version" : "3.7.403.18",
            "AssemblyVersionOverride" : "3.3",
            "Dependencies"            : {
                "Core" : "3.7.402.71"
>>>>>>> 9d3d406e
            },
            "InPreview"               : false
        },
        "S3Outposts"                      : {
<<<<<<< HEAD
            "Version" : "4.0.0.4",
            "AssemblyVersionOverride" : "4.0",
            "Dependencies"            : {
                "Core" : "4.0.0.5"
=======
            "Version" : "3.7.400.165",
            "AssemblyVersionOverride" : "3.3",
            "Dependencies"            : {
                "Core" : "3.7.402.71"
>>>>>>> 9d3d406e
            },
            "InPreview"               : false
        },
        "GlueDataBrew"                    : {
<<<<<<< HEAD
            "Version" : "4.0.0.4",
            "AssemblyVersionOverride" : "4.0",
            "Dependencies"            : {
                "Core" : "4.0.0.5"
=======
            "Version" : "3.7.400.165",
            "AssemblyVersionOverride" : "3.3",
            "Dependencies"            : {
                "Core" : "3.7.402.71"
>>>>>>> 9d3d406e
            },
            "InPreview"               : false
        },
        "AppRegistry"                     : {
<<<<<<< HEAD
            "Version" : "4.0.0.4",
            "AssemblyVersionOverride" : "4.0",
            "Dependencies"            : {
                "Core" : "4.0.0.5"
=======
            "Version" : "3.7.400.165",
            "AssemblyVersionOverride" : "3.3",
            "Dependencies"            : {
                "Core" : "3.7.402.71"
>>>>>>> 9d3d406e
            },
            "InPreview"               : false
        },
        "NetworkFirewall"                 : {
<<<<<<< HEAD
            "Version" : "4.0.1.0",
            "AssemblyVersionOverride" : "4.0",
            "Dependencies"            : {
                "Core" : "4.0.0.5"
=======
            "Version" : "3.7.406.5",
            "AssemblyVersionOverride" : "3.3",
            "Dependencies"            : {
                "Core" : "3.7.402.71"
>>>>>>> 9d3d406e
            },
            "InPreview"               : false
        },
        "MWAA"                            : {
<<<<<<< HEAD
            "Version" : "4.0.1.0",
            "AssemblyVersionOverride" : "4.0",
            "Dependencies"            : {
                "Core" : "4.0.0.5"
=======
            "Version" : "3.7.403.8",
            "AssemblyVersionOverride" : "3.3",
            "Dependencies"            : {
                "Core" : "3.7.402.71"
>>>>>>> 9d3d406e
            },
            "InPreview"               : false
        },
        "DevOpsGuru"                      : {
<<<<<<< HEAD
            "Version" : "4.0.0.4",
            "AssemblyVersionOverride" : "4.0",
            "Dependencies"            : {
                "Core" : "4.0.0.5"
=======
            "Version" : "3.7.400.165",
            "AssemblyVersionOverride" : "3.3",
            "Dependencies"            : {
                "Core" : "3.7.402.71"
>>>>>>> 9d3d406e
            },
            "InPreview"               : false
        },
        "SageMakerFeatureStoreRuntime"    : {
<<<<<<< HEAD
            "Version" : "4.0.0.4",
            "AssemblyVersionOverride" : "4.0",
            "Dependencies"            : {
                "Core" : "4.0.0.5"
=======
            "Version" : "3.7.400.165",
            "AssemblyVersionOverride" : "3.3",
            "Dependencies"            : {
                "Core" : "3.7.402.71"
>>>>>>> 9d3d406e
            },
            "InPreview"               : false
        },
        "AppIntegrationsService"          : {
<<<<<<< HEAD
            "Version" : "4.0.0.4",
            "AssemblyVersionOverride" : "4.0",
            "Dependencies"            : {
                "Core" : "4.0.0.5"
=======
            "Version" : "3.7.401.162",
            "AssemblyVersionOverride" : "3.3",
            "Dependencies"            : {
                "Core" : "3.7.402.71"
>>>>>>> 9d3d406e
            },
            "InPreview"               : false
        },
        "ECRPublic"                       : {
<<<<<<< HEAD
            "Version" : "4.0.1.3",
            "AssemblyVersionOverride" : "4.0",
            "Dependencies"            : {
                "Core" : "4.0.0.5"
=======
            "Version" : "3.7.405.22",
            "AssemblyVersionOverride" : "3.3",
            "Dependencies"            : {
                "Core" : "3.7.402.71"
>>>>>>> 9d3d406e
            },
            "InPreview"               : false
        },
        "AmplifyBackend"                  : {
<<<<<<< HEAD
            "Version" : "4.0.0.4",
            "AssemblyVersionOverride" : "4.0",
            "Dependencies"            : {
                "Core" : "4.0.0.5"
=======
            "Version" : "3.7.400.165",
            "AssemblyVersionOverride" : "3.3",
            "Dependencies"            : {
                "Core" : "3.7.402.71"
>>>>>>> 9d3d406e
            },
            "InPreview"               : false
        },
        "ConnectContactLens"              : {
<<<<<<< HEAD
            "Version" : "4.0.0.4",
            "AssemblyVersionOverride" : "4.0",
            "Dependencies"            : {
                "Core" : "4.0.0.5"
=======
            "Version" : "3.7.401.32",
            "AssemblyVersionOverride" : "3.3",
            "Dependencies"            : {
                "Core" : "3.7.402.71"
>>>>>>> 9d3d406e
            },
            "InPreview"               : false
        },
        "LookoutforVision"                : {
<<<<<<< HEAD
            "Version" : "4.0.0.4",
            "AssemblyVersionOverride" : "4.0",
            "Dependencies"            : {
                "Core" : "4.0.0.5"
=======
            "Version" : "3.7.400.165",
            "AssemblyVersionOverride" : "3.3",
            "Dependencies"            : {
                "Core" : "3.7.402.71"
>>>>>>> 9d3d406e
            },
            "InPreview"               : false
        },
        "CustomerProfiles"                : {
<<<<<<< HEAD
            "Version" : "4.0.0.4",
            "AssemblyVersionOverride" : "4.0",
            "Dependencies"            : {
                "Core" : "4.0.0.5"
=======
            "Version" : "3.7.404.2",
            "AssemblyVersionOverride" : "3.3",
            "Dependencies"            : {
                "Core" : "3.7.402.71"
>>>>>>> 9d3d406e
            },
            "InPreview"               : false
        },
        "EMRContainers"                   : {
<<<<<<< HEAD
            "Version" : "4.0.0.4",
            "AssemblyVersionOverride" : "4.0",
            "Dependencies"            : {
                "Core" : "4.0.0.5"
=======
            "Version" : "3.7.402.68",
            "AssemblyVersionOverride" : "3.3",
            "Dependencies"            : {
                "Core" : "3.7.402.71"
>>>>>>> 9d3d406e
            },
            "InPreview"               : false
        },
        "SagemakerEdgeManager"            : {
<<<<<<< HEAD
            "Version" : "4.0.0.4",
            "AssemblyVersionOverride" : "4.0",
            "Dependencies"            : {
                "Core" : "4.0.0.5"
=======
            "Version" : "3.7.400.165",
            "AssemblyVersionOverride" : "3.3",
            "Dependencies"            : {
                "Core" : "3.7.402.71"
>>>>>>> 9d3d406e
            },
            "InPreview"               : false
        },
        "HealthLake"                      : {
<<<<<<< HEAD
            "Version" : "4.0.0.4",
            "AssemblyVersionOverride" : "4.0",
            "Dependencies"            : {
                "Core" : "4.0.0.5"
=======
            "Version" : "3.7.401.81",
            "AssemblyVersionOverride" : "3.3",
            "Dependencies"            : {
                "Core" : "3.7.402.71"
>>>>>>> 9d3d406e
            },
            "InPreview"               : false
        },
        "AuditManager"                    : {
<<<<<<< HEAD
            "Version" : "4.0.1.0",
            "AssemblyVersionOverride" : "4.0",
            "Dependencies"            : {
                "Core" : "4.0.0.5"
=======
            "Version" : "3.7.401.10",
            "AssemblyVersionOverride" : "3.3",
            "Dependencies"            : {
                "Core" : "3.7.402.71"
>>>>>>> 9d3d406e
            },
            "InPreview"               : false
        },
        "PrometheusService"               : {
<<<<<<< HEAD
            "Version" : "4.0.1.0",
            "AssemblyVersionOverride" : "4.0",
            "Dependencies"            : {
                "Core" : "4.0.0.5"
=======
            "Version" : "3.7.404.10",
            "AssemblyVersionOverride" : "3.3",
            "Dependencies"            : {
                "Core" : "3.7.402.71"
>>>>>>> 9d3d406e
            },
            "InPreview"               : false
        },
        "GreengrassV2"                    : {
<<<<<<< HEAD
            "Version" : "4.0.0.4",
            "AssemblyVersionOverride" : "4.0",
            "Dependencies"            : {
                "Core" : "4.0.0.5"
=======
            "Version" : "3.7.401.101",
            "AssemblyVersionOverride" : "3.3",
            "Dependencies"            : {
                "Core" : "3.7.402.71"
>>>>>>> 9d3d406e
            },
            "InPreview"               : false
        },
        "IoTWireless"                     : {
<<<<<<< HEAD
            "Version" : "4.0.0.4",
            "AssemblyVersionOverride" : "4.0",
            "Dependencies"            : {
                "Core" : "4.0.0.5"
=======
            "Version" : "3.7.402.46",
            "AssemblyVersionOverride" : "3.3",
            "Dependencies"            : {
                "Core" : "3.7.402.71"
>>>>>>> 9d3d406e
            },
            "InPreview"               : false
        },
        "IoTFleetHub"                     : {
<<<<<<< HEAD
            "Version" : "4.0.0.4",
            "AssemblyVersionOverride" : "4.0",
            "Dependencies"            : {
                "Core" : "4.0.0.5"
=======
            "Version" : "3.7.400.165",
            "AssemblyVersionOverride" : "3.3",
            "Dependencies"            : {
                "Core" : "3.7.402.71"
>>>>>>> 9d3d406e
            },
            "InPreview"               : false
        },
        "IoTDeviceAdvisor"                : {
<<<<<<< HEAD
            "Version" : "4.0.0.4",
            "AssemblyVersionOverride" : "4.0",
            "Dependencies"            : {
                "Core" : "4.0.0.5"
=======
            "Version" : "3.7.401.137",
            "AssemblyVersionOverride" : "3.3",
            "Dependencies"            : {
                "Core" : "3.7.402.71"
>>>>>>> 9d3d406e
            },
            "InPreview"               : false
        },
        "LocationService"                 : {
<<<<<<< HEAD
            "Version" : "4.0.0.4",
            "AssemblyVersionOverride" : "4.0",
            "Dependencies"            : {
                "Core" : "4.0.0.5"
=======
            "Version" : "3.7.401.68",
            "AssemblyVersionOverride" : "3.3",
            "Dependencies"            : {
                "Core" : "3.7.402.71"
>>>>>>> 9d3d406e
            },
            "InPreview"               : false
        },
        "WellArchitected"                 : {
<<<<<<< HEAD
            "Version" : "4.0.0.4",
            "AssemblyVersionOverride" : "4.0",
            "Dependencies"            : {
                "Core" : "4.0.0.5"
=======
            "Version" : "3.7.400.165",
            "AssemblyVersionOverride" : "3.3",
            "Dependencies"            : {
                "Core" : "3.7.402.71"
>>>>>>> 9d3d406e
            },
            "InPreview"               : false
        },
        "LexRuntimeV2"                    : {
<<<<<<< HEAD
            "Version" : "4.0.0.4",
            "AssemblyVersionOverride" : "4.0",
            "Dependencies"            : {
                "Core" : "4.0.0.5"
=======
            "Version" : "3.7.400.165",
            "AssemblyVersionOverride" : "3.3",
            "Dependencies"            : {
                "Core" : "3.7.402.71"
>>>>>>> 9d3d406e
            },
            "InPreview"               : false
        },
        "LexModelsV2"                     : {
<<<<<<< HEAD
            "Version" : "4.0.0.4",
            "AssemblyVersionOverride" : "4.0",
            "Dependencies"            : {
                "Core" : "4.0.0.5"
=======
            "Version" : "3.7.404.0",
            "AssemblyVersionOverride" : "3.3",
            "Dependencies"            : {
                "Core" : "3.7.402.71"
>>>>>>> 9d3d406e
            },
            "InPreview"               : false
        },
        "FIS"                             : {
<<<<<<< HEAD
            "Version" : "4.0.0.4",
            "AssemblyVersionOverride" : "4.0",
            "Dependencies"            : {
                "Core" : "4.0.0.5"
=======
            "Version" : "3.7.404.70",
            "AssemblyVersionOverride" : "3.3",
            "Dependencies"            : {
                "Core" : "3.7.402.71"
>>>>>>> 9d3d406e
            },
            "InPreview"               : false
        },
        "LookoutMetrics"                  : {
<<<<<<< HEAD
            "Version" : "4.0.0.4",
            "AssemblyVersionOverride" : "4.0",
            "Dependencies"            : {
                "Core" : "4.0.0.5"
=======
            "Version" : "3.7.400.165",
            "AssemblyVersionOverride" : "3.3",
            "Dependencies"            : {
                "Core" : "3.7.402.71"
>>>>>>> 9d3d406e
            },
            "InPreview"               : false
        },
        "Mgn"                             : {
<<<<<<< HEAD
            "Version" : "4.0.0.4",
            "AssemblyVersionOverride" : "4.0",
            "Dependencies"            : {
                "Core" : "4.0.0.5"
=======
            "Version" : "3.7.400.165",
            "AssemblyVersionOverride" : "3.3",
            "Dependencies"            : {
                "Core" : "3.7.402.71"
>>>>>>> 9d3d406e
            },
            "InPreview"               : false
        },
        "LookoutEquipment"                : {
<<<<<<< HEAD
            "Version" : "4.0.0.4",
            "AssemblyVersionOverride" : "4.0",
            "Dependencies"            : {
                "Core" : "4.0.0.5"
=======
            "Version" : "3.7.400.165",
            "AssemblyVersionOverride" : "3.3",
            "Dependencies"            : {
                "Core" : "3.7.402.71"
>>>>>>> 9d3d406e
            },
            "InPreview"               : false
        },
        "FinSpaceData"                    : {
<<<<<<< HEAD
            "Version" : "4.0.0.4",
            "AssemblyVersionOverride" : "4.0",
            "Dependencies"            : {
                "Core" : "4.0.0.5"
=======
            "Version" : "3.7.400.165",
            "AssemblyVersionOverride" : "3.3",
            "Dependencies"            : {
                "Core" : "3.7.402.71"
>>>>>>> 9d3d406e
            },
            "InPreview"               : false
        },
        "Finspace"                        : {
<<<<<<< HEAD
            "Version" : "4.0.0.4",
            "AssemblyVersionOverride" : "4.0",
            "Dependencies"            : {
                "Core" : "4.0.0.5"
=======
            "Version" : "3.7.401.104",
            "AssemblyVersionOverride" : "3.3",
            "Dependencies"            : {
                "Core" : "3.7.402.71"
>>>>>>> 9d3d406e
            },
            "InPreview"               : false
        },
        "SSMIncidents"                    : {
<<<<<<< HEAD
            "Version" : "4.0.0.4",
            "AssemblyVersionOverride" : "4.0",
            "Dependencies"            : {
                "Core" : "4.0.0.5"
=======
            "Version" : "3.7.400.165",
            "AssemblyVersionOverride" : "3.3",
            "Dependencies"            : {
                "Core" : "3.7.402.71"
>>>>>>> 9d3d406e
            },
            "InPreview"               : false
        },
        "SSMContacts"                     : {
<<<<<<< HEAD
            "Version" : "4.0.0.4",
            "AssemblyVersionOverride" : "4.0",
            "Dependencies"            : {
                "Core" : "4.0.0.5"
=======
            "Version" : "3.7.400.165",
            "AssemblyVersionOverride" : "3.3",
            "Dependencies"            : {
                "Core" : "3.7.402.71"
>>>>>>> 9d3d406e
            },
            "InPreview"               : false
        },
        "ApplicationCostProfiler"         : {
<<<<<<< HEAD
            "Version" : "4.0.0.4",
            "AssemblyVersionOverride" : "4.0",
            "Dependencies"            : {
                "Core" : "4.0.0.5"
=======
            "Version" : "3.7.400.165",
            "AssemblyVersionOverride" : "3.3",
            "Dependencies"            : {
                "Core" : "3.7.402.71"
>>>>>>> 9d3d406e
            },
            "InPreview"               : false
        },
        "AppRunner"                       : {
<<<<<<< HEAD
            "Version" : "4.0.0.4",
            "AssemblyVersionOverride" : "4.0",
            "Dependencies"            : {
                "Core" : "4.0.0.5"
=======
            "Version" : "3.7.401.26",
            "AssemblyVersionOverride" : "3.3",
            "Dependencies"            : {
                "Core" : "3.7.402.71"
>>>>>>> 9d3d406e
            },
            "InPreview"               : false
        },
        "Proton"                          : {
<<<<<<< HEAD
            "Version" : "4.0.0.4",
            "AssemblyVersionOverride" : "4.0",
            "Dependencies"            : {
                "Core" : "4.0.0.5"
=======
            "Version" : "3.7.400.165",
            "AssemblyVersionOverride" : "3.3",
            "Dependencies"            : {
                "Core" : "3.7.402.71"
>>>>>>> 9d3d406e
            },
            "InPreview"               : false
        },
        "Route53RecoveryReadiness"        : {
<<<<<<< HEAD
            "Version" : "4.0.0.4",
            "AssemblyVersionOverride" : "4.0",
            "Dependencies"            : {
                "Core" : "4.0.0.5"
=======
            "Version" : "3.7.400.165",
            "AssemblyVersionOverride" : "3.3",
            "Dependencies"            : {
                "Core" : "3.7.402.71"
>>>>>>> 9d3d406e
            },
            "InPreview"               : false
        },
        "Route53RecoveryControlConfig"    : {
<<<<<<< HEAD
            "Version" : "4.0.0.4",
            "AssemblyVersionOverride" : "4.0",
            "Dependencies"            : {
                "Core" : "4.0.0.5"
=======
            "Version" : "3.7.401.47",
            "AssemblyVersionOverride" : "3.3",
            "Dependencies"            : {
                "Core" : "3.7.402.71"
>>>>>>> 9d3d406e
            },
            "InPreview"               : false
        },
        "Route53RecoveryCluster"          : {
<<<<<<< HEAD
            "Version" : "4.0.0.4",
            "AssemblyVersionOverride" : "4.0",
            "Dependencies"            : {
                "Core" : "4.0.0.5"
=======
            "Version" : "3.7.400.165",
            "AssemblyVersionOverride" : "3.3",
            "Dependencies"            : {
                "Core" : "3.7.402.71"
>>>>>>> 9d3d406e
            },
            "InPreview"               : false
        },
        "ChimeSDKMessaging"               : {
<<<<<<< HEAD
            "Version" : "4.0.0.4",
            "AssemblyVersionOverride" : "4.0",
            "Dependencies"            : {
                "Core" : "4.0.0.5"
=======
            "Version" : "3.7.400.165",
            "AssemblyVersionOverride" : "3.3",
            "Dependencies"            : {
                "Core" : "3.7.402.71"
>>>>>>> 9d3d406e
            },
            "InPreview"               : false
        },
        "ChimeSDKIdentity"                : {
<<<<<<< HEAD
            "Version" : "4.0.0.4",
            "AssemblyVersionOverride" : "4.0",
            "Dependencies"            : {
                "Core" : "4.0.0.5"
=======
            "Version" : "3.7.400.165",
            "AssemblyVersionOverride" : "3.3",
            "Dependencies"            : {
                "Core" : "3.7.402.71"
>>>>>>> 9d3d406e
            },
            "InPreview"               : false
        },
        "SnowDeviceManagement"            : {
<<<<<<< HEAD
            "Version" : "4.0.0.4",
            "AssemblyVersionOverride" : "4.0",
            "Dependencies"            : {
                "Core" : "4.0.0.5"
=======
            "Version" : "3.7.400.165",
            "AssemblyVersionOverride" : "3.3",
            "Dependencies"            : {
                "Core" : "3.7.402.71"
>>>>>>> 9d3d406e
            },
            "InPreview"               : false
        },
        "MemoryDB"                        : {
<<<<<<< HEAD
            "Version" : "4.0.0.4",
            "AssemblyVersionOverride" : "4.0",
            "Dependencies"            : {
                "Core" : "4.0.0.5"
=======
            "Version" : "3.7.403.29",
            "AssemblyVersionOverride" : "3.3",
            "Dependencies"            : {
                "Core" : "3.7.402.71"
>>>>>>> 9d3d406e
            },
            "InPreview"               : false
        },
        "OpenSearchService"               : {
<<<<<<< HEAD
            "Version" : "4.0.0.4",
            "AssemblyVersionOverride" : "4.0",
            "Dependencies"            : {
                "Core" : "4.0.0.5"
=======
            "Version" : "3.7.404.107",
            "AssemblyVersionOverride" : "3.3",
            "Dependencies"            : {
                "Core" : "3.7.402.71"
>>>>>>> 9d3d406e
            },
            "InPreview"               : false
        },
        "KafkaConnect"                    : {
<<<<<<< HEAD
            "Version" : "4.0.0.4",
            "AssemblyVersionOverride" : "4.0",
            "Dependencies"            : {
                "Core" : "4.0.0.5"
=======
            "Version" : "3.7.401.87",
            "AssemblyVersionOverride" : "3.3",
            "Dependencies"            : {
                "Core" : "3.7.402.71"
>>>>>>> 9d3d406e
            },
            "InPreview"               : false
        },
        "ConnectWisdomService"            : {
<<<<<<< HEAD
            "Version" : "4.0.0.4",
            "AssemblyVersionOverride" : "4.0",
            "Dependencies"            : {
                "Core" : "4.0.0.5"
=======
            "Version" : "3.7.400.165",
            "AssemblyVersionOverride" : "3.3",
            "Dependencies"            : {
                "Core" : "3.7.402.71"
>>>>>>> 9d3d406e
            },
            "InPreview"               : false
        },
        "VoiceID"                         : {
<<<<<<< HEAD
            "Version" : "4.0.0.4",
            "AssemblyVersionOverride" : "4.0",
            "Dependencies"            : {
                "Core" : "4.0.0.5"
=======
            "Version" : "3.7.400.165",
            "AssemblyVersionOverride" : "3.3",
            "Dependencies"            : {
                "Core" : "3.7.402.71"
>>>>>>> 9d3d406e
            },
            "InPreview"               : false
        },
        "Account"                         : {
<<<<<<< HEAD
            "Version" : "4.0.0.4",
            "AssemblyVersionOverride" : "4.0",
            "Dependencies"            : {
                "Core" : "4.0.0.5"
=======
            "Version" : "3.7.402.28",
            "AssemblyVersionOverride" : "3.3",
            "Dependencies"            : {
                "Core" : "3.7.402.71"
>>>>>>> 9d3d406e
            },
            "InPreview"               : false
        },
        "CloudControlApi"                 : {
<<<<<<< HEAD
            "Version" : "4.0.0.4",
            "AssemblyVersionOverride" : "4.0",
            "Dependencies"            : {
                "Core" : "4.0.0.5"
=======
            "Version" : "3.7.401.114",
            "AssemblyVersionOverride" : "3.3",
            "Dependencies"            : {
                "Core" : "3.7.402.71"
>>>>>>> 9d3d406e
            },
            "InPreview"               : false
        },
        "ManagedGrafana"                  : {
<<<<<<< HEAD
            "Version" : "4.0.0.4",
            "AssemblyVersionOverride" : "4.0",
            "Dependencies"            : {
                "Core" : "4.0.0.5"
=======
            "Version" : "3.7.400.165",
            "AssemblyVersionOverride" : "3.3",
            "Dependencies"            : {
                "Core" : "3.7.402.71"
>>>>>>> 9d3d406e
            },
            "InPreview"               : false
        },
        "Panorama"                        : {
<<<<<<< HEAD
            "Version" : "4.0.0.4",
            "AssemblyVersionOverride" : "4.0",
            "Dependencies"            : {
                "Core" : "4.0.0.5"
=======
            "Version" : "3.7.400.165",
            "AssemblyVersionOverride" : "3.3",
            "Dependencies"            : {
                "Core" : "3.7.402.71"
>>>>>>> 9d3d406e
            },
            "InPreview"               : false
        },
        "ChimeSDKMeetings"                : {
<<<<<<< HEAD
            "Version" : "4.0.0.4",
            "AssemblyVersionOverride" : "4.0",
            "Dependencies"            : {
                "Core" : "4.0.0.5"
=======
            "Version" : "3.7.400.165",
            "AssemblyVersionOverride" : "3.3",
            "Dependencies"            : {
                "Core" : "3.7.402.71"
>>>>>>> 9d3d406e
            },
            "InPreview"               : false
        },
        "ResilienceHub"                   : {
<<<<<<< HEAD
            "Version" : "4.0.0.4",
            "AssemblyVersionOverride" : "4.0",
            "Dependencies"            : {
                "Core" : "4.0.0.5"
=======
            "Version" : "3.7.404.99",
            "AssemblyVersionOverride" : "3.3",
            "Dependencies"            : {
                "Core" : "3.7.402.71"
>>>>>>> 9d3d406e
            },
            "InPreview"               : false
        },
        "MigrationHubStrategyRecommendations" : {
<<<<<<< HEAD
            "Version" : "4.0.0.4",
            "AssemblyVersionOverride" : "4.0",
            "Dependencies"            : {
                "Core" : "4.0.0.5"
=======
            "Version" : "3.7.400.165",
            "AssemblyVersionOverride" : "3.3",
            "Dependencies"            : {
                "Core" : "3.7.402.71"
>>>>>>> 9d3d406e
            },
            "InPreview"               : false
        },
        "Drs"                                 : {
<<<<<<< HEAD
            "Version" : "4.0.0.4",
            "AssemblyVersionOverride" : "4.0",
            "Dependencies"            : {
                "Core" : "4.0.0.5"
=======
            "Version" : "3.7.400.165",
            "AssemblyVersionOverride" : "3.3",
            "Dependencies"            : {
                "Core" : "3.7.402.71"
>>>>>>> 9d3d406e
            },
            "InPreview"               : false
        },
        "AppConfigData"                       : {
<<<<<<< HEAD
            "Version" : "4.0.0.4",
            "AssemblyVersionOverride" : "4.0",
            "Dependencies"            : {
                "Core" : "4.0.0.5"
=======
            "Version" : "3.7.400.165",
            "AssemblyVersionOverride" : "3.3",
            "Dependencies"            : {
                "Core" : "3.7.402.71"
>>>>>>> 9d3d406e
            },
            "InPreview"               : false
        },
        "MigrationHubRefactorSpaces"          : {
<<<<<<< HEAD
            "Version" : "4.0.0.4",
            "AssemblyVersionOverride" : "4.0",
            "Dependencies"            : {
                "Core" : "4.0.0.5"
=======
            "Version" : "3.7.400.165",
            "AssemblyVersionOverride" : "3.3",
            "Dependencies"            : {
                "Core" : "3.7.402.71"
>>>>>>> 9d3d406e
            },
            "InPreview"               : false
        },
        "Inspector2"                          : {
<<<<<<< HEAD
            "Version" : "4.0.1.0",
            "AssemblyVersionOverride" : "4.0",
            "Dependencies"            : {
                "Core" : "4.0.0.5"
=======
            "Version" : "3.7.406.11",
            "AssemblyVersionOverride" : "3.3",
            "Dependencies"            : {
                "Core" : "3.7.402.71"
>>>>>>> 9d3d406e
            },
            "InPreview"               : false
        },
        "CloudWatchEvidently"                 : {
<<<<<<< HEAD
            "Version" : "4.0.0.4",
            "AssemblyVersionOverride" : "4.0",
            "Dependencies"            : {
                "Core" : "4.0.0.5"
=======
            "Version" : "3.7.400.165",
            "AssemblyVersionOverride" : "3.3",
            "Dependencies"            : {
                "Core" : "3.7.402.71"
>>>>>>> 9d3d406e
            },
            "InPreview"               : false
        },
        "CloudWatchRUM"                       : {
<<<<<<< HEAD
            "Version" : "4.0.0.4",
            "AssemblyVersionOverride" : "4.0",
            "Dependencies"            : {
                "Core" : "4.0.0.5"
=======
            "Version" : "3.7.402.51",
            "AssemblyVersionOverride" : "3.3",
            "Dependencies"            : {
                "Core" : "3.7.402.71"
>>>>>>> 9d3d406e
            },
            "InPreview"               : false
        },
        "RecycleBin"                          : {
<<<<<<< HEAD
            "Version" : "4.0.0.4",
            "AssemblyVersionOverride" : "4.0",
            "Dependencies"            : {
                "Core" : "4.0.0.5"
=======
            "Version" : "3.7.401.110",
            "AssemblyVersionOverride" : "3.3",
            "Dependencies"            : {
                "Core" : "3.7.402.71"
>>>>>>> 9d3d406e
            },
            "InPreview"               : false
        },
        "IoTTwinMaker"                        : {
<<<<<<< HEAD
            "Version" : "4.0.0.4",
            "AssemblyVersionOverride" : "4.0",
            "Dependencies"            : {
                "Core" : "4.0.0.5"
=======
            "Version" : "3.7.400.165",
            "AssemblyVersionOverride" : "3.3",
            "Dependencies"            : {
                "Core" : "3.7.402.71"
>>>>>>> 9d3d406e
            },
            "InPreview"               : false
        },
        "WorkSpacesWeb"                       : {
<<<<<<< HEAD
            "Version" : "4.0.0.4",
            "AssemblyVersionOverride" : "4.0",
            "Dependencies"            : {
                "Core" : "4.0.0.5"
=======
            "Version" : "3.7.403.67",
            "AssemblyVersionOverride" : "3.3",
            "Dependencies"            : {
                "Core" : "3.7.402.71"
>>>>>>> 9d3d406e
            },
            "InPreview"               : false
        },
        "BackupGateway"                       : {
<<<<<<< HEAD
            "Version" : "4.0.0.4",
            "AssemblyVersionOverride" : "4.0",
            "Dependencies"            : {
                "Core" : "4.0.0.5"
=======
            "Version" : "3.7.400.165",
            "AssemblyVersionOverride" : "3.3",
            "Dependencies"            : {
                "Core" : "3.7.402.71"
>>>>>>> 9d3d406e
            },
            "InPreview"               : false
        },
        "AmplifyUIBuilder"                    : {
<<<<<<< HEAD
            "Version" : "4.0.0.4",
            "AssemblyVersionOverride" : "4.0",
            "Dependencies"            : {
                "Core" : "4.0.0.5"
=======
            "Version" : "3.7.400.165",
            "AssemblyVersionOverride" : "3.3",
            "Dependencies"            : {
                "Core" : "3.7.402.71"
>>>>>>> 9d3d406e
            },
            "InPreview"               : false
        },
        "Keyspaces"                           : {
<<<<<<< HEAD
            "Version" : "4.0.0.4",
            "AssemblyVersionOverride" : "4.0",
            "Dependencies"            : {
                "Core" : "4.0.0.5"
=======
            "Version" : "3.7.403.45",
            "AssemblyVersionOverride" : "3.3",
            "Dependencies"            : {
                "Core" : "3.7.402.71"
>>>>>>> 9d3d406e
            },
            "InPreview"               : false
        },
        "BillingConductor"                    : {
<<<<<<< HEAD
            "Version" : "4.0.0.4",
            "AssemblyVersionOverride" : "4.0",
            "Dependencies"            : {
                "Core" : "4.0.0.5"
=======
            "Version" : "3.7.400.165",
            "AssemblyVersionOverride" : "3.3",
            "Dependencies"            : {
                "Core" : "3.7.402.71"
>>>>>>> 9d3d406e
            },
            "InPreview"               : false
        },
        "PinpointSMSVoiceV2"                  : {
<<<<<<< HEAD
            "Version" : "4.0.1.4",
            "AssemblyVersionOverride" : "4.0",
            "Dependencies"            : {
                "Core" : "4.0.0.5"
=======
            "Version" : "3.7.405.23",
            "AssemblyVersionOverride" : "3.3",
            "Dependencies"            : {
                "Core" : "3.7.402.71"
>>>>>>> 9d3d406e
            },
            "InPreview"               : false
        },
        "Ivschat"                             : {
<<<<<<< HEAD
            "Version" : "4.0.0.4",
            "AssemblyVersionOverride" : "4.0",
            "Dependencies"            : {
                "Core" : "4.0.0.5"
=======
            "Version" : "3.7.400.165",
            "AssemblyVersionOverride" : "3.3",
            "Dependencies"            : {
                "Core" : "3.7.402.71"
>>>>>>> 9d3d406e
            },
            "InPreview"               : false
        },
        "ChimeSDKMediaPipelines"              : {
<<<<<<< HEAD
            "Version" : "4.0.0.4",
            "AssemblyVersionOverride" : "4.0",
            "Dependencies"            : {
                "Core" : "4.0.0.5"
=======
            "Version" : "3.7.401.118",
            "AssemblyVersionOverride" : "3.3",
            "Dependencies"            : {
                "Core" : "3.7.402.71"
>>>>>>> 9d3d406e
            },
            "InPreview"               : false
        },
        "EMRServerless"                       : {
<<<<<<< HEAD
            "Version" : "4.0.0.4",
            "AssemblyVersionOverride" : "4.0",
            "Dependencies"            : {
                "Core" : "4.0.0.5"
=======
            "Version" : "3.7.406.0",
            "AssemblyVersionOverride" : "3.3",
            "Dependencies"            : {
                "Core" : "3.7.402.71"
>>>>>>> 9d3d406e
            },
            "InPreview"               : false
        },
        "MainframeModernization"              : {
<<<<<<< HEAD
            "Version" : "4.0.0.4",
            "AssemblyVersionOverride" : "4.0",
            "Dependencies"            : {
                "Core" : "4.0.0.5"
=======
            "Version" : "3.7.403.33",
            "AssemblyVersionOverride" : "3.3",
            "Dependencies"            : {
                "Core" : "3.7.402.71"
>>>>>>> 9d3d406e
            },
            "InPreview"               : false
        },
        "ConnectCampaignService"              : {
<<<<<<< HEAD
            "Version" : "4.0.0.4",
            "AssemblyVersionOverride" : "4.0",
            "Dependencies"            : {
                "Core" : "4.0.0.5"
=======
            "Version" : "3.7.400.165",
            "AssemblyVersionOverride" : "3.3",
            "Dependencies"            : {
                "Core" : "3.7.402.71"
>>>>>>> 9d3d406e
            },
            "InPreview"               : false
        },
        "RedshiftServerless"                  : {
<<<<<<< HEAD
            "Version" : "4.0.0.4",
            "AssemblyVersionOverride" : "4.0",
            "Dependencies"            : {
                "Core" : "4.0.0.5"
=======
            "Version" : "3.7.404.28",
            "AssemblyVersionOverride" : "3.3",
            "Dependencies"            : {
                "Core" : "3.7.402.71"
>>>>>>> 9d3d406e
            },
            "InPreview"               : false
        },
        "IAMRolesAnywhere"                    : {
<<<<<<< HEAD
            "Version" : "4.0.0.4",
            "AssemblyVersionOverride" : "4.0",
            "Dependencies"            : {
                "Core" : "4.0.0.5"
=======
            "Version" : "3.7.401.163",
            "AssemblyVersionOverride" : "3.3",
            "Dependencies"            : {
                "Core" : "3.7.402.71"
>>>>>>> 9d3d406e
            },
            "InPreview"               : false
        },
        "LicenseManagerUserSubscriptions"     : {
<<<<<<< HEAD
            "Version" : "4.0.0.4",
            "AssemblyVersionOverride" : "4.0",
            "Dependencies"            : {
                "Core" : "4.0.0.5"
=======
            "Version" : "3.7.401.114",
            "AssemblyVersionOverride" : "3.3",
            "Dependencies"            : {
                "Core" : "3.7.402.71"
>>>>>>> 9d3d406e
            },
            "InPreview"               : false
        },
        "SupportApp"                          : {
<<<<<<< HEAD
            "Version" : "4.0.0.4",
            "AssemblyVersionOverride" : "4.0",
            "Dependencies"            : {
                "Core" : "4.0.0.5"
=======
            "Version" : "3.7.400.165",
            "AssemblyVersionOverride" : "3.3",
            "Dependencies"            : {
                "Core" : "3.7.402.71"
>>>>>>> 9d3d406e
            },
            "InPreview"               : false
        },
        "ControlTower"                        : {
<<<<<<< HEAD
            "Version" : "4.0.1.2",
            "AssemblyVersionOverride" : "4.0",
            "Dependencies"            : {
                "Core" : "4.0.0.5"
=======
            "Version" : "3.7.403.15",
            "AssemblyVersionOverride" : "3.3",
            "Dependencies"            : {
                "Core" : "3.7.402.71"
>>>>>>> 9d3d406e
            },
            "InPreview"               : false
        },
        "IoTFleetWise"                        : {
<<<<<<< HEAD
            "Version" : "4.0.0.4",
            "AssemblyVersionOverride" : "4.0",
            "Dependencies"            : {
                "Core" : "4.0.0.5"
=======
            "Version" : "3.7.408.0",
            "AssemblyVersionOverride" : "3.3",
            "Dependencies"            : {
                "Core" : "3.7.402.71"
>>>>>>> 9d3d406e
            },
            "InPreview"               : false
        },
        "MigrationHubOrchestrator"            : {
<<<<<<< HEAD
            "Version" : "4.0.0.4",
            "AssemblyVersionOverride" : "4.0",
            "Dependencies"            : {
                "Core" : "4.0.0.5"
=======
            "Version" : "3.7.400.165",
            "AssemblyVersionOverride" : "3.3",
            "Dependencies"            : {
                "Core" : "3.7.402.71"
>>>>>>> 9d3d406e
            },
            "InPreview"               : false
        },
        "ConnectCases"                        : {
<<<<<<< HEAD
            "Version" : "4.0.1.4",
            "AssemblyVersionOverride" : "4.0",
            "Dependencies"            : {
                "Core" : "4.0.0.5"
=======
            "Version" : "3.7.403.23",
            "AssemblyVersionOverride" : "3.3",
            "Dependencies"            : {
                "Core" : "3.7.402.71"
>>>>>>> 9d3d406e
            },
            "InPreview"               : false
        },
        "ResourceExplorer2"                   : {
<<<<<<< HEAD
            "Version" : "4.0.0.4",
            "AssemblyVersionOverride" : "4.0",
            "Dependencies"            : {
                "Core" : "4.0.0.5"
=======
            "Version" : "3.7.402.119",
            "AssemblyVersionOverride" : "3.3",
            "Dependencies"            : {
                "Core" : "3.7.402.71"
>>>>>>> 9d3d406e
            },
            "InPreview"               : false
        },
        "Scheduler"                           : {
<<<<<<< HEAD
            "Version" : "4.0.0.4",
            "AssemblyVersionOverride" : "4.0",
            "Dependencies"            : {
                "Core" : "4.0.0.5"
=======
            "Version" : "3.7.400.165",
            "AssemblyVersionOverride" : "3.3",
            "Dependencies"            : {
                "Core" : "3.7.402.71"
>>>>>>> 9d3d406e
            },
            "InPreview"               : false
        },
        "ChimeSDKVoice"                       : {
<<<<<<< HEAD
            "Version" : "4.0.0.4",
            "AssemblyVersionOverride" : "4.0",
            "Dependencies"            : {
                "Core" : "4.0.0.5"
=======
            "Version" : "3.7.402.37",
            "AssemblyVersionOverride" : "3.3",
            "Dependencies"            : {
                "Core" : "3.7.402.71"
>>>>>>> 9d3d406e
            },
            "InPreview"               : false
        },
        "SsmSap"                              : {
<<<<<<< HEAD
            "Version" : "4.0.0.4",
            "AssemblyVersionOverride" : "4.0",
            "Dependencies"            : {
                "Core" : "4.0.0.5"
=======
            "Version" : "3.7.402.98",
            "AssemblyVersionOverride" : "3.3",
            "Dependencies"            : {
                "Core" : "3.7.402.71"
>>>>>>> 9d3d406e
            },
            "InPreview"               : false
        },
        "OAM"                                 : {
<<<<<<< HEAD
            "Version" : "4.0.1.0",
            "AssemblyVersionOverride" : "4.0",
            "Dependencies"            : {
                "Core" : "4.0.0.5"
=======
            "Version" : "3.7.402.11",
            "AssemblyVersionOverride" : "3.3",
            "Dependencies"            : {
                "Core" : "3.7.402.71"
>>>>>>> 9d3d406e
            },
            "InPreview"               : false
        },
        "ARCZonalShift"                       : {
<<<<<<< HEAD
            "Version" : "4.0.0.4",
            "AssemblyVersionOverride" : "4.0",
            "Dependencies"            : {
                "Core" : "4.0.0.5"
=======
            "Version" : "3.7.402.28",
            "AssemblyVersionOverride" : "3.3",
            "Dependencies"            : {
                "Core" : "3.7.402.71"
>>>>>>> 9d3d406e
            },
            "InPreview"               : false
        },
        "SimSpaceWeaver"                      : {
<<<<<<< HEAD
            "Version" : "4.0.0.4",
            "AssemblyVersionOverride" : "4.0",
            "Dependencies"            : {
                "Core" : "4.0.0.5"
=======
            "Version" : "3.7.400.165",
            "AssemblyVersionOverride" : "3.3",
            "Dependencies"            : {
                "Core" : "3.7.402.71"
>>>>>>> 9d3d406e
            },
            "InPreview"               : false
        },
        "SecurityLake"                        : {
<<<<<<< HEAD
            "Version" : "4.0.0.4",
            "AssemblyVersionOverride" : "4.0",
            "Dependencies"            : {
                "Core" : "4.0.0.5"
=======
            "Version" : "3.7.401.131",
            "AssemblyVersionOverride" : "3.3",
            "Dependencies"            : {
                "Core" : "3.7.402.71"
>>>>>>> 9d3d406e
            },
            "InPreview"               : false
        },
        "OpenSearchServerless"                : {
<<<<<<< HEAD
            "Version" : "4.0.0.4",
            "AssemblyVersionOverride" : "4.0",
            "Dependencies"            : {
                "Core" : "4.0.0.5"
=======
            "Version" : "3.7.403.71",
            "AssemblyVersionOverride" : "3.3",
            "Dependencies"            : {
                "Core" : "3.7.402.71"
>>>>>>> 9d3d406e
            },
            "InPreview"               : false
        },
        "Omics"                               : {
<<<<<<< HEAD
            "Version" : "4.0.0.4",
            "AssemblyVersionOverride" : "4.0",
            "Dependencies"            : {
                "Core" : "4.0.0.5"
=======
            "Version" : "3.7.404.29",
            "AssemblyVersionOverride" : "3.3",
            "Dependencies"            : {
                "Core" : "3.7.402.71"
>>>>>>> 9d3d406e
            },
            "InPreview"               : false
        },
        "DocDBElastic"                        : {
<<<<<<< HEAD
            "Version" : "4.0.0.4",
            "AssemblyVersionOverride" : "4.0",
            "Dependencies"            : {
                "Core" : "4.0.0.5"
=======
            "Version" : "3.7.401.120",
            "AssemblyVersionOverride" : "3.3",
            "Dependencies"            : {
                "Core" : "3.7.402.71"
>>>>>>> 9d3d406e
            },
            "InPreview"               : false
        },
        "SageMakerGeospatial"                 : {
<<<<<<< HEAD
            "Version" : "4.0.0.4",
            "AssemblyVersionOverride" : "4.0",
            "Dependencies"            : {
                "Core" : "4.0.0.5"
=======
            "Version" : "3.7.400.165",
            "AssemblyVersionOverride" : "3.3",
            "Dependencies"            : {
                "Core" : "3.7.402.71"
>>>>>>> 9d3d406e
            },
            "InPreview"               : false
        },
        "Pipes"                               : {
<<<<<<< HEAD
            "Version" : "4.0.0.4",
            "AssemblyVersionOverride" : "4.0",
            "Dependencies"            : {
                "Core" : "4.0.0.5"
=======
            "Version" : "3.7.402.129",
            "AssemblyVersionOverride" : "3.3",
            "Dependencies"            : {
                "Core" : "3.7.402.71"
>>>>>>> 9d3d406e
            },
            "InPreview"               : false
        },
        "CodeCatalyst"                        : {
<<<<<<< HEAD
            "Version" : "4.0.0.4",
            "AssemblyVersionOverride" : "4.0",
            "Dependencies"            : {
                "Core" : "4.0.0.5"
=======
            "Version" : "3.7.400.165",
            "AssemblyVersionOverride" : "3.3",
            "Dependencies"            : {
                "Core" : "3.7.402.71"
>>>>>>> 9d3d406e
            },
            "InPreview"               : false
        },
        "SageMakerMetrics"                    : {
<<<<<<< HEAD
            "Version" : "4.0.1.4",
            "AssemblyVersionOverride" : "4.0",
            "Dependencies"            : {
                "Core" : "4.0.0.5"
=======
            "Version" : "3.7.402.23",
            "AssemblyVersionOverride" : "3.3",
            "Dependencies"            : {
                "Core" : "3.7.402.71"
>>>>>>> 9d3d406e
            },
            "InPreview"               : false
        },
        "KinesisVideoWebRTCStorage"           : {
<<<<<<< HEAD
            "Version" : "4.0.0.4",
            "AssemblyVersionOverride" : "4.0",
            "Dependencies"            : {
                "Core" : "4.0.0.5"
=======
            "Version" : "3.7.401.162",
            "AssemblyVersionOverride" : "3.3",
            "Dependencies"            : {
                "Core" : "3.7.402.71"
>>>>>>> 9d3d406e
            },
            "InPreview"               : false
        },
        "LicenseManagerLinuxSubscriptions"    : {
<<<<<<< HEAD
            "Version" : "4.0.0.4",
            "AssemblyVersionOverride" : "4.0",
            "Dependencies"            : {
                "Core" : "4.0.0.5"
=======
            "Version" : "3.7.400.165",
            "AssemblyVersionOverride" : "3.3",
            "Dependencies"            : {
                "Core" : "3.7.402.71"
>>>>>>> 9d3d406e
            },
            "InPreview"               : false
        },
        "KendraRanking"                       : {
<<<<<<< HEAD
            "Version" : "4.0.0.4",
            "AssemblyVersionOverride" : "4.0",
            "Dependencies"            : {
                "Core" : "4.0.0.5"
=======
            "Version" : "3.7.400.165",
            "AssemblyVersionOverride" : "3.3",
            "Dependencies"            : {
                "Core" : "3.7.402.71"
>>>>>>> 9d3d406e
            },
            "InPreview"               : false
        },
        "CleanRooms"                          : {
<<<<<<< HEAD
            "Version" : "4.0.1.3",
            "AssemblyVersionOverride" : "4.0",
            "Dependencies"            : {
                "Core" : "4.0.0.5"
=======
            "Version" : "3.7.406.22",
            "AssemblyVersionOverride" : "3.3",
            "Dependencies"            : {
                "Core" : "3.7.402.71"
>>>>>>> 9d3d406e
            },
            "InPreview"               : false
        },
        "CloudTrailData"                      : {
<<<<<<< HEAD
            "Version" : "4.0.0.4",
            "AssemblyVersionOverride" : "4.0",
            "Dependencies"            : {
                "Core" : "4.0.0.5"
=======
            "Version" : "3.7.400.165",
            "AssemblyVersionOverride" : "3.3",
            "Dependencies"            : {
                "Core" : "3.7.402.71"
>>>>>>> 9d3d406e
            },
            "InPreview"               : false
        },
        "Tnb"                                 : {
<<<<<<< HEAD
            "Version" : "4.0.0.4",
            "AssemblyVersionOverride" : "4.0",
            "Dependencies"            : {
                "Core" : "4.0.0.5"
=======
            "Version" : "3.7.401.163",
            "AssemblyVersionOverride" : "3.3",
            "Dependencies"            : {
                "Core" : "3.7.402.71"
>>>>>>> 9d3d406e
            },
            "InPreview"               : false
        },
        "InternetMonitor"                     : {
<<<<<<< HEAD
            "Version" : "4.0.0.4",
            "AssemblyVersionOverride" : "4.0",
            "Dependencies"            : {
                "Core" : "4.0.0.5"
=======
            "Version" : "3.7.402.115",
            "AssemblyVersionOverride" : "3.3",
            "Dependencies"            : {
                "Core" : "3.7.402.71"
>>>>>>> 9d3d406e
            },
            "InPreview"               : false
        },
        "IVSRealTime"                         : {
<<<<<<< HEAD
            "Version" : "4.0.1.0",
            "AssemblyVersionOverride" : "4.0",
            "Dependencies"            : {
                "Core" : "4.0.0.5"
=======
            "Version" : "3.7.406.8",
            "AssemblyVersionOverride" : "3.3",
            "Dependencies"            : {
                "Core" : "3.7.402.71"
>>>>>>> 9d3d406e
            },
            "InPreview"               : false
        },
        "VPCLattice"                          : {
<<<<<<< HEAD
            "Version" : "4.0.0.4",
            "AssemblyVersionOverride" : "4.0",
            "Dependencies"            : {
                "Core" : "4.0.0.5"
=======
            "Version" : "3.7.401.107",
            "AssemblyVersionOverride" : "3.3",
            "Dependencies"            : {
                "Core" : "3.7.402.71"
>>>>>>> 9d3d406e
            },
            "InPreview"               : false
        },
        "OSIS"                                : {
<<<<<<< HEAD
            "Version" : "4.0.0.4",
            "AssemblyVersionOverride" : "4.0",
            "Dependencies"            : {
                "Core" : "4.0.0.5"
=======
            "Version" : "3.7.400.165",
            "AssemblyVersionOverride" : "3.3",
            "Dependencies"            : {
                "Core" : "3.7.402.71"
>>>>>>> 9d3d406e
            },
            "InPreview"               : false
        },
        "MediaPackageV2"                      : {
<<<<<<< HEAD
            "Version" : "4.0.1.0",
            "AssemblyVersionOverride" : "4.0",
            "Dependencies"            : {
                "Core" : "4.0.0.5"
=======
            "Version" : "3.7.405.12",
            "AssemblyVersionOverride" : "3.3",
            "Dependencies"            : {
                "Core" : "3.7.402.71"
>>>>>>> 9d3d406e
            },
            "InPreview"               : false
        },
        "PaymentCryptographyData"             : {
<<<<<<< HEAD
            "Version" : "4.0.0.4",
            "AssemblyVersionOverride" : "4.0",
            "Dependencies"            : {
                "Core" : "4.0.0.5"
=======
            "Version" : "3.7.402.127",
            "AssemblyVersionOverride" : "3.3",
            "Dependencies"            : {
                "Core" : "3.7.402.71"
>>>>>>> 9d3d406e
            },
            "InPreview"               : false
        },
        "PaymentCryptography"                 : {
<<<<<<< HEAD
            "Version" : "4.0.0.4",
            "AssemblyVersionOverride" : "4.0",
            "Dependencies"            : {
                "Core" : "4.0.0.5"
=======
            "Version" : "3.7.403.42",
            "AssemblyVersionOverride" : "3.3",
            "Dependencies"            : {
                "Core" : "3.7.402.71"
>>>>>>> 9d3d406e
            },
            "InPreview"               : false
        },
        "CodeGuruSecurity"                    : {
<<<<<<< HEAD
            "Version" : "4.0.0.4",
            "AssemblyVersionOverride" : "4.0",
            "Dependencies"            : {
                "Core" : "4.0.0.5"
=======
            "Version" : "3.7.400.165",
            "AssemblyVersionOverride" : "3.3",
            "Dependencies"            : {
                "Core" : "3.7.402.71"
>>>>>>> 9d3d406e
            },
            "InPreview"               : false
        },
        "VerifiedPermissions"                 : {
<<<<<<< HEAD
            "Version" : "4.0.1.3",
            "AssemblyVersionOverride" : "4.0",
            "Dependencies"            : {
                "Core" : "4.0.0.5"
=======
            "Version" : "3.7.404.21",
            "AssemblyVersionOverride" : "3.3",
            "Dependencies"            : {
                "Core" : "3.7.402.71"
>>>>>>> 9d3d406e
            },
            "InPreview"               : false
        },
        "AppFabric"                           : {
<<<<<<< HEAD
            "Version" : "4.0.0.4",
            "AssemblyVersionOverride" : "4.0",
            "Dependencies"            : {
                "Core" : "4.0.0.5"
=======
            "Version" : "3.7.400.165",
            "AssemblyVersionOverride" : "3.3",
            "Dependencies"            : {
                "Core" : "3.7.402.71"
>>>>>>> 9d3d406e
            },
            "InPreview"               : false
        },
        "MedicalImaging"                      : {
<<<<<<< HEAD
            "Version" : "4.0.0.4",
            "AssemblyVersionOverride" : "4.0",
            "Dependencies"            : {
                "Core" : "4.0.0.5"
=======
            "Version" : "3.7.400.165",
            "AssemblyVersionOverride" : "3.3",
            "Dependencies"            : {
                "Core" : "3.7.402.71"
>>>>>>> 9d3d406e
            },
            "InPreview"               : false
        },
        "EntityResolution"                    : {
<<<<<<< HEAD
            "Version" : "4.0.0.4",
            "AssemblyVersionOverride" : "4.0",
            "Dependencies"            : {
                "Core" : "4.0.0.5"
=======
            "Version" : "3.7.404.6",
            "AssemblyVersionOverride" : "3.3",
            "Dependencies"            : {
                "Core" : "3.7.402.71"
>>>>>>> 9d3d406e
            },
            "InPreview"               : false
        },
        "ManagedBlockchainQuery"              : {
<<<<<<< HEAD
            "Version" : "4.0.0.4",
            "AssemblyVersionOverride" : "4.0",
            "Dependencies"            : {
                "Core" : "4.0.0.5"
=======
            "Version" : "3.7.400.165",
            "AssemblyVersionOverride" : "3.3",
            "Dependencies"            : {
                "Core" : "3.7.402.71"
>>>>>>> 9d3d406e
            },
            "InPreview"               : false
        },
        "PcaConnectorAd"                      : {
<<<<<<< HEAD
            "Version" : "4.0.0.4",
            "AssemblyVersionOverride" : "4.0",
            "Dependencies"            : {
                "Core" : "4.0.0.5"
=======
            "Version" : "3.7.401.55",
            "AssemblyVersionOverride" : "3.3",
            "Dependencies"            : {
                "Core" : "3.7.402.71"
>>>>>>> 9d3d406e
            },
            "InPreview"               : false
        },
        "Neptunedata"                         : {
<<<<<<< HEAD
            "Version" : "4.0.0.4",
            "AssemblyVersionOverride" : "4.0",
            "Dependencies"            : {
                "Core" : "4.0.0.5"
=======
            "Version" : "3.7.400.165",
            "AssemblyVersionOverride" : "3.3",
            "Dependencies"            : {
                "Core" : "3.7.402.71"
>>>>>>> 9d3d406e
            },
            "InPreview"               : false
        },
        "BedrockRuntime"                      : {
<<<<<<< HEAD
            "Version" : "4.0.0.4",
            "AssemblyVersionOverride" : "4.0",
            "Dependencies"            : {
                "Core" : "4.0.0.5"
=======
            "Version" : "3.7.420.24",
            "AssemblyVersionOverride" : "3.3",
            "Dependencies"            : {
                "Core" : "3.7.402.71"
>>>>>>> 9d3d406e
            },
            "InPreview"               : false
        },
        "Bedrock"                             : {
<<<<<<< HEAD
            "Version" : "4.0.2.2",
            "AssemblyVersionOverride" : "4.0",
            "Dependencies"            : {
                "Core" : "4.0.0.5"
=======
            "Version" : "3.7.421.14",
            "AssemblyVersionOverride" : "3.3",
            "Dependencies"            : {
                "Core" : "3.7.402.71"
>>>>>>> 9d3d406e
            },
            "InPreview"               : false
        },
        "DataZone"                            : {
<<<<<<< HEAD
            "Version" : "4.0.1.3",
            "AssemblyVersionOverride" : "4.0",
            "Dependencies"            : {
                "Core" : "4.0.0.5"
=======
            "Version" : "3.7.413.19",
            "AssemblyVersionOverride" : "3.3",
            "Dependencies"            : {
                "Core" : "3.7.402.71"
>>>>>>> 9d3d406e
            },
            "InPreview"               : false
        },
        "LaunchWizard"                        : {
<<<<<<< HEAD
            "Version" : "4.0.0.4",
            "AssemblyVersionOverride" : "4.0",
            "Dependencies"            : {
                "Core" : "4.0.0.5"
=======
            "Version" : "3.7.400.165",
            "AssemblyVersionOverride" : "3.3",
            "Dependencies"            : {
                "Core" : "3.7.402.71"
>>>>>>> 9d3d406e
            },
            "InPreview"               : false
        },
        "TrustedAdvisor"                      : {
<<<<<<< HEAD
            "Version" : "4.0.0.4",
            "AssemblyVersionOverride" : "4.0",
            "Dependencies"            : {
                "Core" : "4.0.0.5"
=======
            "Version" : "3.7.400.165",
            "AssemblyVersionOverride" : "3.3",
            "Dependencies"            : {
                "Core" : "3.7.402.71"
>>>>>>> 9d3d406e
            },
            "InPreview"               : false
        },
        "CloudFrontKeyValueStore"             : {
<<<<<<< HEAD
            "Version" : "4.0.0.4",
            "AssemblyVersionOverride" : "4.0",
            "Dependencies"            : {
                "Core" : "4.0.0.5"
=======
            "Version" : "3.7.400.165",
            "AssemblyVersionOverride" : "3.3",
            "Dependencies"            : {
                "Core" : "3.7.402.71"
>>>>>>> 9d3d406e
            },
            "InPreview"               : false
        },
        "InspectorScan"                       : {
<<<<<<< HEAD
            "Version" : "4.0.0.4",
            "AssemblyVersionOverride" : "4.0",
            "Dependencies"            : {
                "Core" : "4.0.0.5"
=======
            "Version" : "3.7.400.165",
            "AssemblyVersionOverride" : "3.3",
            "Dependencies"            : {
                "Core" : "3.7.402.71"
>>>>>>> 9d3d406e
            },
            "InPreview"               : false
        },
        "CostOptimizationHub"                 : {
<<<<<<< HEAD
            "Version" : "4.0.1.0",
            "AssemblyVersionOverride" : "4.0",
            "Dependencies"            : {
                "Core" : "4.0.0.5"
=======
            "Version" : "3.7.406.6",
            "AssemblyVersionOverride" : "3.3",
            "Dependencies"            : {
                "Core" : "3.7.402.71"
>>>>>>> 9d3d406e
            },
            "InPreview"               : false
        },
        "Repostspace"                         : {
<<<<<<< HEAD
            "Version" : "4.0.0.4",
            "AssemblyVersionOverride" : "4.0",
            "Dependencies"            : {
                "Core" : "4.0.0.5"
=======
            "Version" : "3.7.401.128",
            "AssemblyVersionOverride" : "3.3",
            "Dependencies"            : {
                "Core" : "3.7.402.71"
>>>>>>> 9d3d406e
            },
            "InPreview"               : false
        },
        "BCMDataExports"                      : {
<<<<<<< HEAD
            "Version" : "4.0.0.4",
            "AssemblyVersionOverride" : "4.0",
            "Dependencies"            : {
                "Core" : "4.0.0.5"
=======
            "Version" : "3.7.400.165",
            "AssemblyVersionOverride" : "3.3",
            "Dependencies"            : {
                "Core" : "3.7.402.71"
>>>>>>> 9d3d406e
            },
            "InPreview"               : false
        },
        "FreeTier"                            : {
<<<<<<< HEAD
            "Version" : "4.0.0.4",
            "AssemblyVersionOverride" : "4.0",
            "Dependencies"            : {
                "Core" : "4.0.0.5"
=======
            "Version" : "3.7.400.165",
            "AssemblyVersionOverride" : "3.3",
            "Dependencies"            : {
                "Core" : "3.7.402.71"
>>>>>>> 9d3d406e
            },
            "InPreview"               : false
        },
        "EKSAuth"                             : {
<<<<<<< HEAD
            "Version" : "4.0.0.4",
            "AssemblyVersionOverride" : "4.0",
            "Dependencies"            : {
                "Core" : "4.0.0.5"
=======
            "Version" : "3.7.400.165",
            "AssemblyVersionOverride" : "3.3",
            "Dependencies"            : {
                "Core" : "3.7.402.71"
>>>>>>> 9d3d406e
            },
            "InPreview"               : false
        },
        "WorkSpacesThinClient"                : {
<<<<<<< HEAD
            "Version" : "4.0.0.4",
            "AssemblyVersionOverride" : "4.0",
            "Dependencies"            : {
                "Core" : "4.0.0.5"
=======
            "Version" : "3.7.404.2",
            "AssemblyVersionOverride" : "3.3",
            "Dependencies"            : {
                "Core" : "3.7.402.71"
>>>>>>> 9d3d406e
            },
            "InPreview"               : false
        },
        "B2bi"                                : {
<<<<<<< HEAD
            "Version" : "4.0.0.4",
            "AssemblyVersionOverride" : "4.0",
            "Dependencies"            : {
                "Core" : "4.0.0.5"
=======
            "Version" : "3.7.404.71",
            "AssemblyVersionOverride" : "3.3",
            "Dependencies"            : {
                "Core" : "3.7.402.71"
>>>>>>> 9d3d406e
            },
            "InPreview"               : false
        },
        "BedrockAgentRuntime"                 : {
<<<<<<< HEAD
            "Version" : "4.0.3.0",
            "AssemblyVersionOverride" : "4.0",
            "Dependencies"            : {
                "Core" : "4.0.0.5"
=======
            "Version" : "3.7.428.3",
            "AssemblyVersionOverride" : "3.3",
            "Dependencies"            : {
                "Core" : "3.7.402.71"
>>>>>>> 9d3d406e
            },
            "InPreview"               : false
        },
        "QBusiness"                           : {
<<<<<<< HEAD
            "Version" : "4.0.1.4",
            "AssemblyVersionOverride" : "4.0",
            "Dependencies"            : {
                "Core" : "4.0.0.5"
=======
            "Version" : "3.7.414.23",
            "AssemblyVersionOverride" : "3.3",
            "Dependencies"            : {
                "Core" : "3.7.402.71"
>>>>>>> 9d3d406e
            },
            "InPreview"               : false
        },
        "QConnect"                            : {
<<<<<<< HEAD
            "Version" : "4.0.0.4",
            "AssemblyVersionOverride" : "4.0",
            "Dependencies"            : {
                "Core" : "4.0.0.5"
=======
            "Version" : "3.7.405.28",
            "AssemblyVersionOverride" : "3.3",
            "Dependencies"            : {
                "Core" : "3.7.402.71"
>>>>>>> 9d3d406e
            },
            "InPreview"               : false
        },
        "BedrockAgent"                        : {
<<<<<<< HEAD
            "Version" : "4.0.2.1",
            "AssemblyVersionOverride" : "4.0",
            "Dependencies"            : {
                "Core" : "4.0.0.5"
=======
            "Version" : "3.7.427.6",
            "AssemblyVersionOverride" : "3.3",
            "Dependencies"            : {
                "Core" : "3.7.402.71"
>>>>>>> 9d3d406e
            },
            "InPreview"               : false
        },
        "CleanRoomsML"                        : {
<<<<<<< HEAD
            "Version" : "4.0.0.4",
            "AssemblyVersionOverride" : "4.0",
            "Dependencies"            : {
                "Core" : "4.0.0.5"
=======
            "Version" : "3.7.402.100",
            "AssemblyVersionOverride" : "3.3",
            "Dependencies"            : {
                "Core" : "3.7.402.71"
>>>>>>> 9d3d406e
            },
            "InPreview"               : false
        },
        "MarketplaceDeployment"               : {
<<<<<<< HEAD
            "Version" : "4.0.0.4",
            "AssemblyVersionOverride" : "4.0",
            "Dependencies"            : {
                "Core" : "4.0.0.5"
=======
            "Version" : "3.7.400.165",
            "AssemblyVersionOverride" : "3.3",
            "Dependencies"            : {
                "Core" : "3.7.402.71"
>>>>>>> 9d3d406e
            },
            "InPreview"               : false
        },
        "MarketplaceAgreement"                : {
<<<<<<< HEAD
            "Version" : "4.0.0.4",
            "AssemblyVersionOverride" : "4.0",
            "Dependencies"            : {
                "Core" : "4.0.0.5"
=======
            "Version" : "3.7.400.165",
            "AssemblyVersionOverride" : "3.3",
            "Dependencies"            : {
                "Core" : "3.7.402.71"
>>>>>>> 9d3d406e
            },
            "InPreview"               : false
        },
        "NeptuneGraph"                        : {
<<<<<<< HEAD
            "Version" : "4.0.0.4",
            "AssemblyVersionOverride" : "4.0",
            "Dependencies"            : {
                "Core" : "4.0.0.5"
=======
            "Version" : "3.7.405.49",
            "AssemblyVersionOverride" : "3.3",
            "Dependencies"            : {
                "Core" : "3.7.402.71"
>>>>>>> 9d3d406e
            },
            "InPreview"               : false
        },
        "NetworkMonitor"                      : {
<<<<<<< HEAD
            "Version" : "4.0.0.4",
            "AssemblyVersionOverride" : "4.0",
            "Dependencies"            : {
                "Core" : "4.0.0.5"
=======
            "Version" : "3.7.400.165",
            "AssemblyVersionOverride" : "3.3",
            "Dependencies"            : {
                "Core" : "3.7.402.71"
>>>>>>> 9d3d406e
            },
            "InPreview"               : false
        },
        "SupplyChain"                         : {
<<<<<<< HEAD
            "Version" : "4.0.1.2",
            "AssemblyVersionOverride" : "4.0",
            "Dependencies"            : {
                "Core" : "4.0.0.5"
=======
            "Version" : "3.7.405.14",
            "AssemblyVersionOverride" : "3.3",
            "Dependencies"            : {
                "Core" : "3.7.402.71"
>>>>>>> 9d3d406e
            },
            "InPreview"               : false
        },
        "Artifact"                            : {
<<<<<<< HEAD
            "Version" : "4.0.0.4",
            "AssemblyVersionOverride" : "4.0",
            "Dependencies"            : {
                "Core" : "4.0.0.5"
=======
            "Version" : "3.7.402.87",
            "AssemblyVersionOverride" : "3.3",
            "Dependencies"            : {
                "Core" : "3.7.402.71"
>>>>>>> 9d3d406e
            },
            "InPreview"               : false
        },
        "Chatbot"                             : {
<<<<<<< HEAD
            "Version" : "4.0.0.4",
            "AssemblyVersionOverride" : "4.0",
            "Dependencies"            : {
                "Core" : "4.0.0.5"
=======
            "Version" : "3.7.403.108",
            "AssemblyVersionOverride" : "3.3",
            "Dependencies"            : {
                "Core" : "3.7.402.71"
>>>>>>> 9d3d406e
            },
            "InPreview"               : false
        },
        "TimestreamInfluxDB"                  : {
<<<<<<< HEAD
            "Version" : "4.0.0.4",
            "AssemblyVersionOverride" : "4.0",
            "Dependencies"            : {
                "Core" : "4.0.0.5"
=======
            "Version" : "3.7.406.69",
            "AssemblyVersionOverride" : "3.3",
            "Dependencies"            : {
                "Core" : "3.7.402.71"
>>>>>>> 9d3d406e
            },
            "InPreview"               : false
        },
        "CodeConnections"                     : {
<<<<<<< HEAD
            "Version" : "4.0.0.4",
            "AssemblyVersionOverride" : "4.0",
            "Dependencies"            : {
                "Core" : "4.0.0.5"
=======
            "Version" : "3.7.401.144",
            "AssemblyVersionOverride" : "3.3",
            "Dependencies"            : {
                "Core" : "3.7.402.71"
>>>>>>> 9d3d406e
            },
            "InPreview"               : false
        },
        "Deadline"                            : {
<<<<<<< HEAD
            "Version" : "4.0.3.0",
            "AssemblyVersionOverride" : "4.0",
            "Dependencies"            : {
                "Core" : "4.0.0.5"
=======
            "Version" : "3.7.408.9",
            "AssemblyVersionOverride" : "3.3",
            "Dependencies"            : {
                "Core" : "3.7.402.71"
>>>>>>> 9d3d406e
            },
            "InPreview"               : false
        },
        "ControlCatalog"                      : {
<<<<<<< HEAD
            "Version" : "4.0.0.4",
            "AssemblyVersionOverride" : "4.0",
            "Dependencies"            : {
                "Core" : "4.0.0.5"
=======
            "Version" : "3.7.404.0",
            "AssemblyVersionOverride" : "3.3",
            "Dependencies"            : {
                "Core" : "3.7.402.71"
>>>>>>> 9d3d406e
            },
            "InPreview"               : false
        },
        "Route53Profiles"                     : {
<<<<<<< HEAD
            "Version" : "4.0.0.4",
            "AssemblyVersionOverride" : "4.0",
            "Dependencies"            : {
                "Core" : "4.0.0.5"
=======
            "Version" : "3.7.400.165",
            "AssemblyVersionOverride" : "3.3",
            "Dependencies"            : {
                "Core" : "3.7.402.71"
>>>>>>> 9d3d406e
            },
            "InPreview"               : false
        },
        "MailManager"                         : {
<<<<<<< HEAD
            "Version" : "4.0.1.3",
            "AssemblyVersionOverride" : "4.0",
            "Dependencies"            : {
                "Core" : "4.0.0.5"
=======
            "Version" : "3.7.408.22",
            "AssemblyVersionOverride" : "3.3",
            "Dependencies"            : {
                "Core" : "3.7.402.71"
>>>>>>> 9d3d406e
            },
            "InPreview"               : false
        },
        "TaxSettings"                         : {
<<<<<<< HEAD
            "Version" : "4.0.0.4",
            "AssemblyVersionOverride" : "4.0",
            "Dependencies"            : {
                "Core" : "4.0.0.5"
=======
            "Version" : "3.7.406.31",
            "AssemblyVersionOverride" : "3.3",
            "Dependencies"            : {
                "Core" : "3.7.402.71"
>>>>>>> 9d3d406e
            },
            "InPreview"               : false
        },
        "ApplicationSignals"                  : {
<<<<<<< HEAD
            "Version" : "4.0.0.4",
            "AssemblyVersionOverride" : "4.0",
            "Dependencies"            : {
                "Core" : "4.0.0.5"
=======
            "Version" : "3.7.406.39",
            "AssemblyVersionOverride" : "3.3",
            "Dependencies"            : {
                "Core" : "3.7.402.71"
>>>>>>> 9d3d406e
            },
            "InPreview"               : false
        },
        "PcaConnectorScep"                    : {
<<<<<<< HEAD
            "Version" : "4.0.0.4",
            "AssemblyVersionOverride" : "4.0",
            "Dependencies"            : {
                "Core" : "4.0.0.5"
=======
            "Version" : "3.7.400.165",
            "AssemblyVersionOverride" : "3.3",
            "Dependencies"            : {
                "Core" : "3.7.402.71"
>>>>>>> 9d3d406e
            },
            "InPreview"               : false
        },
        "AppTest"                             : {
<<<<<<< HEAD
            "Version" : "4.0.0.4",
            "AssemblyVersionOverride" : "4.0",
            "Dependencies"            : {
                "Core" : "4.0.0.5"
=======
            "Version" : "3.7.400.165",
            "AssemblyVersionOverride" : "3.3",
            "Dependencies"            : {
                "Core" : "3.7.402.71"
>>>>>>> 9d3d406e
            },
            "InPreview"               : false
        },
        "QApps"                               : {
<<<<<<< HEAD
            "Version" : "4.0.0.4",
            "AssemblyVersionOverride" : "4.0",
            "Dependencies"            : {
                "Core" : "4.0.0.5"
=======
            "Version" : "3.7.404.106",
            "AssemblyVersionOverride" : "3.3",
            "Dependencies"            : {
                "Core" : "3.7.402.71"
>>>>>>> 9d3d406e
            },
            "InPreview"               : false
        },
        "SSMQuickSetup"                       : {
<<<<<<< HEAD
            "Version" : "4.0.0.4",
            "AssemblyVersionOverride" : "4.0",
            "Dependencies"            : {
                "Core" : "4.0.0.5"
=======
            "Version" : "3.7.401.109",
            "AssemblyVersionOverride" : "3.3",
            "Dependencies"            : {
                "Core" : "3.7.402.71"
>>>>>>> 9d3d406e
            },
            "InPreview"               : false
        },
        "PCS"                                 : {
<<<<<<< HEAD
            "Version" : "4.0.1.1",
            "AssemblyVersionOverride" : "4.0",
            "Dependencies"            : {
                "Core" : "4.0.0.5"
=======
            "Version" : "3.7.405.0",
            "AssemblyVersionOverride" : "3.3",
            "Dependencies"            : {
                "Core" : "3.7.402.71"
>>>>>>> 9d3d406e
            },
            "InPreview"               : false
        },
        "DirectoryServiceData"                : {
<<<<<<< HEAD
            "Version" : "4.0.0.4",
            "AssemblyVersionOverride" : "4.0",
            "Dependencies"            : {
                "Core" : "4.0.0.5"
            },
            "InPreview"               : false
        },
        "DynamoDBStreams"                     : {
            "Version" : "4.0.0.4",
            "AssemblyVersionOverride" : "4.0",
            "Dependencies"            : {
                "Core" : "4.0.0.5"
=======
            "Version" : "3.7.400.144",
            "AssemblyVersionOverride" : "3.3",
            "Dependencies"            : {
                "Core" : "3.7.402.71"
>>>>>>> 9d3d406e
            },
            "InPreview"               : false
        },
        "MarketplaceReporting"                : {
<<<<<<< HEAD
            "Version" : "4.0.0.4",
            "AssemblyVersionOverride" : "4.0",
            "Dependencies"            : {
                "Core" : "4.0.0.5"
=======
            "Version" : "3.7.400.136",
            "AssemblyVersionOverride" : "3.3",
            "Dependencies"            : {
                "Core" : "3.7.402.71"
>>>>>>> 9d3d406e
            },
            "InPreview"               : false
        },
        "SocialMessaging"                     : {
<<<<<<< HEAD
            "Version" : "4.0.0.4",
            "AssemblyVersionOverride" : "4.0",
            "Dependencies"            : {
                "Core" : "4.0.0.5"
=======
            "Version" : "3.7.401.106",
            "AssemblyVersionOverride" : "3.3",
            "Dependencies"            : {
                "Core" : "3.7.402.71"
>>>>>>> 9d3d406e
            },
            "InPreview"               : false
        },
        "GeoPlaces"                           : {
<<<<<<< HEAD
            "Version" : "4.0.0.4",
            "AssemblyVersionOverride" : "4.0",
            "Dependencies"            : {
                "Core" : "4.0.0.5"
=======
            "Version" : "3.7.400.122",
            "AssemblyVersionOverride" : "3.3",
            "Dependencies"            : {
                "Core" : "3.7.402.71"
>>>>>>> 9d3d406e
            },
            "InPreview"               : false
        },
        "GeoMaps"                             : {
<<<<<<< HEAD
            "Version" : "4.0.0.4",
            "AssemblyVersionOverride" : "4.0",
            "Dependencies"            : {
                "Core" : "4.0.0.5"
=======
            "Version" : "3.7.401.51",
            "AssemblyVersionOverride" : "3.3",
            "Dependencies"            : {
                "Core" : "3.7.402.71"
>>>>>>> 9d3d406e
            },
            "InPreview"               : false
        },
        "GeoRoutes"                           : {
<<<<<<< HEAD
            "Version" : "4.0.0.4",
            "AssemblyVersionOverride" : "4.0",
            "Dependencies"            : {
                "Core" : "4.0.0.5"
=======
            "Version" : "3.7.401.79",
            "AssemblyVersionOverride" : "3.3",
            "Dependencies"            : {
                "Core" : "3.7.402.71"
>>>>>>> 9d3d406e
            },
            "InPreview"               : false
        },
        "Billing"                             : {
<<<<<<< HEAD
            "Version" : "4.0.0.4",
            "AssemblyVersionOverride" : "4.0",
            "Dependencies"            : {
                "Core" : "4.0.0.5"
=======
            "Version" : "3.7.401.97",
            "AssemblyVersionOverride" : "3.3",
            "Dependencies"            : {
                "Core" : "3.7.402.71"
>>>>>>> 9d3d406e
            },
            "InPreview"               : false
        },
        "PartnerCentralSelling"               : {
<<<<<<< HEAD
            "Version" : "4.0.1.0",
            "AssemblyVersionOverride" : "4.0",
            "Dependencies"            : {
                "Core" : "4.0.0.5"
=======
            "Version" : "3.7.404.10",
            "AssemblyVersionOverride" : "3.3",
            "Dependencies"            : {
                "Core" : "3.7.402.71"
>>>>>>> 9d3d406e
            },
            "InPreview"               : false
        },
        "ConnectCampaignsV2"                  : {
<<<<<<< HEAD
            "Version" : "4.0.0.4",
            "AssemblyVersionOverride" : "4.0",
            "Dependencies"            : {
                "Core" : "4.0.0.5"
=======
            "Version" : "3.7.402.0",
            "AssemblyVersionOverride" : "3.3",
            "Dependencies"            : {
                "Core" : "3.7.402.71"
>>>>>>> 9d3d406e
            },
            "InPreview"               : false
        },
        "Notifications"                       : {
<<<<<<< HEAD
            "Version" : "4.0.0.4",
            "AssemblyVersionOverride" : "4.0",
            "Dependencies"            : {
                "Core" : "4.0.0.5"
=======
            "Version" : "3.7.401.83",
            "AssemblyVersionOverride" : "3.3",
            "Dependencies"            : {
                "Core" : "3.7.402.71"
>>>>>>> 9d3d406e
            },
            "InPreview"               : false
        },
        "NotificationsContacts"               : {
<<<<<<< HEAD
            "Version" : "4.0.0.4",
            "AssemblyVersionOverride" : "4.0",
            "Dependencies"            : {
                "Core" : "4.0.0.5"
=======
            "Version" : "3.7.400.109",
            "AssemblyVersionOverride" : "3.3",
            "Dependencies"            : {
                "Core" : "3.7.402.71"
>>>>>>> 9d3d406e
            },
            "InPreview"               : false
        },
        "BCMPricingCalculator"                : {
<<<<<<< HEAD
            "Version" : "4.0.1.0",
            "AssemblyVersionOverride" : "4.0",
            "Dependencies"            : {
                "Core" : "4.0.0.5"
=======
            "Version" : "3.7.406.4",
            "AssemblyVersionOverride" : "3.3",
            "Dependencies"            : {
                "Core" : "3.7.402.71"
>>>>>>> 9d3d406e
            },
            "InPreview"               : false
        },
        "ObservabilityAdmin"                  : {
<<<<<<< HEAD
            "Version" : "4.0.0.4",
            "AssemblyVersionOverride" : "4.0",
            "Dependencies"            : {
                "Core" : "4.0.0.5"
=======
            "Version" : "3.7.400.107",
            "AssemblyVersionOverride" : "3.3",
            "Dependencies"            : {
                "Core" : "3.7.402.71"
>>>>>>> 9d3d406e
            },
            "InPreview"               : false
        },
        "SecurityIR"                          : {
<<<<<<< HEAD
            "Version" : "4.0.1.0",
            "AssemblyVersionOverride" : "4.0",
            "Dependencies"            : {
                "Core" : "4.0.0.5"
=======
            "Version" : "3.7.402.9",
            "AssemblyVersionOverride" : "3.3",
            "Dependencies"            : {
                "Core" : "3.7.402.71"
>>>>>>> 9d3d406e
            },
            "InPreview"               : false
        },
        "Invoicing"                           : {
<<<<<<< HEAD
            "Version" : "4.0.0.4",
            "AssemblyVersionOverride" : "4.0",
            "Dependencies"            : {
                "Core" : "4.0.0.5"
=======
            "Version" : "3.7.401.5",
            "AssemblyVersionOverride" : "3.3",
            "Dependencies"            : {
                "Core" : "3.7.402.71"
>>>>>>> 9d3d406e
            },
            "InPreview"               : false
        },
        "NetworkFlowMonitor"                  : {
<<<<<<< HEAD
            "Version" : "4.0.0.4",
            "AssemblyVersionOverride" : "4.0",
            "Dependencies"            : {
                "Core" : "4.0.0.5"
=======
            "Version" : "3.7.401.57",
            "AssemblyVersionOverride" : "3.3",
            "Dependencies"            : {
                "Core" : "3.7.402.71"
>>>>>>> 9d3d406e
            },
            "InPreview"               : false
        },
        "S3Tables"                            : {
<<<<<<< HEAD
            "Version" : "4.0.0.4",
            "AssemblyVersionOverride" : "4.0",
            "Dependencies"            : {
                "Core" : "4.0.0.5"
=======
            "Version" : "3.7.403.3",
            "AssemblyVersionOverride" : "3.3",
            "Dependencies"            : {
                "Core" : "3.7.402.71"
>>>>>>> 9d3d406e
            },
            "InPreview"               : false
        },
        "DSQL"                                : {
<<<<<<< HEAD
            "Version" : "4.0.3.0",
            "AssemblyVersionOverride" : "4.0",
            "Dependencies"            : {
                "Core" : "4.0.0.5"
=======
            "Version" : "3.7.405.10",
            "AssemblyVersionOverride" : "3.3",
            "Dependencies"            : {
                "Core" : "3.7.402.71"
>>>>>>> 9d3d406e
            },
            "InPreview"               : false
        },
        "BedrockDataAutomationRuntime"        : {
<<<<<<< HEAD
            "Version" : "4.0.1.0",
            "AssemblyVersionOverride" : "4.0",
            "Dependencies"            : {
                "Core" : "4.0.0.5"
=======
            "Version" : "3.7.402.13",
            "AssemblyVersionOverride" : "3.3",
            "Dependencies"            : {
                "Core" : "3.7.402.71"
>>>>>>> 9d3d406e
            },
            "InPreview"               : false
        },
        "BedrockDataAutomation"               : {
<<<<<<< HEAD
            "Version" : "4.0.2.0",
            "AssemblyVersionOverride" : "4.0",
            "Dependencies"            : {
                "Core" : "4.0.0.5"
=======
            "Version" : "3.7.404.13",
            "AssemblyVersionOverride" : "3.3",
            "Dependencies"            : {
                "Core" : "3.7.402.71"
>>>>>>> 9d3d406e
            },
            "InPreview"               : false
        },
        "BackupSearch"                        : {
<<<<<<< HEAD
            "Version" : "4.0.0.4",
            "AssemblyVersionOverride" : "4.0",
            "Dependencies"            : {
                "Core" : "4.0.0.5"
=======
            "Version" : "3.7.400.100",
            "AssemblyVersionOverride" : "3.3",
            "Dependencies"            : {
                "Core" : "3.7.402.71"
>>>>>>> 9d3d406e
            },
            "InPreview"               : false
        },
        "IoTManagedIntegrations"              : {
<<<<<<< HEAD
            "Version" : "4.0.0.4",
            "AssemblyVersionOverride" : "4.0",
            "Dependencies"            : {
                "Core" : "4.0.0.5"
=======
            "Version" : "3.7.400.59",
            "AssemblyVersionOverride" : "3.3",
            "Dependencies"            : {
                "Core" : "3.7.402.71"
>>>>>>> 9d3d406e
            },
            "InPreview"               : false
        },
        "GameLiftStreams"                     : {
<<<<<<< HEAD
            "Version" : "4.0.0.4",
            "AssemblyVersionOverride" : "4.0",
            "Dependencies"            : {
                "Core" : "4.0.0.5"
=======
            "Version" : "3.7.401.45",
            "AssemblyVersionOverride" : "3.3",
            "Dependencies"            : {
                "Core" : "3.7.402.71"
>>>>>>> 9d3d406e
            },
            "InPreview"               : false
        },
        "SSMGuiConnect"                       : {
<<<<<<< HEAD
            "Version" : "4.0.0.4",
            "AssemblyVersionOverride" : "4.0",
            "Dependencies"            : {
                "Core" : "4.0.0.5"
=======
            "Version" : "3.7.400.23",
            "AssemblyVersionOverride" : "3.3",
            "Dependencies"            : {
                "Core" : "3.7.402.71"
            },
            "InPreview"               : false
        },
        "Evs"                                 : {
            "Version" : "3.7.400.5",
            "AssemblyVersionOverride" : "3.3",
            "Dependencies"            : {
                "Core" : "3.7.402.71"
>>>>>>> 9d3d406e
            },
            "InPreview"               : false
        }
    },
    "DefaultAssemblyVersion" : "4.0"
}<|MERGE_RESOLUTION|>--- conflicted
+++ resolved
@@ -1,6108 +1,3269 @@
 
 {
-<<<<<<< HEAD
     "NewServiceVersion" : "4.0.0.0",
-    "ProductVersion"    : "4.0.22.0",
-    "CoreVersion"       : "4.0.0.6",
+    "ProductVersion"    : "4.0.31.0",
+    "CoreVersion"       : "4.0.0.10",
     "OverrideCoreVersion" : "4.0",
-=======
-    "NewServiceVersion" : "3.7.400.0",
-    "ProductVersion"    : "3.7.1063.0",
-    "CoreVersion"       : "3.7.402.71",
-    "OverrideCoreVersion" : "3.3",
->>>>>>> 9d3d406e
     "DefaultToPreview"    : false,
     "PreviewLabel"        : "",
     "ServiceVersions"     : {
         "CloudHSM" : {
-<<<<<<< HEAD
-            "Version" : "4.0.0.4",
-            "AssemblyVersionOverride" : "4.0",
-            "Dependencies"            : {
-                "Core" : "4.0.0.5"
-=======
-            "Version" : "3.7.400.165",
-            "AssemblyVersionOverride" : "3.3",
-            "Dependencies"            : {
-                "Core" : "3.7.402.71"
->>>>>>> 9d3d406e
+            "Version" : "4.0.0.8",
+            "AssemblyVersionOverride" : "4.0",
+            "Dependencies"            : {
+                "Core" : "4.0.0.10"
             },
             "InPreview"               : false
         },
         "AutoScaling" : {
-<<<<<<< HEAD
+            "Version" : "4.0.1.4",
+            "AssemblyVersionOverride" : "4.0",
+            "Dependencies"            : {
+                "Core" : "4.0.0.10"
+            },
+            "InPreview"               : false
+        },
+        "AWSSupport"  : {
+            "Version" : "4.0.0.8",
+            "AssemblyVersionOverride" : "4.0",
+            "Dependencies"            : {
+                "Core" : "4.0.0.10"
+            },
+            "InPreview"               : false
+        },
+        "CloudFormation" : {
+            "Version" : "4.0.1.3",
+            "AssemblyVersionOverride" : "4.0",
+            "Dependencies"            : {
+                "Core" : "4.0.0.10"
+            },
+            "InPreview"               : false
+        },
+        "CloudFront"     : {
+            "Version" : "4.0.0.9",
+            "AssemblyVersionOverride" : "4.0",
+            "Dependencies"            : {
+                "Core" : "4.0.0.10"
+            },
+            "InPreview"               : false
+        },
+        "CloudSearch"    : {
+            "Version" : "4.0.0.8",
+            "AssemblyVersionOverride" : "4.0",
+            "Dependencies"            : {
+                "Core" : "4.0.0.10"
+            },
+            "InPreview"               : false
+        },
+        "CloudSearchDomain" : {
+            "Version" : "4.0.0.8",
+            "AssemblyVersionOverride" : "4.0",
+            "Dependencies"            : {
+                "Core" : "4.0.0.10"
+            },
+            "InPreview"               : false
+        },
+        "CloudTrail"        : {
+            "Version" : "4.0.1.4",
+            "AssemblyVersionOverride" : "4.0",
+            "Dependencies"            : {
+                "Core" : "4.0.0.10"
+            },
+            "InPreview"               : false
+        },
+        "ConfigService"     : {
+            "Version" : "4.0.0.8",
+            "AssemblyVersionOverride" : "4.0",
+            "Dependencies"            : {
+                "Core" : "4.0.0.10"
+            },
+            "InPreview"               : false
+        },
+        "CloudWatch"        : {
+            "Version" : "4.0.1.4",
+            "AssemblyVersionOverride" : "4.0",
+            "Dependencies"            : {
+                "Core" : "4.0.0.10"
+            },
+            "InPreview"               : false
+        },
+        "CloudWatchLogs"    : {
+            "Version" : "4.0.3.6",
+            "AssemblyVersionOverride" : "4.0",
+            "Dependencies"            : {
+                "Core" : "4.0.0.10"
+            },
+            "InPreview"               : false
+        },
+        "CodeDeploy"        : {
+            "Version" : "4.0.0.8",
+            "AssemblyVersionOverride" : "4.0",
+            "Dependencies"            : {
+                "Core" : "4.0.0.10"
+            },
+            "InPreview"               : false
+        },
+        "CognitoIdentity"   : {
+            "Version" : "4.0.0.8",
+            "AssemblyVersionOverride" : "4.0",
+            "Dependencies"            : {
+                "Core" : "4.0.0.10",
+                "SecurityToken" : "4.0.0.8"
+            },
+            "InPreview"               : false
+        },
+        "CognitoSync"       : {
+            "Version" : "4.0.0.8",
+            "AssemblyVersionOverride" : "4.0",
+            "Dependencies"            : {
+                "Core" : "4.0.0.10",
+                "CognitoIdentity" : "4.0.0.8"
+            },
+            "InPreview"               : false
+        },
+        "DataPipeline"      : {
+            "Version" : "4.0.0.8",
+            "AssemblyVersionOverride" : "4.0",
+            "Dependencies"            : {
+                "Core" : "4.0.0.10"
+            },
+            "InPreview"               : false
+        },
+        "DeviceFarm"        : {
+            "Version" : "4.0.1.7",
+            "AssemblyVersionOverride" : "4.0",
+            "Dependencies"            : {
+                "Core" : "4.0.0.10"
+            },
+            "InPreview"               : false
+        },
+        "DirectConnect"     : {
+            "Version" : "4.0.0.8",
+            "AssemblyVersionOverride" : "4.0",
+            "Dependencies"            : {
+                "Core" : "4.0.0.10"
+            },
+            "InPreview"               : false
+        },
+        "DynamoDBv2"        : {
+            "Version" : "4.0.1.6",
+            "AssemblyVersionOverride" : "4.0",
+            "Dependencies"            : {
+                "Core" : "4.0.0.10"
+            },
+            "InPreview"               : false
+        },
+        "EC2"               : {
+            "Version" : "4.0.13.3",
+            "AssemblyVersionOverride" : "4.0",
+            "Dependencies"            : {
+                "Core" : "4.0.0.10"
+            },
+            "InPreview"               : false
+        },
+        "ECS"               : {
+            "Version" : "4.0.1.7",
+            "AssemblyVersionOverride" : "4.0",
+            "Dependencies"            : {
+                "Core" : "4.0.0.10"
+            },
+            "InPreview"               : false
+        },
+        "ElastiCache"       : {
+            "Version" : "4.0.0.8",
+            "AssemblyVersionOverride" : "4.0",
+            "Dependencies"            : {
+                "Core" : "4.0.0.10"
+            },
+            "InPreview"               : false
+        },
+        "ElasticBeanstalk"  : {
+            "Version" : "4.0.0.8",
+            "AssemblyVersionOverride" : "4.0",
+            "Dependencies"            : {
+                "Core" : "4.0.0.10"
+            },
+            "InPreview"               : false
+        },
+        "ElasticLoadBalancing" : {
+            "Version" : "4.0.0.8",
+            "AssemblyVersionOverride" : "4.0",
+            "Dependencies"            : {
+                "Core" : "4.0.0.10"
+            },
+            "InPreview"               : false
+        },
+        "ElasticMapReduce"     : {
+            "Version" : "4.0.1.4",
+            "AssemblyVersionOverride" : "4.0",
+            "Dependencies"            : {
+                "Core" : "4.0.0.10"
+            },
+            "InPreview"               : false
+        },
+        "ElasticTranscoder"    : {
+            "Version" : "4.0.0.8",
+            "AssemblyVersionOverride" : "4.0",
+            "Dependencies"            : {
+                "Core" : "4.0.0.10"
+            },
+            "InPreview"               : false
+        },
+        "Glacier"              : {
+            "Version" : "4.0.0.8",
+            "AssemblyVersionOverride" : "4.0",
+            "Dependencies"            : {
+                "Core" : "4.0.0.10",
+                "SQS"  : "4.0.0.9",
+                "SimpleNotificationService" : "4.0.0.8"
+            },
+            "InPreview"               : false
+        },
+        "IdentityManagement"   : {
+            "Version" : "4.0.1.6",
+            "AssemblyVersionOverride" : "4.0",
+            "Dependencies"            : {
+                "Core" : "4.0.0.10"
+            },
+            "InPreview"               : false
+        },
+        "ImportExport"         : {
+            "Version" : "4.0.0.8",
+            "AssemblyVersionOverride" : "4.0",
+            "Dependencies"            : {
+                "Core" : "4.0.0.10"
+            },
+            "InPreview"               : false
+        },
+        "Kinesis"              : {
+            "Version" : "4.0.2.7",
+            "AssemblyVersionOverride" : "4.0",
+            "Dependencies"            : {
+                "Core" : "4.0.0.10"
+            },
+            "InPreview"               : false
+        },
+        "Lambda"               : {
+            "Version" : "4.0.0.8",
+            "AssemblyVersionOverride" : "4.0",
+            "Dependencies"            : {
+                "Core" : "4.0.0.10"
+            },
+            "InPreview"               : false
+        },
+        "KeyManagementService" : {
+            "Version" : "4.0.3.0",
+            "AssemblyVersionOverride" : "4.0",
+            "Dependencies"            : {
+                "Core" : "4.0.0.10"
+            },
+            "InPreview"               : false
+        },
+        "MachineLearning"      : {
+            "Version" : "4.0.0.8",
+            "AssemblyVersionOverride" : "4.0",
+            "Dependencies"            : {
+                "Core" : "4.0.0.10"
+            },
+            "InPreview"               : false
+        },
+        "MobileAnalytics"      : {
+            "Version" : "4.0.0.8",
+            "AssemblyVersionOverride" : "4.0",
+            "Dependencies"            : {
+                "Core" : "4.0.0.10"
+            },
+            "InPreview"               : false
+        },
+        "OpsWorks"             : {
+            "Version" : "4.0.0.8",
+            "AssemblyVersionOverride" : "4.0",
+            "Dependencies"            : {
+                "Core" : "4.0.0.10"
+            },
+            "InPreview"               : false
+        },
+        "RDS"                  : {
+            "Version" : "4.0.2.3",
+            "AssemblyVersionOverride" : "4.0",
+            "Dependencies"            : {
+                "Core" : "4.0.0.10"
+            },
+            "InPreview"               : false
+        },
+        "Redshift"             : {
+            "Version" : "4.0.0.8",
+            "AssemblyVersionOverride" : "4.0",
+            "Dependencies"            : {
+                "Core" : "4.0.0.10"
+            },
+            "InPreview"               : false
+        },
+        "Route53"              : {
+            "Version" : "4.0.1.3",
+            "AssemblyVersionOverride" : "4.0",
+            "Dependencies"            : {
+                "Core" : "4.0.0.10"
+            },
+            "InPreview"               : false
+        },
+        "Route53Domains"       : {
+            "Version" : "4.0.0.8",
+            "AssemblyVersionOverride" : "4.0",
+            "Dependencies"            : {
+                "Core" : "4.0.0.10"
+            },
+            "InPreview"               : false
+        },
+        "S3"                   : {
+            "Version" : "4.0.1.6",
+            "AssemblyVersionOverride" : "4.0",
+            "Dependencies"            : {
+                "Core" : "4.0.0.10"
+            },
+            "InPreview"               : false
+        },
+        "SecurityToken"        : {
+            "Version" : "4.0.0.8",
+            "AssemblyVersionOverride" : "4.0",
+            "Dependencies"            : {
+                "Core" : "4.0.0.10"
+            },
+            "InPreview"               : false
+        },
+        "SimpleDB"             : {
+            "Version" : "4.0.0.8",
+            "AssemblyVersionOverride" : "4.0",
+            "Dependencies"            : {
+                "Core" : "4.0.0.10"
+            },
+            "InPreview"               : false
+        },
+        "SimpleEmail"          : {
+            "Version" : "4.0.0.8",
+            "AssemblyVersionOverride" : "4.0",
+            "Dependencies"            : {
+                "Core" : "4.0.0.10"
+            },
+            "InPreview"               : false
+        },
+        "SimpleNotificationService" : {
+            "Version" : "4.0.0.8",
+            "AssemblyVersionOverride" : "4.0",
+            "Dependencies"            : {
+                "Core" : "4.0.0.10"
+            },
+            "InPreview"               : false
+        },
+        "SimpleWorkflow"            : {
+            "Version" : "4.0.0.8",
+            "AssemblyVersionOverride" : "4.0",
+            "Dependencies"            : {
+                "Core" : "4.0.0.10"
+            },
+            "InPreview"               : false
+        },
+        "SQS"                       : {
+            "Version" : "4.0.0.9",
+            "AssemblyVersionOverride" : "4.0",
+            "Dependencies"            : {
+                "Core" : "4.0.0.10"
+            },
+            "InPreview"               : false
+        },
+        "SimpleSystemsManagement"   : {
+            "Version" : "4.0.1.8",
+            "AssemblyVersionOverride" : "4.0",
+            "Dependencies"            : {
+                "Core" : "4.0.0.10"
+            },
+            "InPreview"               : false
+        },
+        "StorageGateway"            : {
+            "Version" : "4.0.0.8",
+            "AssemblyVersionOverride" : "4.0",
+            "Dependencies"            : {
+                "Core" : "4.0.0.10"
+            },
+            "InPreview"               : false
+        },
+        "WorkSpaces"                : {
+            "Version" : "4.0.2.5",
+            "AssemblyVersionOverride" : "4.0",
+            "Dependencies"            : {
+                "Core" : "4.0.0.10"
+            },
+            "InPreview"               : false
+        },
+        "DirectoryService"          : {
+            "Version" : "4.0.0.9",
+            "AssemblyVersionOverride" : "4.0",
+            "Dependencies"            : {
+                "Core" : "4.0.0.10"
+            },
+            "InPreview"               : false
+        },
+        "ElasticFileSystem"         : {
+            "Version" : "4.0.1.3",
+            "AssemblyVersionOverride" : "4.0",
+            "Dependencies"            : {
+                "Core" : "4.0.0.10"
+            },
+            "InPreview"               : false
+        },
+        "CodeCommit"                : {
+            "Version" : "4.0.0.8",
+            "AssemblyVersionOverride" : "4.0",
+            "Dependencies"            : {
+                "Core" : "4.0.0.10"
+            },
+            "InPreview"               : false
+        },
+        "CodePipeline"              : {
+            "Version" : "4.0.2.4",
+            "AssemblyVersionOverride" : "4.0",
+            "Dependencies"            : {
+                "Core" : "4.0.0.10"
+            },
+            "InPreview"               : false
+        },
+        "Elasticsearch"             : {
+            "Version" : "4.0.0.8",
+            "AssemblyVersionOverride" : "4.0",
+            "Dependencies"            : {
+                "Core" : "4.0.0.10"
+            },
+            "InPreview"               : false
+        },
+        "WAF"                       : {
+            "Version" : "4.0.0.8",
+            "AssemblyVersionOverride" : "4.0",
+            "Dependencies"            : {
+                "Core" : "4.0.0.10"
+            },
+            "InPreview"               : false
+        },
+        "KinesisFirehose"           : {
+            "Version" : "4.0.1.6",
+            "AssemblyVersionOverride" : "4.0",
+            "Dependencies"            : {
+                "Core" : "4.0.0.10"
+            },
+            "InPreview"               : false
+        },
+        "AWSMarketplaceCommerceAnalytics" : {
+            "Version" : "4.0.0.8",
+            "AssemblyVersionOverride" : "4.0",
+            "Dependencies"            : {
+                "Core" : "4.0.0.10"
+            },
+            "InPreview"               : false
+        },
+        "Inspector"                       : {
+            "Version" : "4.0.0.8",
+            "AssemblyVersionOverride" : "4.0",
+            "Dependencies"            : {
+                "Core" : "4.0.0.10"
+            },
+            "InPreview"               : false
+        },
+        "IoT"                             : {
+            "Version" : "4.0.0.8",
+            "AssemblyVersionOverride" : "4.0",
+            "Dependencies"            : {
+                "Core" : "4.0.0.10"
+            },
+            "InPreview"               : false
+        },
+        "IotData"                         : {
+            "Version" : "4.0.0.8",
+            "AssemblyVersionOverride" : "4.0",
+            "Dependencies"            : {
+                "Core" : "4.0.0.10"
+            },
+            "InPreview"               : false
+        },
+        "APIGateway"                      : {
+            "Version" : "4.0.1.4",
+            "AssemblyVersionOverride" : "4.0",
+            "Dependencies"            : {
+                "Core" : "4.0.0.10"
+            },
+            "InPreview"               : false
+        },
+        "ECR"                             : {
+            "Version" : "4.0.1.7",
+            "AssemblyVersionOverride" : "4.0",
+            "Dependencies"            : {
+                "Core" : "4.0.0.10"
+            },
+            "InPreview"               : false
+        },
+        "CloudWatchEvents"                : {
+            "Version" : "4.0.0.8",
+            "AssemblyVersionOverride" : "4.0",
+            "Dependencies"            : {
+                "Core" : "4.0.0.10"
+            },
+            "InPreview"               : false
+        },
+        "CertificateManager"              : {
+            "Version" : "4.0.0.8",
+            "AssemblyVersionOverride" : "4.0",
+            "Dependencies"            : {
+                "Core" : "4.0.0.10"
+            },
+            "InPreview"               : false
+        },
+        "GameLift"                        : {
+            "Version" : "4.0.0.8",
+            "AssemblyVersionOverride" : "4.0",
+            "Dependencies"            : {
+                "Core" : "4.0.0.10"
+            },
+            "InPreview"               : false
+        },
+        "DatabaseMigrationService"        : {
+            "Version" : "4.0.1.5",
+            "AssemblyVersionOverride" : "4.0",
+            "Dependencies"            : {
+                "Core" : "4.0.0.10"
+            },
+            "InPreview"               : false
+        },
+        "AWSMarketplaceMetering"          : {
+            "Version" : "4.0.0.8",
+            "AssemblyVersionOverride" : "4.0",
+            "Dependencies"            : {
+                "Core" : "4.0.0.10"
+            },
+            "InPreview"               : false
+        },
+        "CognitoIdentityProvider"         : {
+            "Version" : "4.0.1.6",
+            "AssemblyVersionOverride" : "4.0",
+            "Dependencies"            : {
+                "Core" : "4.0.0.10"
+            },
+            "InPreview"               : false
+        },
+        "ApplicationDiscoveryService"     : {
+            "Version" : "4.0.0.8",
+            "AssemblyVersionOverride" : "4.0",
+            "Dependencies"            : {
+                "Core" : "4.0.0.10"
+            },
+            "InPreview"               : false
+        },
+        "ApplicationAutoScaling"          : {
+            "Version" : "4.0.0.9",
+            "AssemblyVersionOverride" : "4.0",
+            "Dependencies"            : {
+                "Core" : "4.0.0.10"
+            },
+            "InPreview"               : false
+        },
+        "ServiceCatalog"                  : {
+            "Version" : "4.0.1.6",
+            "AssemblyVersionOverride" : "4.0",
+            "Dependencies"            : {
+                "Core" : "4.0.0.10"
+            },
+            "InPreview"               : false
+        },
+        "ElasticLoadBalancingV2"          : {
+            "Version" : "4.0.0.8",
+            "AssemblyVersionOverride" : "4.0",
+            "Dependencies"            : {
+                "Core" : "4.0.0.10"
+            },
+            "InPreview"               : false
+        },
+        "KinesisAnalytics"                : {
+            "Version" : "4.0.0.8",
+            "AssemblyVersionOverride" : "4.0",
+            "Dependencies"            : {
+                "Core" : "4.0.0.10"
+            },
+            "InPreview"               : false
+        },
+        "Snowball"                        : {
+            "Version" : "4.0.0.8",
+            "AssemblyVersionOverride" : "4.0",
+            "Dependencies"            : {
+                "Core" : "4.0.0.10"
+            },
+            "InPreview"               : false
+        },
+        "Budgets"                         : {
+            "Version" : "4.0.0.8",
+            "AssemblyVersionOverride" : "4.0",
+            "Dependencies"            : {
+                "Core" : "4.0.0.10"
+            },
+            "InPreview"               : false
+        },
+        "ServerMigrationService"          : {
+            "Version" : "4.0.0.8",
+            "AssemblyVersionOverride" : "4.0",
+            "Dependencies"            : {
+                "Core" : "4.0.0.10"
+            },
+            "InPreview"               : false
+        },
+        "Rekognition"                     : {
+            "Version" : "4.0.1.3",
+            "AssemblyVersionOverride" : "4.0",
+            "Dependencies"            : {
+                "Core" : "4.0.0.10"
+            },
+            "InPreview"               : false
+        },
+        "Lightsail"                       : {
+            "Version" : "4.0.0.8",
+            "AssemblyVersionOverride" : "4.0",
+            "Dependencies"            : {
+                "Core" : "4.0.0.10"
+            },
+            "InPreview"               : false
+        },
+        "Polly"                           : {
+            "Version" : "4.0.0.8",
+            "AssemblyVersionOverride" : "4.0",
+            "Dependencies"            : {
+                "Core" : "4.0.0.10"
+            },
+            "InPreview"               : false
+        },
+        "StepFunctions"                   : {
+            "Version" : "4.0.0.8",
+            "AssemblyVersionOverride" : "4.0",
+            "Dependencies"            : {
+                "Core" : "4.0.0.10"
+            },
+            "InPreview"               : false
+        },
+        "AppStream"                       : {
+            "Version" : "4.0.0.8",
+            "AssemblyVersionOverride" : "4.0",
+            "Dependencies"            : {
+                "Core" : "4.0.0.10"
+            },
+            "InPreview"               : false
+        },
+        "OpsWorksCM"                      : {
+            "Version" : "4.0.0.8",
+            "AssemblyVersionOverride" : "4.0",
+            "Dependencies"            : {
+                "Core" : "4.0.0.10"
+            },
+            "InPreview"               : false
+        },
+        "CodeBuild"                       : {
+            "Version" : "4.0.1.5",
+            "AssemblyVersionOverride" : "4.0",
+            "Dependencies"            : {
+                "Core" : "4.0.0.10"
+            },
+            "InPreview"               : false
+        },
+        "Pinpoint"                        : {
+            "Version" : "4.0.0.8",
+            "AssemblyVersionOverride" : "4.0",
+            "Dependencies"            : {
+                "Core" : "4.0.0.10"
+            },
+            "InPreview"               : false
+        },
+        "Shield"                          : {
+            "Version" : "4.0.0.8",
+            "AssemblyVersionOverride" : "4.0",
+            "Dependencies"            : {
+                "Core" : "4.0.0.10"
+            },
+            "InPreview"               : false
+        },
+        "AWSHealth"                       : {
+            "Version" : "4.0.0.8",
+            "AssemblyVersionOverride" : "4.0",
+            "Dependencies"            : {
+                "Core" : "4.0.0.10"
+            },
+            "InPreview"               : false
+        },
+        "XRay"                            : {
+            "Version" : "4.0.0.8",
+            "AssemblyVersionOverride" : "4.0",
+            "Dependencies"            : {
+                "Core" : "4.0.0.10"
+            },
+            "InPreview"               : false
+        },
+        "WAFRegional"                     : {
+            "Version" : "4.0.0.8",
+            "AssemblyVersionOverride" : "4.0",
+            "Dependencies"            : {
+                "Core" : "4.0.0.10"
+            },
+            "InPreview"               : false
+        },
+        "Batch"                           : {
+            "Version" : "4.0.0.8",
+            "AssemblyVersionOverride" : "4.0",
+            "Dependencies"            : {
+                "Core" : "4.0.0.10"
+            },
+            "InPreview"               : false
+        },
+        "CostAndUsageReport"              : {
+            "Version" : "4.0.0.8",
+            "AssemblyVersionOverride" : "4.0",
+            "Dependencies"            : {
+                "Core" : "4.0.0.10"
+            },
+            "InPreview"               : false
+        },
+        "CloudDirectory"                  : {
+            "Version" : "4.0.0.8",
+            "AssemblyVersionOverride" : "4.0",
+            "Dependencies"            : {
+                "Core" : "4.0.0.10"
+            },
+            "InPreview"               : false
+        },
+        "Lex"                             : {
+            "Version" : "4.0.0.8",
+            "AssemblyVersionOverride" : "4.0",
+            "Dependencies"            : {
+                "Core" : "4.0.0.10"
+            },
+            "InPreview"               : false
+        },
+        "MTurk"                           : {
+            "Version" : "4.0.0.8",
+            "AssemblyVersionOverride" : "4.0",
+            "Dependencies"            : {
+                "Core" : "4.0.0.10"
+            },
+            "InPreview"               : false
+        },
+        "Organizations"                   : {
+            "Version" : "4.0.0.8",
+            "AssemblyVersionOverride" : "4.0",
+            "Dependencies"            : {
+                "Core" : "4.0.0.10"
+            },
+            "InPreview"               : false
+        },
+        "WorkDocs"                        : {
+            "Version" : "4.0.0.8",
+            "AssemblyVersionOverride" : "4.0",
+            "Dependencies"            : {
+                "Core" : "4.0.0.10"
+            },
+            "InPreview"               : false
+        },
+        "ResourceGroupsTaggingAPI"        : {
+            "Version" : "4.0.0.8",
+            "AssemblyVersionOverride" : "4.0",
+            "Dependencies"            : {
+                "Core" : "4.0.0.10"
+            },
+            "InPreview"               : false
+        },
+        "LexModelBuildingService"         : {
+            "Version" : "4.0.0.8",
+            "AssemblyVersionOverride" : "4.0",
+            "Dependencies"            : {
+                "Core" : "4.0.0.10"
+            },
+            "InPreview"               : false
+        },
+        "MarketplaceEntitlementService"   : {
+            "Version" : "4.0.0.8",
+            "AssemblyVersionOverride" : "4.0",
+            "Dependencies"            : {
+                "Core" : "4.0.0.10"
+            },
+            "InPreview"               : false
+        },
+        "Athena"                          : {
+            "Version" : "4.0.1.4",
+            "AssemblyVersionOverride" : "4.0",
+            "Dependencies"            : {
+                "Core" : "4.0.0.10"
+            },
+            "InPreview"               : false
+        },
+        "Greengrass"                      : {
+            "Version" : "4.0.0.8",
+            "AssemblyVersionOverride" : "4.0",
+            "Dependencies"            : {
+                "Core" : "4.0.0.10"
+            },
+            "InPreview"               : false
+        },
+        "DAX"                             : {
+            "Version" : "4.0.0.8",
+            "AssemblyVersionOverride" : "4.0",
+            "Dependencies"            : {
+                "Core" : "4.0.0.10"
+            },
+            "InPreview"               : false
+        },
+        "MigrationHub"                    : {
+            "Version" : "4.0.0.8",
+            "AssemblyVersionOverride" : "4.0",
+            "Dependencies"            : {
+                "Core" : "4.0.0.10"
+            },
+            "InPreview"               : false
+        },
+        "Glue"                            : {
+            "Version" : "4.0.4.4",
+            "AssemblyVersionOverride" : "4.0",
+            "Dependencies"            : {
+                "Core" : "4.0.0.10"
+            },
+            "InPreview"               : false
+        },
+        "CloudHSMV2"                      : {
+            "Version" : "4.0.0.8",
+            "AssemblyVersionOverride" : "4.0",
+            "Dependencies"            : {
+                "Core" : "4.0.0.10"
+            },
+            "InPreview"               : false
+        },
+        "Pricing"                         : {
+            "Version" : "4.0.0.8",
+            "AssemblyVersionOverride" : "4.0",
+            "Dependencies"            : {
+                "Core" : "4.0.0.10"
+            },
+            "InPreview"               : false
+        },
+        "CostExplorer"                    : {
+            "Version" : "4.0.2.3",
+            "AssemblyVersionOverride" : "4.0",
+            "Dependencies"            : {
+                "Core" : "4.0.0.10"
+            },
+            "InPreview"               : false
+        },
+        "MediaPackage"                    : {
+            "Version" : "4.0.0.8",
+            "AssemblyVersionOverride" : "4.0",
+            "Dependencies"            : {
+                "Core" : "4.0.0.10"
+            },
+            "InPreview"               : false
+        },
+        "MediaLive"                       : {
+            "Version" : "4.0.2.6",
+            "AssemblyVersionOverride" : "4.0",
+            "Dependencies"            : {
+                "Core" : "4.0.0.10"
+            },
+            "InPreview"               : false
+        },
+        "MediaStoreData"                  : {
+            "Version" : "4.0.0.8",
+            "AssemblyVersionOverride" : "4.0",
+            "Dependencies"            : {
+                "Core" : "4.0.0.10"
+            },
+            "InPreview"               : false
+        },
+        "MediaStore"                      : {
+            "Version" : "4.0.0.8",
+            "AssemblyVersionOverride" : "4.0",
+            "Dependencies"            : {
+                "Core" : "4.0.0.10"
+            },
+            "InPreview"               : false
+        },
+        "MediaConvert"                    : {
+            "Version" : "4.0.3.3",
+            "AssemblyVersionOverride" : "4.0",
+            "Dependencies"            : {
+                "Core" : "4.0.0.10"
+            },
+            "InPreview"               : false
+        },
+        "MQ"                              : {
+            "Version" : "4.0.0.8",
+            "AssemblyVersionOverride" : "4.0",
+            "Dependencies"            : {
+                "Core" : "4.0.0.10"
+            },
+            "InPreview"               : false
+        },
+        "GuardDuty"                       : {
+            "Version" : "4.0.0.9",
+            "AssemblyVersionOverride" : "4.0",
+            "Dependencies"            : {
+                "Core" : "4.0.0.10"
+            },
+            "InPreview"               : false
+        },
+        "AppSync"                         : {
+            "Version" : "4.0.1.3",
+            "AssemblyVersionOverride" : "4.0",
+            "Dependencies"            : {
+                "Core" : "4.0.0.10"
+            },
+            "InPreview"               : false
+        },
+        "SageMakerRuntime"                : {
+            "Version" : "4.0.0.8",
+            "AssemblyVersionOverride" : "4.0",
+            "Dependencies"            : {
+                "Core" : "4.0.0.10"
+            },
+            "InPreview"               : false
+        },
+        "IoTJobsDataPlane"                : {
+            "Version" : "4.0.0.8",
+            "AssemblyVersionOverride" : "4.0",
+            "Dependencies"            : {
+                "Core" : "4.0.0.10"
+            },
+            "InPreview"               : false
+        },
+        "SageMaker"                       : {
+            "Version" : "4.0.7.3",
+            "AssemblyVersionOverride" : "4.0",
+            "Dependencies"            : {
+                "Core" : "4.0.0.10"
+            },
+            "InPreview"               : false
+        },
+        "Translate"                       : {
+            "Version" : "4.0.0.8",
+            "AssemblyVersionOverride" : "4.0",
+            "Dependencies"            : {
+                "Core" : "4.0.0.10"
+            },
+            "InPreview"               : false
+        },
+        "Comprehend"                      : {
+            "Version" : "4.0.0.8",
+            "AssemblyVersionOverride" : "4.0",
+            "Dependencies"            : {
+                "Core" : "4.0.0.10"
+            },
+            "InPreview"               : false
+        },
+        "KinesisVideo"                    : {
+            "Version" : "4.0.0.8",
+            "AssemblyVersionOverride" : "4.0",
+            "Dependencies"            : {
+                "Core" : "4.0.0.10"
+            },
+            "InPreview"               : false
+        },
+        "KinesisVideoMedia"               : {
+            "Version" : "4.0.0.8",
+            "AssemblyVersionOverride" : "4.0",
+            "Dependencies"            : {
+                "Core" : "4.0.0.10"
+            },
+            "InPreview"               : false
+        },
+        "KinesisVideoArchivedMedia"       : {
+            "Version" : "4.0.0.8",
+            "AssemblyVersionOverride" : "4.0",
+            "Dependencies"            : {
+                "Core" : "4.0.0.10"
+            },
+            "InPreview"               : false
+        },
+        "ResourceGroups"                  : {
+            "Version" : "4.0.0.8",
+            "AssemblyVersionOverride" : "4.0",
+            "Dependencies"            : {
+                "Core" : "4.0.0.10"
+            },
+            "InPreview"               : false
+        },
+        "ServerlessApplicationRepository" : {
+            "Version" : "4.0.0.8",
+            "AssemblyVersionOverride" : "4.0",
+            "Dependencies"            : {
+                "Core" : "4.0.0.10"
+            },
+            "InPreview"               : false
+        },
+        "Cloud9"                          : {
+            "Version" : "4.0.0.8",
+            "AssemblyVersionOverride" : "4.0",
+            "Dependencies"            : {
+                "Core" : "4.0.0.10"
+            },
+            "InPreview"               : false
+        },
+        "ServiceDiscovery"                : {
+            "Version" : "4.0.0.8",
+            "AssemblyVersionOverride" : "4.0",
+            "Dependencies"            : {
+                "Core" : "4.0.0.10"
+            },
+            "InPreview"               : false
+        },
+        "WorkMail"                        : {
+            "Version" : "4.0.0.8",
+            "AssemblyVersionOverride" : "4.0",
+            "Dependencies"            : {
+                "Core" : "4.0.0.10"
+            },
+            "InPreview"               : false
+        },
+        "AutoScalingPlans"                : {
+            "Version" : "4.0.0.8",
+            "AssemblyVersionOverride" : "4.0",
+            "Dependencies"            : {
+                "Core" : "4.0.0.10"
+            },
+            "InPreview"               : false
+        },
+        "TranscribeService"               : {
+            "Version" : "4.0.1.3",
+            "AssemblyVersionOverride" : "4.0",
+            "Dependencies"            : {
+                "Core" : "4.0.0.10"
+            },
+            "InPreview"               : false
+        },
+        "TranscribeStreaming"             : {
+            "Version" : "4.0.1.3",
+            "AssemblyVersionOverride" : "4.0",
+            "Dependencies"            : {
+                "Core" : "4.0.0.10"
+            },
+            "InPreview"               : false
+        },
+        "Connect"                         : {
+            "Version" : "4.0.2.4",
+            "AssemblyVersionOverride" : "4.0",
+            "Dependencies"            : {
+                "Core" : "4.0.0.10"
+            },
+            "InPreview"               : false
+        },
+        "FMS"                             : {
+            "Version" : "4.0.0.8",
+            "AssemblyVersionOverride" : "4.0",
+            "Dependencies"            : {
+                "Core" : "4.0.0.10"
+            },
+            "InPreview"               : false
+        },
+        "SecretsManager"                  : {
+            "Version" : "4.0.0.8",
+            "AssemblyVersionOverride" : "4.0",
+            "Dependencies"            : {
+                "Core" : "4.0.0.10"
+            },
+            "InPreview"               : false
+        },
+        "ACMPCA"                          : {
+            "Version" : "4.0.0.8",
+            "AssemblyVersionOverride" : "4.0",
+            "Dependencies"            : {
+                "Core" : "4.0.0.10"
+            },
+            "InPreview"               : false
+        },
+        "IoTAnalytics"                    : {
+            "Version" : "4.0.0.8",
+            "AssemblyVersionOverride" : "4.0",
+            "Dependencies"            : {
+                "Core" : "4.0.0.10"
+            },
+            "InPreview"               : false
+        },
+        "PI"                              : {
+            "Version" : "4.0.0.8",
+            "AssemblyVersionOverride" : "4.0",
+            "Dependencies"            : {
+                "Core" : "4.0.0.10"
+            },
+            "InPreview"               : false
+        },
+        "Neptune"                         : {
+            "Version" : "4.0.1.4",
+            "AssemblyVersionOverride" : "4.0",
+            "Dependencies"            : {
+                "Core" : "4.0.0.10"
+            },
+            "InPreview"               : false
+        },
+        "MediaTailor"                     : {
+            "Version" : "4.0.1.6",
+            "AssemblyVersionOverride" : "4.0",
+            "Dependencies"            : {
+                "Core" : "4.0.0.10"
+            },
+            "InPreview"               : false
+        },
+        "EKS"                             : {
+            "Version" : "4.0.2.1",
+            "AssemblyVersionOverride" : "4.0",
+            "Dependencies"            : {
+                "Core" : "4.0.0.10"
+            },
+            "InPreview"               : false
+        },
+        "DLM"                             : {
+            "Version" : "4.0.0.8",
+            "AssemblyVersionOverride" : "4.0",
+            "Dependencies"            : {
+                "Core" : "4.0.0.10"
+            },
+            "InPreview"               : false
+        },
+        "Signer"                          : {
+            "Version" : "4.0.0.8",
+            "AssemblyVersionOverride" : "4.0",
+            "Dependencies"            : {
+                "Core" : "4.0.0.10"
+            },
+            "InPreview"               : false
+        },
+        "Chime"                           : {
+            "Version" : "4.0.0.8",
+            "AssemblyVersionOverride" : "4.0",
+            "Dependencies"            : {
+                "Core" : "4.0.0.10"
+            },
+            "InPreview"               : false
+        },
+        "PinpointEmail"                   : {
+            "Version" : "4.0.0.8",
+            "AssemblyVersionOverride" : "4.0",
+            "Dependencies"            : {
+                "Core" : "4.0.0.10"
+            },
+            "InPreview"               : false
+        },
+        "PinpointSMSVoice"                : {
+            "Version" : "4.0.0.8",
+            "AssemblyVersionOverride" : "4.0",
+            "Dependencies"            : {
+                "Core" : "4.0.0.10"
+            },
+            "InPreview"               : false
+        },
+        "S3Control"                       : {
+            "Version" : "4.0.1.6",
+            "AssemblyVersionOverride" : "4.0",
+            "Dependencies"            : {
+                "Core" : "4.0.0.10"
+            },
+            "InPreview"               : false
+        },
+        "RAM"                             : {
+            "Version" : "4.0.0.8",
+            "AssemblyVersionOverride" : "4.0",
+            "Dependencies"            : {
+                "Core" : "4.0.0.10"
+            },
+            "InPreview"               : false
+        },
+        "Route53Resolver"                 : {
+            "Version" : "4.0.0.8",
+            "AssemblyVersionOverride" : "4.0",
+            "Dependencies"            : {
+                "Core" : "4.0.0.10"
+            },
+            "InPreview"               : false
+        },
+        "RDSDataService"                  : {
+            "Version" : "4.0.0.8",
+            "AssemblyVersionOverride" : "4.0",
+            "Dependencies"            : {
+                "Core" : "4.0.0.10"
+            },
+            "InPreview"               : false
+        },
+        "QuickSight"                      : {
+            "Version" : "4.0.0.8",
+            "AssemblyVersionOverride" : "4.0",
+            "Dependencies"            : {
+                "Core" : "4.0.0.10"
+            },
+            "InPreview"               : false
+        },
+        "Amplify"                         : {
+            "Version" : "4.0.1.4",
+            "AssemblyVersionOverride" : "4.0",
+            "Dependencies"            : {
+                "Core" : "4.0.0.10"
+            },
+            "InPreview"               : false
+        },
+        "RoboMaker"                       : {
+            "Version" : "4.0.0.8",
+            "AssemblyVersionOverride" : "4.0",
+            "Dependencies"            : {
+                "Core" : "4.0.0.10"
+            },
+            "InPreview"               : false
+        },
+        "DataSync"                        : {
+            "Version" : "4.0.2.4",
+            "AssemblyVersionOverride" : "4.0",
+            "Dependencies"            : {
+                "Core" : "4.0.0.10"
+            },
+            "InPreview"               : false
+        },
+        "Transfer"                        : {
+            "Version" : "4.0.0.8",
+            "AssemblyVersionOverride" : "4.0",
+            "Dependencies"            : {
+                "Core" : "4.0.0.10"
+            },
+            "InPreview"               : false
+        },
+        "GlobalAccelerator"               : {
+            "Version" : "4.0.0.8",
+            "AssemblyVersionOverride" : "4.0",
+            "Dependencies"            : {
+                "Core" : "4.0.0.10"
+            },
+            "InPreview"               : false
+        },
+        "ComprehendMedical"               : {
+            "Version" : "4.0.0.8",
+            "AssemblyVersionOverride" : "4.0",
+            "Dependencies"            : {
+                "Core" : "4.0.0.10"
+            },
+            "InPreview"               : false
+        },
+        "KinesisAnalyticsV2"              : {
+            "Version" : "4.0.0.8",
+            "AssemblyVersionOverride" : "4.0",
+            "Dependencies"            : {
+                "Core" : "4.0.0.10"
+            },
+            "InPreview"               : false
+        },
+        "MediaConnect"                    : {
+            "Version" : "4.0.1.3",
+            "AssemblyVersionOverride" : "4.0",
+            "Dependencies"            : {
+                "Core" : "4.0.0.10"
+            },
+            "InPreview"               : false
+        },
+        "FSx"                             : {
+            "Version" : "4.0.1.4",
+            "AssemblyVersionOverride" : "4.0",
+            "Dependencies"            : {
+                "Core" : "4.0.0.10"
+            },
+            "InPreview"               : false
+        },
+        "SecurityHub"                     : {
+            "Version" : "4.0.0.8",
+            "AssemblyVersionOverride" : "4.0",
+            "Dependencies"            : {
+                "Core" : "4.0.0.10"
+            },
+            "InPreview"               : false
+        },
+        "LicenseManager"                  : {
+            "Version" : "4.0.1.6",
+            "AssemblyVersionOverride" : "4.0",
+            "Dependencies"            : {
+                "Core" : "4.0.0.10"
+            },
+            "InPreview"               : false
+        },
+        "AppMesh"                         : {
+            "Version" : "4.0.0.8",
+            "AssemblyVersionOverride" : "4.0",
+            "Dependencies"            : {
+                "Core" : "4.0.0.10"
+            },
+            "InPreview"               : false
+        },
+        "Kafka"                           : {
+            "Version" : "4.0.0.8",
+            "AssemblyVersionOverride" : "4.0",
+            "Dependencies"            : {
+                "Core" : "4.0.0.10"
+            },
+            "InPreview"               : false
+        },
+        "ApiGatewayManagementApi"         : {
+            "Version" : "4.0.0.8",
+            "AssemblyVersionOverride" : "4.0",
+            "Dependencies"            : {
+                "Core" : "4.0.0.10"
+            },
+            "InPreview"               : false
+        },
+        "ApiGatewayV2"                    : {
+            "Version" : "4.0.1.4",
+            "AssemblyVersionOverride" : "4.0",
+            "Dependencies"            : {
+                "Core" : "4.0.0.10"
+            },
+            "InPreview"               : false
+        },
+        "DocDB"                           : {
+            "Version" : "4.0.0.8",
+            "AssemblyVersionOverride" : "4.0",
+            "Dependencies"            : {
+                "Core" : "4.0.0.10"
+            },
+            "InPreview"               : false
+        },
+        "Backup"                          : {
+            "Version" : "4.0.1.4",
+            "AssemblyVersionOverride" : "4.0",
+            "Dependencies"            : {
+                "Core" : "4.0.0.10"
+            },
+            "InPreview"               : false
+        },
+        "Textract"                        : {
+            "Version" : "4.0.0.8",
+            "AssemblyVersionOverride" : "4.0",
+            "Dependencies"            : {
+                "Core" : "4.0.0.10"
+            },
+            "InPreview"               : false
+        },
+        "ManagedBlockchain"               : {
+            "Version" : "4.0.0.8",
+            "AssemblyVersionOverride" : "4.0",
+            "Dependencies"            : {
+                "Core" : "4.0.0.10"
+            },
+            "InPreview"               : false
+        },
+        "MediaPackageVod"                 : {
+            "Version" : "4.0.0.8",
+            "AssemblyVersionOverride" : "4.0",
+            "Dependencies"            : {
+                "Core" : "4.0.0.10"
+            },
+            "InPreview"               : false
+        },
+        "GroundStation"                   : {
+            "Version" : "4.0.0.8",
+            "AssemblyVersionOverride" : "4.0",
+            "Dependencies"            : {
+                "Core" : "4.0.0.10"
+            },
+            "InPreview"               : false
+        },
+        "IoTThingsGraph"                  : {
+            "Version" : "4.0.0.8",
+            "AssemblyVersionOverride" : "4.0",
+            "Dependencies"            : {
+                "Core" : "4.0.0.10"
+            },
+            "InPreview"               : false
+        },
+        "IoTEvents"                       : {
+            "Version" : "4.0.0.8",
+            "AssemblyVersionOverride" : "4.0",
+            "Dependencies"            : {
+                "Core" : "4.0.0.10"
+            },
+            "InPreview"               : false
+        },
+        "IoTEventsData"                   : {
+            "Version" : "4.0.0.8",
+            "AssemblyVersionOverride" : "4.0",
+            "Dependencies"            : {
+                "Core" : "4.0.0.10"
+            },
+            "InPreview"               : false
+        },
+        "PersonalizeRuntime"              : {
+            "Version" : "4.0.0.8",
+            "AssemblyVersionOverride" : "4.0",
+            "Dependencies"            : {
+                "Core" : "4.0.0.10"
+            },
+            "InPreview"               : false
+        },
+        "Personalize"                     : {
+            "Version" : "4.0.0.8",
+            "AssemblyVersionOverride" : "4.0",
+            "Dependencies"            : {
+                "Core" : "4.0.0.10"
+            },
+            "InPreview"               : false
+        },
+        "PersonalizeEvents"               : {
+            "Version" : "4.0.0.8",
+            "AssemblyVersionOverride" : "4.0",
+            "Dependencies"            : {
+                "Core" : "4.0.0.10"
+            },
+            "InPreview"               : false
+        },
+        "ServiceQuotas"                   : {
+            "Version" : "4.0.1.4",
+            "AssemblyVersionOverride" : "4.0",
+            "Dependencies"            : {
+                "Core" : "4.0.0.10"
+            },
+            "InPreview"               : false
+        },
+        "ApplicationInsights"             : {
+            "Version" : "4.0.0.8",
+            "AssemblyVersionOverride" : "4.0",
+            "Dependencies"            : {
+                "Core" : "4.0.0.10"
+            },
+            "InPreview"               : false
+        },
+        "EC2InstanceConnect"              : {
+            "Version" : "4.0.0.8",
+            "AssemblyVersionOverride" : "4.0",
+            "Dependencies"            : {
+                "Core" : "4.0.0.10"
+            },
+            "InPreview"               : false
+        },
+        "EventBridge"                     : {
+            "Version" : "4.0.1.4",
+            "AssemblyVersionOverride" : "4.0",
+            "Dependencies"            : {
+                "Core" : "4.0.0.10"
+            },
+            "InPreview"               : false
+        },
+        "LakeFormation"                   : {
+            "Version" : "4.0.0.8",
+            "AssemblyVersionOverride" : "4.0",
+            "Dependencies"            : {
+                "Core" : "4.0.0.10"
+            },
+            "InPreview"               : false
+        },
+        "ForecastService"                 : {
+            "Version" : "4.0.0.8",
+            "AssemblyVersionOverride" : "4.0",
+            "Dependencies"            : {
+                "Core" : "4.0.0.10"
+            },
+            "InPreview"               : false
+        },
+        "ForecastQueryService"            : {
+            "Version" : "4.0.0.8",
+            "AssemblyVersionOverride" : "4.0",
+            "Dependencies"            : {
+                "Core" : "4.0.0.10"
+            },
+            "InPreview"               : false
+        },
+        "QLDB"                            : {
+            "Version" : "4.0.0.8",
+            "AssemblyVersionOverride" : "4.0",
+            "Dependencies"            : {
+                "Core" : "4.0.0.10"
+            },
+            "InPreview"               : false
+        },
+        "QLDBSession"                     : {
+            "Version" : "4.0.0.8",
+            "AssemblyVersionOverride" : "4.0",
+            "Dependencies"            : {
+                "Core" : "4.0.0.10"
+            },
+            "InPreview"               : false
+        },
+        "WorkMailMessageFlow"             : {
+            "Version" : "4.0.0.8",
+            "AssemblyVersionOverride" : "4.0",
+            "Dependencies"            : {
+                "Core" : "4.0.0.10"
+            },
+            "InPreview"               : false
+        },
+        "CodeStarNotifications"           : {
+            "Version" : "4.0.0.8",
+            "AssemblyVersionOverride" : "4.0",
+            "Dependencies"            : {
+                "Core" : "4.0.0.10"
+            },
+            "InPreview"               : false
+        },
+        "SavingsPlans"                    : {
+            "Version" : "4.0.0.8",
+            "AssemblyVersionOverride" : "4.0",
+            "Dependencies"            : {
+                "Core" : "4.0.0.10"
+            },
+            "InPreview"               : false
+        },
+        "SSO"                             : {
+            "Version" : "4.0.0.8",
+            "AssemblyVersionOverride" : "4.0",
+            "Dependencies"            : {
+                "Core" : "4.0.0.10"
+            },
+            "InPreview"               : false
+        },
+        "SSOOIDC"                         : {
+            "Version" : "4.0.0.8",
+            "AssemblyVersionOverride" : "4.0",
+            "Dependencies"            : {
+                "Core" : "4.0.0.10"
+            },
+            "InPreview"               : false
+        },
+        "MarketplaceCatalog"              : {
+            "Version" : "4.0.1.3",
+            "AssemblyVersionOverride" : "4.0",
+            "Dependencies"            : {
+                "Core" : "4.0.0.10"
+            },
+            "InPreview"               : false
+        },
+        "SimpleEmailV2"                   : {
+            "Version" : "4.0.0.8",
+            "AssemblyVersionOverride" : "4.0",
+            "Dependencies"            : {
+                "Core" : "4.0.0.10"
+            },
+            "InPreview"               : false
+        },
+        "DataExchange"                    : {
+            "Version" : "4.0.1.4",
+            "AssemblyVersionOverride" : "4.0",
+            "Dependencies"            : {
+                "Core" : "4.0.0.10"
+            },
+            "InPreview"               : false
+        },
+        "MigrationHubConfig"              : {
+            "Version" : "4.0.0.8",
+            "AssemblyVersionOverride" : "4.0",
+            "Dependencies"            : {
+                "Core" : "4.0.0.10"
+            },
+            "InPreview"               : false
+        },
+        "ConnectParticipant"              : {
+            "Version" : "4.0.0.8",
+            "AssemblyVersionOverride" : "4.0",
+            "Dependencies"            : {
+                "Core" : "4.0.0.10"
+            },
+            "InPreview"               : false
+        },
+        "WAFV2"                           : {
+            "Version" : "4.0.2.1",
+            "AssemblyVersionOverride" : "4.0",
+            "Dependencies"            : {
+                "Core" : "4.0.0.10"
+            },
+            "InPreview"               : false
+        },
+        "AppConfig"                       : {
+            "Version" : "4.0.1.7",
+            "AssemblyVersionOverride" : "4.0",
+            "Dependencies"            : {
+                "Core" : "4.0.0.10"
+            },
+            "InPreview"               : false
+        },
+        "IoTSecureTunneling"              : {
+            "Version" : "4.0.0.8",
+            "AssemblyVersionOverride" : "4.0",
+            "Dependencies"            : {
+                "Core" : "4.0.0.10"
+            },
+            "InPreview"               : false
+        },
+        "Imagebuilder"                    : {
+            "Version" : "4.0.0.9",
+            "AssemblyVersionOverride" : "4.0",
+            "Dependencies"            : {
+                "Core" : "4.0.0.10"
+            },
+            "InPreview"               : false
+        },
+        "Schemas"                         : {
+            "Version" : "4.0.0.8",
+            "AssemblyVersionOverride" : "4.0",
+            "Dependencies"            : {
+                "Core" : "4.0.0.10"
+            },
+            "InPreview"               : false
+        },
+        "AccessAnalyzer"                  : {
+            "Version" : "4.0.0.8",
+            "AssemblyVersionOverride" : "4.0",
+            "Dependencies"            : {
+                "Core" : "4.0.0.10"
+            },
+            "InPreview"               : false
+        },
+        "ComputeOptimizer"                : {
+            "Version" : "4.0.1.4",
+            "AssemblyVersionOverride" : "4.0",
+            "Dependencies"            : {
+                "Core" : "4.0.0.10"
+            },
+            "InPreview"               : false
+        },
+        "NetworkManager"                  : {
+            "Version" : "4.0.1.1",
+            "AssemblyVersionOverride" : "4.0",
+            "Dependencies"            : {
+                "Core" : "4.0.0.10"
+            },
+            "InPreview"               : false
+        },
+        "Kendra"                          : {
+            "Version" : "4.0.0.8",
+            "AssemblyVersionOverride" : "4.0",
+            "Dependencies"            : {
+                "Core" : "4.0.0.10"
+            },
+            "InPreview"               : false
+        },
+        "FraudDetector"                   : {
+            "Version" : "4.0.0.8",
+            "AssemblyVersionOverride" : "4.0",
+            "Dependencies"            : {
+                "Core" : "4.0.0.10"
+            },
+            "InPreview"               : false
+        },
+        "CodeGuruReviewer"                : {
+            "Version" : "4.0.0.8",
+            "AssemblyVersionOverride" : "4.0",
+            "Dependencies"            : {
+                "Core" : "4.0.0.10"
+            },
+            "InPreview"               : false
+        },
+        "CodeGuruProfiler"                : {
+            "Version" : "4.0.0.8",
+            "AssemblyVersionOverride" : "4.0",
+            "Dependencies"            : {
+                "Core" : "4.0.0.10"
+            },
+            "InPreview"               : false
+        },
+        "Outposts"                        : {
+            "Version" : "4.0.0.8",
+            "AssemblyVersionOverride" : "4.0",
+            "Dependencies"            : {
+                "Core" : "4.0.0.10"
+            },
+            "InPreview"               : false
+        },
+        "AugmentedAIRuntime"              : {
+            "Version" : "4.0.0.8",
+            "AssemblyVersionOverride" : "4.0",
+            "Dependencies"            : {
+                "Core" : "4.0.0.10"
+            },
+            "InPreview"               : false
+        },
+        "EBS"                             : {
+            "Version" : "4.0.0.8",
+            "AssemblyVersionOverride" : "4.0",
+            "Dependencies"            : {
+                "Core" : "4.0.0.10"
+            },
+            "InPreview"               : false
+        },
+        "KinesisVideoSignalingChannels"   : {
+            "Version" : "4.0.0.8",
+            "AssemblyVersionOverride" : "4.0",
+            "Dependencies"            : {
+                "Core" : "4.0.0.10"
+            },
+            "InPreview"               : false
+        },
+        "Detective"                       : {
+            "Version" : "4.0.0.8",
+            "AssemblyVersionOverride" : "4.0",
+            "Dependencies"            : {
+                "Core" : "4.0.0.10"
+            },
+            "InPreview"               : false
+        },
+        "CodeStarconnections"             : {
+            "Version" : "4.0.0.8",
+            "AssemblyVersionOverride" : "4.0",
+            "Dependencies"            : {
+                "Core" : "4.0.0.10"
+            },
+            "InPreview"               : false
+        },
+        "Synthetics"                      : {
+            "Version" : "4.0.4.4",
+            "AssemblyVersionOverride" : "4.0",
+            "Dependencies"            : {
+                "Core" : "4.0.0.10"
+            },
+            "InPreview"               : false
+        },
+        "IoTSiteWise"                     : {
+            "Version" : "4.0.0.8",
+            "AssemblyVersionOverride" : "4.0",
+            "Dependencies"            : {
+                "Core" : "4.0.0.10"
+            },
+            "InPreview"               : false
+        },
+        "Macie2"                          : {
+            "Version" : "4.0.0.8",
+            "AssemblyVersionOverride" : "4.0",
+            "Dependencies"            : {
+                "Core" : "4.0.0.10"
+            },
+            "InPreview"               : false
+        },
+        "CodeArtifact"                    : {
+            "Version" : "4.0.0.8",
+            "AssemblyVersionOverride" : "4.0",
+            "Dependencies"            : {
+                "Core" : "4.0.0.10"
+            },
+            "InPreview"               : false
+        },
+        "IVS"                             : {
+            "Version" : "4.0.0.8",
+            "AssemblyVersionOverride" : "4.0",
+            "Dependencies"            : {
+                "Core" : "4.0.0.10"
+            },
+            "InPreview"               : false
+        },
+        "Braket"                          : {
+            "Version" : "4.0.0.8",
+            "AssemblyVersionOverride" : "4.0",
+            "Dependencies"            : {
+                "Core" : "4.0.0.10"
+            },
+            "InPreview"               : false
+        },
+        "IdentityStore"                   : {
+            "Version" : "4.0.0.8",
+            "AssemblyVersionOverride" : "4.0",
+            "Dependencies"            : {
+                "Core" : "4.0.0.10"
+            },
+            "InPreview"               : false
+        },
+        "Appflow"                         : {
+            "Version" : "4.0.0.8",
+            "AssemblyVersionOverride" : "4.0",
+            "Dependencies"            : {
+                "Core" : "4.0.0.10"
+            },
+            "InPreview"               : false
+        },
+        "RedshiftDataAPIService"          : {
+            "Version" : "4.0.0.8",
+            "AssemblyVersionOverride" : "4.0",
+            "Dependencies"            : {
+                "Core" : "4.0.0.10"
+            },
+            "InPreview"               : false
+        },
+        "SSOAdmin"                        : {
+            "Version" : "4.0.1.6",
+            "AssemblyVersionOverride" : "4.0",
+            "Dependencies"            : {
+                "Core" : "4.0.0.10"
+            },
+            "InPreview"               : false
+        },
+        "TimestreamWrite"                 : {
+            "Version" : "4.0.1.6",
+            "AssemblyVersionOverride" : "4.0",
+            "Dependencies"            : {
+                "Core" : "4.0.0.10"
+            },
+            "InPreview"               : false
+        },
+        "TimestreamQuery"                 : {
+            "Version" : "4.0.1.6",
+            "AssemblyVersionOverride" : "4.0",
+            "Dependencies"            : {
+                "Core" : "4.0.0.10"
+            },
+            "InPreview"               : false
+        },
+        "S3Outposts"                      : {
+            "Version" : "4.0.0.8",
+            "AssemblyVersionOverride" : "4.0",
+            "Dependencies"            : {
+                "Core" : "4.0.0.10"
+            },
+            "InPreview"               : false
+        },
+        "GlueDataBrew"                    : {
+            "Version" : "4.0.0.8",
+            "AssemblyVersionOverride" : "4.0",
+            "Dependencies"            : {
+                "Core" : "4.0.0.10"
+            },
+            "InPreview"               : false
+        },
+        "AppRegistry"                     : {
+            "Version" : "4.0.0.8",
+            "AssemblyVersionOverride" : "4.0",
+            "Dependencies"            : {
+                "Core" : "4.0.0.10"
+            },
+            "InPreview"               : false
+        },
+        "NetworkFirewall"                 : {
+            "Version" : "4.0.2.3",
+            "AssemblyVersionOverride" : "4.0",
+            "Dependencies"            : {
+                "Core" : "4.0.0.10"
+            },
+            "InPreview"               : false
+        },
+        "MWAA"                            : {
+            "Version" : "4.0.1.4",
+            "AssemblyVersionOverride" : "4.0",
+            "Dependencies"            : {
+                "Core" : "4.0.0.10"
+            },
+            "InPreview"               : false
+        },
+        "DevOpsGuru"                      : {
+            "Version" : "4.0.0.8",
+            "AssemblyVersionOverride" : "4.0",
+            "Dependencies"            : {
+                "Core" : "4.0.0.10"
+            },
+            "InPreview"               : false
+        },
+        "SageMakerFeatureStoreRuntime"    : {
+            "Version" : "4.0.0.8",
+            "AssemblyVersionOverride" : "4.0",
+            "Dependencies"            : {
+                "Core" : "4.0.0.10"
+            },
+            "InPreview"               : false
+        },
+        "AppIntegrationsService"          : {
+            "Version" : "4.0.0.8",
+            "AssemblyVersionOverride" : "4.0",
+            "Dependencies"            : {
+                "Core" : "4.0.0.10"
+            },
+            "InPreview"               : false
+        },
+        "ECRPublic"                       : {
+            "Version" : "4.0.1.7",
+            "AssemblyVersionOverride" : "4.0",
+            "Dependencies"            : {
+                "Core" : "4.0.0.10"
+            },
+            "InPreview"               : false
+        },
+        "AmplifyBackend"                  : {
+            "Version" : "4.0.0.8",
+            "AssemblyVersionOverride" : "4.0",
+            "Dependencies"            : {
+                "Core" : "4.0.0.10"
+            },
+            "InPreview"               : false
+        },
+        "ConnectContactLens"              : {
+            "Version" : "4.0.0.8",
+            "AssemblyVersionOverride" : "4.0",
+            "Dependencies"            : {
+                "Core" : "4.0.0.10"
+            },
+            "InPreview"               : false
+        },
+        "LookoutforVision"                : {
+            "Version" : "4.0.0.8",
+            "AssemblyVersionOverride" : "4.0",
+            "Dependencies"            : {
+                "Core" : "4.0.0.10"
+            },
+            "InPreview"               : false
+        },
+        "CustomerProfiles"                : {
+            "Version" : "4.0.1.3",
+            "AssemblyVersionOverride" : "4.0",
+            "Dependencies"            : {
+                "Core" : "4.0.0.10"
+            },
+            "InPreview"               : false
+        },
+        "EMRContainers"                   : {
+            "Version" : "4.0.0.8",
+            "AssemblyVersionOverride" : "4.0",
+            "Dependencies"            : {
+                "Core" : "4.0.0.10"
+            },
+            "InPreview"               : false
+        },
+        "SagemakerEdgeManager"            : {
+            "Version" : "4.0.0.8",
+            "AssemblyVersionOverride" : "4.0",
+            "Dependencies"            : {
+                "Core" : "4.0.0.10"
+            },
+            "InPreview"               : false
+        },
+        "HealthLake"                      : {
+            "Version" : "4.0.0.8",
+            "AssemblyVersionOverride" : "4.0",
+            "Dependencies"            : {
+                "Core" : "4.0.0.10"
+            },
+            "InPreview"               : false
+        },
+        "AuditManager"                    : {
+            "Version" : "4.0.1.4",
+            "AssemblyVersionOverride" : "4.0",
+            "Dependencies"            : {
+                "Core" : "4.0.0.10"
+            },
+            "InPreview"               : false
+        },
+        "PrometheusService"               : {
+            "Version" : "4.0.1.4",
+            "AssemblyVersionOverride" : "4.0",
+            "Dependencies"            : {
+                "Core" : "4.0.0.10"
+            },
+            "InPreview"               : false
+        },
+        "GreengrassV2"                    : {
+            "Version" : "4.0.0.8",
+            "AssemblyVersionOverride" : "4.0",
+            "Dependencies"            : {
+                "Core" : "4.0.0.10"
+            },
+            "InPreview"               : false
+        },
+        "IoTWireless"                     : {
+            "Version" : "4.0.0.8",
+            "AssemblyVersionOverride" : "4.0",
+            "Dependencies"            : {
+                "Core" : "4.0.0.10"
+            },
+            "InPreview"               : false
+        },
+        "IoTFleetHub"                     : {
+            "Version" : "4.0.0.8",
+            "AssemblyVersionOverride" : "4.0",
+            "Dependencies"            : {
+                "Core" : "4.0.0.10"
+            },
+            "InPreview"               : false
+        },
+        "IoTDeviceAdvisor"                : {
+            "Version" : "4.0.0.8",
+            "AssemblyVersionOverride" : "4.0",
+            "Dependencies"            : {
+                "Core" : "4.0.0.10"
+            },
+            "InPreview"               : false
+        },
+        "LocationService"                 : {
+            "Version" : "4.0.0.8",
+            "AssemblyVersionOverride" : "4.0",
+            "Dependencies"            : {
+                "Core" : "4.0.0.10"
+            },
+            "InPreview"               : false
+        },
+        "WellArchitected"                 : {
+            "Version" : "4.0.0.8",
+            "AssemblyVersionOverride" : "4.0",
+            "Dependencies"            : {
+                "Core" : "4.0.0.10"
+            },
+            "InPreview"               : false
+        },
+        "LexRuntimeV2"                    : {
+            "Version" : "4.0.0.8",
+            "AssemblyVersionOverride" : "4.0",
+            "Dependencies"            : {
+                "Core" : "4.0.0.10"
+            },
+            "InPreview"               : false
+        },
+        "LexModelsV2"                     : {
+            "Version" : "4.0.1.1",
+            "AssemblyVersionOverride" : "4.0",
+            "Dependencies"            : {
+                "Core" : "4.0.0.10"
+            },
+            "InPreview"               : false
+        },
+        "FIS"                             : {
+            "Version" : "4.0.0.8",
+            "AssemblyVersionOverride" : "4.0",
+            "Dependencies"            : {
+                "Core" : "4.0.0.10"
+            },
+            "InPreview"               : false
+        },
+        "LookoutMetrics"                  : {
+            "Version" : "4.0.0.8",
+            "AssemblyVersionOverride" : "4.0",
+            "Dependencies"            : {
+                "Core" : "4.0.0.10"
+            },
+            "InPreview"               : false
+        },
+        "Mgn"                             : {
+            "Version" : "4.0.0.8",
+            "AssemblyVersionOverride" : "4.0",
+            "Dependencies"            : {
+                "Core" : "4.0.0.10"
+            },
+            "InPreview"               : false
+        },
+        "LookoutEquipment"                : {
+            "Version" : "4.0.0.8",
+            "AssemblyVersionOverride" : "4.0",
+            "Dependencies"            : {
+                "Core" : "4.0.0.10"
+            },
+            "InPreview"               : false
+        },
+        "FinSpaceData"                    : {
+            "Version" : "4.0.0.8",
+            "AssemblyVersionOverride" : "4.0",
+            "Dependencies"            : {
+                "Core" : "4.0.0.10"
+            },
+            "InPreview"               : false
+        },
+        "Finspace"                        : {
+            "Version" : "4.0.0.8",
+            "AssemblyVersionOverride" : "4.0",
+            "Dependencies"            : {
+                "Core" : "4.0.0.10"
+            },
+            "InPreview"               : false
+        },
+        "SSMIncidents"                    : {
+            "Version" : "4.0.0.8",
+            "AssemblyVersionOverride" : "4.0",
+            "Dependencies"            : {
+                "Core" : "4.0.0.10"
+            },
+            "InPreview"               : false
+        },
+        "SSMContacts"                     : {
+            "Version" : "4.0.0.8",
+            "AssemblyVersionOverride" : "4.0",
+            "Dependencies"            : {
+                "Core" : "4.0.0.10"
+            },
+            "InPreview"               : false
+        },
+        "ApplicationCostProfiler"         : {
+            "Version" : "4.0.0.8",
+            "AssemblyVersionOverride" : "4.0",
+            "Dependencies"            : {
+                "Core" : "4.0.0.10"
+            },
+            "InPreview"               : false
+        },
+        "AppRunner"                       : {
+            "Version" : "4.0.0.8",
+            "AssemblyVersionOverride" : "4.0",
+            "Dependencies"            : {
+                "Core" : "4.0.0.10"
+            },
+            "InPreview"               : false
+        },
+        "Proton"                          : {
+            "Version" : "4.0.0.8",
+            "AssemblyVersionOverride" : "4.0",
+            "Dependencies"            : {
+                "Core" : "4.0.0.10"
+            },
+            "InPreview"               : false
+        },
+        "Route53RecoveryReadiness"        : {
+            "Version" : "4.0.0.8",
+            "AssemblyVersionOverride" : "4.0",
+            "Dependencies"            : {
+                "Core" : "4.0.0.10"
+            },
+            "InPreview"               : false
+        },
+        "Route53RecoveryControlConfig"    : {
+            "Version" : "4.0.0.8",
+            "AssemblyVersionOverride" : "4.0",
+            "Dependencies"            : {
+                "Core" : "4.0.0.10"
+            },
+            "InPreview"               : false
+        },
+        "Route53RecoveryCluster"          : {
+            "Version" : "4.0.0.8",
+            "AssemblyVersionOverride" : "4.0",
+            "Dependencies"            : {
+                "Core" : "4.0.0.10"
+            },
+            "InPreview"               : false
+        },
+        "ChimeSDKMessaging"               : {
+            "Version" : "4.0.0.8",
+            "AssemblyVersionOverride" : "4.0",
+            "Dependencies"            : {
+                "Core" : "4.0.0.10"
+            },
+            "InPreview"               : false
+        },
+        "ChimeSDKIdentity"                : {
+            "Version" : "4.0.0.8",
+            "AssemblyVersionOverride" : "4.0",
+            "Dependencies"            : {
+                "Core" : "4.0.0.10"
+            },
+            "InPreview"               : false
+        },
+        "SnowDeviceManagement"            : {
+            "Version" : "4.0.0.8",
+            "AssemblyVersionOverride" : "4.0",
+            "Dependencies"            : {
+                "Core" : "4.0.0.10"
+            },
+            "InPreview"               : false
+        },
+        "MemoryDB"                        : {
+            "Version" : "4.0.0.8",
+            "AssemblyVersionOverride" : "4.0",
+            "Dependencies"            : {
+                "Core" : "4.0.0.10"
+            },
+            "InPreview"               : false
+        },
+        "OpenSearchService"               : {
+            "Version" : "4.0.0.8",
+            "AssemblyVersionOverride" : "4.0",
+            "Dependencies"            : {
+                "Core" : "4.0.0.10"
+            },
+            "InPreview"               : false
+        },
+        "KafkaConnect"                    : {
+            "Version" : "4.0.0.8",
+            "AssemblyVersionOverride" : "4.0",
+            "Dependencies"            : {
+                "Core" : "4.0.0.10"
+            },
+            "InPreview"               : false
+        },
+        "ConnectWisdomService"            : {
+            "Version" : "4.0.0.8",
+            "AssemblyVersionOverride" : "4.0",
+            "Dependencies"            : {
+                "Core" : "4.0.0.10"
+            },
+            "InPreview"               : false
+        },
+        "VoiceID"                         : {
+            "Version" : "4.0.0.8",
+            "AssemblyVersionOverride" : "4.0",
+            "Dependencies"            : {
+                "Core" : "4.0.0.10"
+            },
+            "InPreview"               : false
+        },
+        "Account"                         : {
+            "Version" : "4.0.0.8",
+            "AssemblyVersionOverride" : "4.0",
+            "Dependencies"            : {
+                "Core" : "4.0.0.10"
+            },
+            "InPreview"               : false
+        },
+        "CloudControlApi"                 : {
+            "Version" : "4.0.0.8",
+            "AssemblyVersionOverride" : "4.0",
+            "Dependencies"            : {
+                "Core" : "4.0.0.10"
+            },
+            "InPreview"               : false
+        },
+        "ManagedGrafana"                  : {
+            "Version" : "4.0.0.8",
+            "AssemblyVersionOverride" : "4.0",
+            "Dependencies"            : {
+                "Core" : "4.0.0.10"
+            },
+            "InPreview"               : false
+        },
+        "Panorama"                        : {
+            "Version" : "4.0.0.8",
+            "AssemblyVersionOverride" : "4.0",
+            "Dependencies"            : {
+                "Core" : "4.0.0.10"
+            },
+            "InPreview"               : false
+        },
+        "ChimeSDKMeetings"                : {
+            "Version" : "4.0.0.8",
+            "AssemblyVersionOverride" : "4.0",
+            "Dependencies"            : {
+                "Core" : "4.0.0.10"
+            },
+            "InPreview"               : false
+        },
+        "ResilienceHub"                   : {
+            "Version" : "4.0.0.8",
+            "AssemblyVersionOverride" : "4.0",
+            "Dependencies"            : {
+                "Core" : "4.0.0.10"
+            },
+            "InPreview"               : false
+        },
+        "MigrationHubStrategyRecommendations" : {
+            "Version" : "4.0.0.8",
+            "AssemblyVersionOverride" : "4.0",
+            "Dependencies"            : {
+                "Core" : "4.0.0.10"
+            },
+            "InPreview"               : false
+        },
+        "Drs"                                 : {
+            "Version" : "4.0.0.8",
+            "AssemblyVersionOverride" : "4.0",
+            "Dependencies"            : {
+                "Core" : "4.0.0.10"
+            },
+            "InPreview"               : false
+        },
+        "AppConfigData"                       : {
+            "Version" : "4.0.0.8",
+            "AssemblyVersionOverride" : "4.0",
+            "Dependencies"            : {
+                "Core" : "4.0.0.10"
+            },
+            "InPreview"               : false
+        },
+        "MigrationHubRefactorSpaces"          : {
+            "Version" : "4.0.0.8",
+            "AssemblyVersionOverride" : "4.0",
+            "Dependencies"            : {
+                "Core" : "4.0.0.10"
+            },
+            "InPreview"               : false
+        },
+        "Inspector2"                          : {
+            "Version" : "4.0.1.4",
+            "AssemblyVersionOverride" : "4.0",
+            "Dependencies"            : {
+                "Core" : "4.0.0.10"
+            },
+            "InPreview"               : false
+        },
+        "CloudWatchEvidently"                 : {
+            "Version" : "4.0.0.8",
+            "AssemblyVersionOverride" : "4.0",
+            "Dependencies"            : {
+                "Core" : "4.0.0.10"
+            },
+            "InPreview"               : false
+        },
+        "CloudWatchRUM"                       : {
+            "Version" : "4.0.0.8",
+            "AssemblyVersionOverride" : "4.0",
+            "Dependencies"            : {
+                "Core" : "4.0.0.10"
+            },
+            "InPreview"               : false
+        },
+        "RecycleBin"                          : {
+            "Version" : "4.0.0.8",
+            "AssemblyVersionOverride" : "4.0",
+            "Dependencies"            : {
+                "Core" : "4.0.0.10"
+            },
+            "InPreview"               : false
+        },
+        "IoTTwinMaker"                        : {
+            "Version" : "4.0.0.8",
+            "AssemblyVersionOverride" : "4.0",
+            "Dependencies"            : {
+                "Core" : "4.0.0.10"
+            },
+            "InPreview"               : false
+        },
+        "WorkSpacesWeb"                       : {
+            "Version" : "4.0.0.8",
+            "AssemblyVersionOverride" : "4.0",
+            "Dependencies"            : {
+                "Core" : "4.0.0.10"
+            },
+            "InPreview"               : false
+        },
+        "BackupGateway"                       : {
+            "Version" : "4.0.0.8",
+            "AssemblyVersionOverride" : "4.0",
+            "Dependencies"            : {
+                "Core" : "4.0.0.10"
+            },
+            "InPreview"               : false
+        },
+        "AmplifyUIBuilder"                    : {
+            "Version" : "4.0.0.8",
+            "AssemblyVersionOverride" : "4.0",
+            "Dependencies"            : {
+                "Core" : "4.0.0.10"
+            },
+            "InPreview"               : false
+        },
+        "Keyspaces"                           : {
+            "Version" : "4.0.0.8",
+            "AssemblyVersionOverride" : "4.0",
+            "Dependencies"            : {
+                "Core" : "4.0.0.10"
+            },
+            "InPreview"               : false
+        },
+        "BillingConductor"                    : {
+            "Version" : "4.0.0.8",
+            "AssemblyVersionOverride" : "4.0",
+            "Dependencies"            : {
+                "Core" : "4.0.0.10"
+            },
+            "InPreview"               : false
+        },
+        "PinpointSMSVoiceV2"                  : {
+            "Version" : "4.0.1.8",
+            "AssemblyVersionOverride" : "4.0",
+            "Dependencies"            : {
+                "Core" : "4.0.0.10"
+            },
+            "InPreview"               : false
+        },
+        "Ivschat"                             : {
+            "Version" : "4.0.0.8",
+            "AssemblyVersionOverride" : "4.0",
+            "Dependencies"            : {
+                "Core" : "4.0.0.10"
+            },
+            "InPreview"               : false
+        },
+        "ChimeSDKMediaPipelines"              : {
+            "Version" : "4.0.0.8",
+            "AssemblyVersionOverride" : "4.0",
+            "Dependencies"            : {
+                "Core" : "4.0.0.10"
+            },
+            "InPreview"               : false
+        },
+        "EMRServerless"                       : {
+            "Version" : "4.0.3.0",
+            "AssemblyVersionOverride" : "4.0",
+            "Dependencies"            : {
+                "Core" : "4.0.0.10"
+            },
+            "InPreview"               : false
+        },
+        "MainframeModernization"              : {
+            "Version" : "4.0.0.8",
+            "AssemblyVersionOverride" : "4.0",
+            "Dependencies"            : {
+                "Core" : "4.0.0.10"
+            },
+            "InPreview"               : false
+        },
+        "ConnectCampaignService"              : {
+            "Version" : "4.0.0.8",
+            "AssemblyVersionOverride" : "4.0",
+            "Dependencies"            : {
+                "Core" : "4.0.0.10"
+            },
+            "InPreview"               : false
+        },
+        "RedshiftServerless"                  : {
+            "Version" : "4.0.0.8",
+            "AssemblyVersionOverride" : "4.0",
+            "Dependencies"            : {
+                "Core" : "4.0.0.10"
+            },
+            "InPreview"               : false
+        },
+        "IAMRolesAnywhere"                    : {
+            "Version" : "4.0.0.8",
+            "AssemblyVersionOverride" : "4.0",
+            "Dependencies"            : {
+                "Core" : "4.0.0.10"
+            },
+            "InPreview"               : false
+        },
+        "LicenseManagerUserSubscriptions"     : {
+            "Version" : "4.0.0.8",
+            "AssemblyVersionOverride" : "4.0",
+            "Dependencies"            : {
+                "Core" : "4.0.0.10"
+            },
+            "InPreview"               : false
+        },
+        "SupportApp"                          : {
+            "Version" : "4.0.0.8",
+            "AssemblyVersionOverride" : "4.0",
+            "Dependencies"            : {
+                "Core" : "4.0.0.10"
+            },
+            "InPreview"               : false
+        },
+        "ControlTower"                        : {
+            "Version" : "4.0.1.6",
+            "AssemblyVersionOverride" : "4.0",
+            "Dependencies"            : {
+                "Core" : "4.0.0.10"
+            },
+            "InPreview"               : false
+        },
+        "IoTFleetWise"                        : {
             "Version" : "4.0.1.0",
             "AssemblyVersionOverride" : "4.0",
             "Dependencies"            : {
-                "Core" : "4.0.0.5"
-=======
-            "Version" : "3.7.408.8",
-            "AssemblyVersionOverride" : "3.3",
-            "Dependencies"            : {
-                "Core" : "3.7.402.71"
->>>>>>> 9d3d406e
-            },
-            "InPreview"               : false
-        },
-        "AWSSupport"  : {
-<<<<<<< HEAD
-            "Version" : "4.0.0.4",
-            "AssemblyVersionOverride" : "4.0",
-            "Dependencies"            : {
-                "Core" : "4.0.0.5"
-=======
-            "Version" : "3.7.400.166",
-            "AssemblyVersionOverride" : "3.3",
-            "Dependencies"            : {
-                "Core" : "3.7.402.71"
->>>>>>> 9d3d406e
-            },
-            "InPreview"               : false
-        },
-        "CloudFormation" : {
-<<<<<<< HEAD
-            "Version" : "4.0.0.5",
-            "AssemblyVersionOverride" : "4.0",
-            "Dependencies"            : {
-                "Core" : "4.0.0.5"
-=======
-            "Version" : "3.7.404.4",
-            "AssemblyVersionOverride" : "3.3",
-            "Dependencies"            : {
-                "Core" : "3.7.402.71"
->>>>>>> 9d3d406e
-            },
-            "InPreview"               : false
-        },
-        "CloudFront"     : {
-<<<<<<< HEAD
-            "Version" : "4.0.0.5",
-            "AssemblyVersionOverride" : "4.0",
-            "Dependencies"            : {
-                "Core" : "4.0.0.5"
-=======
-            "Version" : "3.7.405.24",
-            "AssemblyVersionOverride" : "3.3.4.0",
-            "Dependencies"            : {
-                "Core" : "3.7.402.71"
->>>>>>> 9d3d406e
-            },
-            "InPreview"               : false
-        },
-        "CloudSearch"    : {
-<<<<<<< HEAD
-            "Version" : "4.0.0.4",
-            "AssemblyVersionOverride" : "4.0",
-            "Dependencies"            : {
-                "Core" : "4.0.0.5"
-=======
-            "Version" : "3.7.400.166",
-            "AssemblyVersionOverride" : "3.3",
-            "Dependencies"            : {
-                "Core" : "3.7.402.71"
->>>>>>> 9d3d406e
-            },
-            "InPreview"               : false
-        },
-        "CloudSearchDomain" : {
-<<<<<<< HEAD
-            "Version" : "4.0.0.4",
-            "AssemblyVersionOverride" : "4.0",
-            "Dependencies"            : {
-                "Core" : "4.0.0.5"
-=======
-            "Version" : "3.7.400.165",
-            "AssemblyVersionOverride" : "3.3",
-            "Dependencies"            : {
-                "Core" : "3.7.402.71"
->>>>>>> 9d3d406e
-            },
-            "InPreview"               : false
-        },
-        "CloudTrail"        : {
-<<<<<<< HEAD
+                "Core" : "4.0.0.10"
+            },
+            "InPreview"               : false
+        },
+        "MigrationHubOrchestrator"            : {
+            "Version" : "4.0.0.8",
+            "AssemblyVersionOverride" : "4.0",
+            "Dependencies"            : {
+                "Core" : "4.0.0.10"
+            },
+            "InPreview"               : false
+        },
+        "ConnectCases"                        : {
+            "Version" : "4.0.1.8",
+            "AssemblyVersionOverride" : "4.0",
+            "Dependencies"            : {
+                "Core" : "4.0.0.10"
+            },
+            "InPreview"               : false
+        },
+        "ResourceExplorer2"                   : {
+            "Version" : "4.0.0.8",
+            "AssemblyVersionOverride" : "4.0",
+            "Dependencies"            : {
+                "Core" : "4.0.0.10"
+            },
+            "InPreview"               : false
+        },
+        "Scheduler"                           : {
+            "Version" : "4.0.0.8",
+            "AssemblyVersionOverride" : "4.0",
+            "Dependencies"            : {
+                "Core" : "4.0.0.10"
+            },
+            "InPreview"               : false
+        },
+        "ChimeSDKVoice"                       : {
+            "Version" : "4.0.0.8",
+            "AssemblyVersionOverride" : "4.0",
+            "Dependencies"            : {
+                "Core" : "4.0.0.10"
+            },
+            "InPreview"               : false
+        },
+        "SsmSap"                              : {
+            "Version" : "4.0.0.8",
+            "AssemblyVersionOverride" : "4.0",
+            "Dependencies"            : {
+                "Core" : "4.0.0.10"
+            },
+            "InPreview"               : false
+        },
+        "OAM"                                 : {
+            "Version" : "4.0.1.4",
+            "AssemblyVersionOverride" : "4.0",
+            "Dependencies"            : {
+                "Core" : "4.0.0.10"
+            },
+            "InPreview"               : false
+        },
+        "ARCZonalShift"                       : {
+            "Version" : "4.0.0.8",
+            "AssemblyVersionOverride" : "4.0",
+            "Dependencies"            : {
+                "Core" : "4.0.0.10"
+            },
+            "InPreview"               : false
+        },
+        "SimSpaceWeaver"                      : {
+            "Version" : "4.0.0.8",
+            "AssemblyVersionOverride" : "4.0",
+            "Dependencies"            : {
+                "Core" : "4.0.0.10"
+            },
+            "InPreview"               : false
+        },
+        "SecurityLake"                        : {
+            "Version" : "4.0.0.8",
+            "AssemblyVersionOverride" : "4.0",
+            "Dependencies"            : {
+                "Core" : "4.0.0.10"
+            },
+            "InPreview"               : false
+        },
+        "OpenSearchServerless"                : {
+            "Version" : "4.0.0.8",
+            "AssemblyVersionOverride" : "4.0",
+            "Dependencies"            : {
+                "Core" : "4.0.0.10"
+            },
+            "InPreview"               : false
+        },
+        "Omics"                               : {
+            "Version" : "4.0.0.8",
+            "AssemblyVersionOverride" : "4.0",
+            "Dependencies"            : {
+                "Core" : "4.0.0.10"
+            },
+            "InPreview"               : false
+        },
+        "DocDBElastic"                        : {
+            "Version" : "4.0.0.8",
+            "AssemblyVersionOverride" : "4.0",
+            "Dependencies"            : {
+                "Core" : "4.0.0.10"
+            },
+            "InPreview"               : false
+        },
+        "SageMakerGeospatial"                 : {
+            "Version" : "4.0.0.8",
+            "AssemblyVersionOverride" : "4.0",
+            "Dependencies"            : {
+                "Core" : "4.0.0.10"
+            },
+            "InPreview"               : false
+        },
+        "Pipes"                               : {
+            "Version" : "4.0.0.8",
+            "AssemblyVersionOverride" : "4.0",
+            "Dependencies"            : {
+                "Core" : "4.0.0.10"
+            },
+            "InPreview"               : false
+        },
+        "CodeCatalyst"                        : {
+            "Version" : "4.0.0.8",
+            "AssemblyVersionOverride" : "4.0",
+            "Dependencies"            : {
+                "Core" : "4.0.0.10"
+            },
+            "InPreview"               : false
+        },
+        "SageMakerMetrics"                    : {
+            "Version" : "4.0.1.8",
+            "AssemblyVersionOverride" : "4.0",
+            "Dependencies"            : {
+                "Core" : "4.0.0.10"
+            },
+            "InPreview"               : false
+        },
+        "KinesisVideoWebRTCStorage"           : {
+            "Version" : "4.0.0.8",
+            "AssemblyVersionOverride" : "4.0",
+            "Dependencies"            : {
+                "Core" : "4.0.0.10"
+            },
+            "InPreview"               : false
+        },
+        "LicenseManagerLinuxSubscriptions"    : {
+            "Version" : "4.0.0.8",
+            "AssemblyVersionOverride" : "4.0",
+            "Dependencies"            : {
+                "Core" : "4.0.0.10"
+            },
+            "InPreview"               : false
+        },
+        "KendraRanking"                       : {
+            "Version" : "4.0.0.8",
+            "AssemblyVersionOverride" : "4.0",
+            "Dependencies"            : {
+                "Core" : "4.0.0.10"
+            },
+            "InPreview"               : false
+        },
+        "CleanRooms"                          : {
+            "Version" : "4.0.1.7",
+            "AssemblyVersionOverride" : "4.0",
+            "Dependencies"            : {
+                "Core" : "4.0.0.10"
+            },
+            "InPreview"               : false
+        },
+        "CloudTrailData"                      : {
+            "Version" : "4.0.0.8",
+            "AssemblyVersionOverride" : "4.0",
+            "Dependencies"            : {
+                "Core" : "4.0.0.10"
+            },
+            "InPreview"               : false
+        },
+        "Tnb"                                 : {
+            "Version" : "4.0.0.8",
+            "AssemblyVersionOverride" : "4.0",
+            "Dependencies"            : {
+                "Core" : "4.0.0.10"
+            },
+            "InPreview"               : false
+        },
+        "InternetMonitor"                     : {
+            "Version" : "4.0.0.8",
+            "AssemblyVersionOverride" : "4.0",
+            "Dependencies"            : {
+                "Core" : "4.0.0.10"
+            },
+            "InPreview"               : false
+        },
+        "IVSRealTime"                         : {
+            "Version" : "4.0.1.4",
+            "AssemblyVersionOverride" : "4.0",
+            "Dependencies"            : {
+                "Core" : "4.0.0.10"
+            },
+            "InPreview"               : false
+        },
+        "VPCLattice"                          : {
+            "Version" : "4.0.0.8",
+            "AssemblyVersionOverride" : "4.0",
+            "Dependencies"            : {
+                "Core" : "4.0.0.10"
+            },
+            "InPreview"               : false
+        },
+        "OSIS"                                : {
+            "Version" : "4.0.0.8",
+            "AssemblyVersionOverride" : "4.0",
+            "Dependencies"            : {
+                "Core" : "4.0.0.10"
+            },
+            "InPreview"               : false
+        },
+        "MediaPackageV2"                      : {
+            "Version" : "4.0.1.4",
+            "AssemblyVersionOverride" : "4.0",
+            "Dependencies"            : {
+                "Core" : "4.0.0.10"
+            },
+            "InPreview"               : false
+        },
+        "PaymentCryptographyData"             : {
+            "Version" : "4.0.0.8",
+            "AssemblyVersionOverride" : "4.0",
+            "Dependencies"            : {
+                "Core" : "4.0.0.10"
+            },
+            "InPreview"               : false
+        },
+        "PaymentCryptography"                 : {
+            "Version" : "4.0.0.8",
+            "AssemblyVersionOverride" : "4.0",
+            "Dependencies"            : {
+                "Core" : "4.0.0.10"
+            },
+            "InPreview"               : false
+        },
+        "CodeGuruSecurity"                    : {
+            "Version" : "4.0.0.8",
+            "AssemblyVersionOverride" : "4.0",
+            "Dependencies"            : {
+                "Core" : "4.0.0.10"
+            },
+            "InPreview"               : false
+        },
+        "VerifiedPermissions"                 : {
+            "Version" : "4.0.1.7",
+            "AssemblyVersionOverride" : "4.0",
+            "Dependencies"            : {
+                "Core" : "4.0.0.10"
+            },
+            "InPreview"               : false
+        },
+        "AppFabric"                           : {
+            "Version" : "4.0.0.8",
+            "AssemblyVersionOverride" : "4.0",
+            "Dependencies"            : {
+                "Core" : "4.0.0.10"
+            },
+            "InPreview"               : false
+        },
+        "MedicalImaging"                      : {
+            "Version" : "4.0.0.8",
+            "AssemblyVersionOverride" : "4.0",
+            "Dependencies"            : {
+                "Core" : "4.0.0.10"
+            },
+            "InPreview"               : false
+        },
+        "EntityResolution"                    : {
+            "Version" : "4.0.1.4",
+            "AssemblyVersionOverride" : "4.0",
+            "Dependencies"            : {
+                "Core" : "4.0.0.10"
+            },
+            "InPreview"               : false
+        },
+        "ManagedBlockchainQuery"              : {
+            "Version" : "4.0.0.8",
+            "AssemblyVersionOverride" : "4.0",
+            "Dependencies"            : {
+                "Core" : "4.0.0.10"
+            },
+            "InPreview"               : false
+        },
+        "PcaConnectorAd"                      : {
+            "Version" : "4.0.0.8",
+            "AssemblyVersionOverride" : "4.0",
+            "Dependencies"            : {
+                "Core" : "4.0.0.10"
+            },
+            "InPreview"               : false
+        },
+        "Neptunedata"                         : {
+            "Version" : "4.0.0.8",
+            "AssemblyVersionOverride" : "4.0",
+            "Dependencies"            : {
+                "Core" : "4.0.0.10"
+            },
+            "InPreview"               : false
+        },
+        "BedrockRuntime"                      : {
+            "Version" : "4.0.0.8",
+            "AssemblyVersionOverride" : "4.0",
+            "Dependencies"            : {
+                "Core" : "4.0.0.10"
+            },
+            "InPreview"               : false
+        },
+        "Bedrock"                             : {
+            "Version" : "4.0.2.6",
+            "AssemblyVersionOverride" : "4.0",
+            "Dependencies"            : {
+                "Core" : "4.0.0.10"
+            },
+            "InPreview"               : false
+        },
+        "DataZone"                            : {
+            "Version" : "4.0.1.7",
+            "AssemblyVersionOverride" : "4.0",
+            "Dependencies"            : {
+                "Core" : "4.0.0.10"
+            },
+            "InPreview"               : false
+        },
+        "LaunchWizard"                        : {
+            "Version" : "4.0.0.8",
+            "AssemblyVersionOverride" : "4.0",
+            "Dependencies"            : {
+                "Core" : "4.0.0.10"
+            },
+            "InPreview"               : false
+        },
+        "TrustedAdvisor"                      : {
+            "Version" : "4.0.0.8",
+            "AssemblyVersionOverride" : "4.0",
+            "Dependencies"            : {
+                "Core" : "4.0.0.10"
+            },
+            "InPreview"               : false
+        },
+        "CloudFrontKeyValueStore"             : {
+            "Version" : "4.0.0.8",
+            "AssemblyVersionOverride" : "4.0",
+            "Dependencies"            : {
+                "Core" : "4.0.0.10"
+            },
+            "InPreview"               : false
+        },
+        "InspectorScan"                       : {
+            "Version" : "4.0.0.8",
+            "AssemblyVersionOverride" : "4.0",
+            "Dependencies"            : {
+                "Core" : "4.0.0.10"
+            },
+            "InPreview"               : false
+        },
+        "CostOptimizationHub"                 : {
+            "Version" : "4.0.2.4",
+            "AssemblyVersionOverride" : "4.0",
+            "Dependencies"            : {
+                "Core" : "4.0.0.10"
+            },
+            "InPreview"               : false
+        },
+        "Repostspace"                         : {
+            "Version" : "4.0.0.8",
+            "AssemblyVersionOverride" : "4.0",
+            "Dependencies"            : {
+                "Core" : "4.0.0.10"
+            },
+            "InPreview"               : false
+        },
+        "BCMDataExports"                      : {
+            "Version" : "4.0.0.8",
+            "AssemblyVersionOverride" : "4.0",
+            "Dependencies"            : {
+                "Core" : "4.0.0.10"
+            },
+            "InPreview"               : false
+        },
+        "FreeTier"                            : {
+            "Version" : "4.0.0.8",
+            "AssemblyVersionOverride" : "4.0",
+            "Dependencies"            : {
+                "Core" : "4.0.0.10"
+            },
+            "InPreview"               : false
+        },
+        "EKSAuth"                             : {
+            "Version" : "4.0.0.8",
+            "AssemblyVersionOverride" : "4.0",
+            "Dependencies"            : {
+                "Core" : "4.0.0.10"
+            },
+            "InPreview"               : false
+        },
+        "WorkSpacesThinClient"                : {
+            "Version" : "4.0.1.3",
+            "AssemblyVersionOverride" : "4.0",
+            "Dependencies"            : {
+                "Core" : "4.0.0.10"
+            },
+            "InPreview"               : false
+        },
+        "B2bi"                                : {
+            "Version" : "4.0.0.8",
+            "AssemblyVersionOverride" : "4.0",
+            "Dependencies"            : {
+                "Core" : "4.0.0.10"
+            },
+            "InPreview"               : false
+        },
+        "BedrockAgentRuntime"                 : {
+            "Version" : "4.0.4.3",
+            "AssemblyVersionOverride" : "4.0",
+            "Dependencies"            : {
+                "Core" : "4.0.0.10"
+            },
+            "InPreview"               : false
+        },
+        "QBusiness"                           : {
+            "Version" : "4.0.1.8",
+            "AssemblyVersionOverride" : "4.0",
+            "Dependencies"            : {
+                "Core" : "4.0.0.10"
+            },
+            "InPreview"               : false
+        },
+        "QConnect"                            : {
+            "Version" : "4.0.0.8",
+            "AssemblyVersionOverride" : "4.0",
+            "Dependencies"            : {
+                "Core" : "4.0.0.10"
+            },
+            "InPreview"               : false
+        },
+        "BedrockAgent"                        : {
+            "Version" : "4.0.3.4",
+            "AssemblyVersionOverride" : "4.0",
+            "Dependencies"            : {
+                "Core" : "4.0.0.10"
+            },
+            "InPreview"               : false
+        },
+        "CleanRoomsML"                        : {
+            "Version" : "4.0.0.8",
+            "AssemblyVersionOverride" : "4.0",
+            "Dependencies"            : {
+                "Core" : "4.0.0.10"
+            },
+            "InPreview"               : false
+        },
+        "MarketplaceDeployment"               : {
+            "Version" : "4.0.0.8",
+            "AssemblyVersionOverride" : "4.0",
+            "Dependencies"            : {
+                "Core" : "4.0.0.10"
+            },
+            "InPreview"               : false
+        },
+        "MarketplaceAgreement"                : {
+            "Version" : "4.0.0.8",
+            "AssemblyVersionOverride" : "4.0",
+            "Dependencies"            : {
+                "Core" : "4.0.0.10"
+            },
+            "InPreview"               : false
+        },
+        "NeptuneGraph"                        : {
+            "Version" : "4.0.0.8",
+            "AssemblyVersionOverride" : "4.0",
+            "Dependencies"            : {
+                "Core" : "4.0.0.10"
+            },
+            "InPreview"               : false
+        },
+        "NetworkMonitor"                      : {
+            "Version" : "4.0.0.8",
+            "AssemblyVersionOverride" : "4.0",
+            "Dependencies"            : {
+                "Core" : "4.0.0.10"
+            },
+            "InPreview"               : false
+        },
+        "SupplyChain"                         : {
+            "Version" : "4.0.1.6",
+            "AssemblyVersionOverride" : "4.0",
+            "Dependencies"            : {
+                "Core" : "4.0.0.10"
+            },
+            "InPreview"               : false
+        },
+        "Artifact"                            : {
+            "Version" : "4.0.0.8",
+            "AssemblyVersionOverride" : "4.0",
+            "Dependencies"            : {
+                "Core" : "4.0.0.10"
+            },
+            "InPreview"               : false
+        },
+        "Chatbot"                             : {
+            "Version" : "4.0.0.8",
+            "AssemblyVersionOverride" : "4.0",
+            "Dependencies"            : {
+                "Core" : "4.0.0.10"
+            },
+            "InPreview"               : false
+        },
+        "TimestreamInfluxDB"                  : {
+            "Version" : "4.0.0.8",
+            "AssemblyVersionOverride" : "4.0",
+            "Dependencies"            : {
+                "Core" : "4.0.0.10"
+            },
+            "InPreview"               : false
+        },
+        "CodeConnections"                     : {
+            "Version" : "4.0.0.8",
+            "AssemblyVersionOverride" : "4.0",
+            "Dependencies"            : {
+                "Core" : "4.0.0.10"
+            },
+            "InPreview"               : false
+        },
+        "Deadline"                            : {
+            "Version" : "4.0.3.4",
+            "AssemblyVersionOverride" : "4.0",
+            "Dependencies"            : {
+                "Core" : "4.0.0.10"
+            },
+            "InPreview"               : false
+        },
+        "ControlCatalog"                      : {
+            "Version" : "4.0.1.1",
+            "AssemblyVersionOverride" : "4.0",
+            "Dependencies"            : {
+                "Core" : "4.0.0.10"
+            },
+            "InPreview"               : false
+        },
+        "Route53Profiles"                     : {
+            "Version" : "4.0.0.8",
+            "AssemblyVersionOverride" : "4.0",
+            "Dependencies"            : {
+                "Core" : "4.0.0.10"
+            },
+            "InPreview"               : false
+        },
+        "MailManager"                         : {
+            "Version" : "4.0.1.7",
+            "AssemblyVersionOverride" : "4.0",
+            "Dependencies"            : {
+                "Core" : "4.0.0.10"
+            },
+            "InPreview"               : false
+        },
+        "TaxSettings"                         : {
+            "Version" : "4.0.0.8",
+            "AssemblyVersionOverride" : "4.0",
+            "Dependencies"            : {
+                "Core" : "4.0.0.10"
+            },
+            "InPreview"               : false
+        },
+        "ApplicationSignals"                  : {
+            "Version" : "4.0.0.8",
+            "AssemblyVersionOverride" : "4.0",
+            "Dependencies"            : {
+                "Core" : "4.0.0.10"
+            },
+            "InPreview"               : false
+        },
+        "PcaConnectorScep"                    : {
+            "Version" : "4.0.0.8",
+            "AssemblyVersionOverride" : "4.0",
+            "Dependencies"            : {
+                "Core" : "4.0.0.10"
+            },
+            "InPreview"               : false
+        },
+        "AppTest"                             : {
+            "Version" : "4.0.0.8",
+            "AssemblyVersionOverride" : "4.0",
+            "Dependencies"            : {
+                "Core" : "4.0.0.10"
+            },
+            "InPreview"               : false
+        },
+        "QApps"                               : {
+            "Version" : "4.0.0.8",
+            "AssemblyVersionOverride" : "4.0",
+            "Dependencies"            : {
+                "Core" : "4.0.0.10"
+            },
+            "InPreview"               : false
+        },
+        "SSMQuickSetup"                       : {
+            "Version" : "4.0.0.8",
+            "AssemblyVersionOverride" : "4.0",
+            "Dependencies"            : {
+                "Core" : "4.0.0.10"
+            },
+            "InPreview"               : false
+        },
+        "PCS"                                 : {
+            "Version" : "4.0.3.0",
+            "AssemblyVersionOverride" : "4.0",
+            "Dependencies"            : {
+                "Core" : "4.0.0.10"
+            },
+            "InPreview"               : false
+        },
+        "DirectoryServiceData"                : {
+            "Version" : "4.0.0.8",
+            "AssemblyVersionOverride" : "4.0",
+            "Dependencies"            : {
+                "Core" : "4.0.0.10"
+            },
+            "InPreview"               : false
+        },
+        "DynamoDBStreams"                     : {
+            "Version" : "4.0.0.8",
+            "AssemblyVersionOverride" : "4.0",
+            "Dependencies"            : {
+                "Core" : "4.0.0.10"
+            },
+            "InPreview"               : false
+        },
+        "MarketplaceReporting"                : {
+            "Version" : "4.0.0.8",
+            "AssemblyVersionOverride" : "4.0",
+            "Dependencies"            : {
+                "Core" : "4.0.0.10"
+            },
+            "InPreview"               : false
+        },
+        "SocialMessaging"                     : {
+            "Version" : "4.0.0.8",
+            "AssemblyVersionOverride" : "4.0",
+            "Dependencies"            : {
+                "Core" : "4.0.0.10"
+            },
+            "InPreview"               : false
+        },
+        "GeoPlaces"                           : {
+            "Version" : "4.0.0.8",
+            "AssemblyVersionOverride" : "4.0",
+            "Dependencies"            : {
+                "Core" : "4.0.0.10"
+            },
+            "InPreview"               : false
+        },
+        "GeoMaps"                             : {
+            "Version" : "4.0.0.8",
+            "AssemblyVersionOverride" : "4.0",
+            "Dependencies"            : {
+                "Core" : "4.0.0.10"
+            },
+            "InPreview"               : false
+        },
+        "GeoRoutes"                           : {
+            "Version" : "4.0.0.8",
+            "AssemblyVersionOverride" : "4.0",
+            "Dependencies"            : {
+                "Core" : "4.0.0.10"
+            },
+            "InPreview"               : false
+        },
+        "Billing"                             : {
+            "Version" : "4.0.0.8",
+            "AssemblyVersionOverride" : "4.0",
+            "Dependencies"            : {
+                "Core" : "4.0.0.10"
+            },
+            "InPreview"               : false
+        },
+        "PartnerCentralSelling"               : {
+            "Version" : "4.0.1.4",
+            "AssemblyVersionOverride" : "4.0",
+            "Dependencies"            : {
+                "Core" : "4.0.0.10"
+            },
+            "InPreview"               : false
+        },
+        "ConnectCampaignsV2"                  : {
             "Version" : "4.0.1.0",
             "AssemblyVersionOverride" : "4.0",
             "Dependencies"            : {
-                "Core" : "4.0.0.5"
-=======
-            "Version" : "3.7.404.8",
-            "AssemblyVersionOverride" : "3.3",
-            "Dependencies"            : {
-                "Core" : "3.7.402.71"
->>>>>>> 9d3d406e
-            },
-            "InPreview"               : false
-        },
-        "ConfigService"     : {
-<<<<<<< HEAD
-            "Version" : "4.0.0.4",
-            "AssemblyVersionOverride" : "4.0",
-            "Dependencies"            : {
-                "Core" : "4.0.0.5"
-=======
-            "Version" : "3.7.402.107",
-            "AssemblyVersionOverride" : "3.3",
-            "Dependencies"            : {
-                "Core" : "3.7.402.71"
->>>>>>> 9d3d406e
-            },
-            "InPreview"               : false
-        },
-        "CloudWatch"        : {
-<<<<<<< HEAD
-            "Version" : "4.0.1.0",
-            "AssemblyVersionOverride" : "4.0",
-            "Dependencies"            : {
-                "Core" : "4.0.0.5"
-=======
-            "Version" : "3.7.403.10",
-            "AssemblyVersionOverride" : "3.3",
-            "Dependencies"            : {
-                "Core" : "3.7.402.71"
->>>>>>> 9d3d406e
-            },
-            "InPreview"               : false
-        },
-        "CloudWatchLogs"    : {
-<<<<<<< HEAD
-            "Version" : "4.0.3.2",
-            "AssemblyVersionOverride" : "4.0",
-            "Dependencies"            : {
-                "Core" : "4.0.0.5"
-=======
-            "Version" : "3.7.413.14",
-            "AssemblyVersionOverride" : "3.3",
-            "Dependencies"            : {
-                "Core" : "3.7.402.71"
->>>>>>> 9d3d406e
-            },
-            "InPreview"               : false
-        },
-        "CodeDeploy"        : {
-<<<<<<< HEAD
-            "Version" : "4.0.0.4",
-            "AssemblyVersionOverride" : "4.0",
-            "Dependencies"            : {
-                "Core" : "4.0.0.5"
-=======
-            "Version" : "3.7.400.165",
-            "AssemblyVersionOverride" : "3.3",
-            "Dependencies"            : {
-                "Core" : "3.7.402.71"
->>>>>>> 9d3d406e
-            },
-            "InPreview"               : false
-        },
-        "CognitoIdentity"   : {
-<<<<<<< HEAD
-            "Version" : "4.0.0.4",
-            "AssemblyVersionOverride" : "4.0",
-            "Dependencies"            : {
-                "Core" : "4.0.0.5",
-                "SecurityToken" : "4.0.0.4"
-=======
-            "Version" : "3.7.402.85",
-            "AssemblyVersionOverride" : "3.3",
-            "Dependencies"            : {
-                "Core" : "3.7.402.71",
-                "SecurityToken" : "3.7.401.114"
->>>>>>> 9d3d406e
-            },
-            "InPreview"               : false
-        },
-        "CognitoSync"       : {
-<<<<<<< HEAD
-            "Version" : "4.0.0.4",
-            "AssemblyVersionOverride" : "4.0",
-            "Dependencies"            : {
-                "Core" : "4.0.0.5",
-                "CognitoIdentity" : "4.0.0.4"
-=======
-            "Version" : "3.7.400.165",
-            "AssemblyVersionOverride" : "3.3",
-            "Dependencies"            : {
-                "Core" : "3.7.402.71",
-                "CognitoIdentity" : "3.7.402.85"
->>>>>>> 9d3d406e
-            },
-            "InPreview"               : false
-        },
-        "DataPipeline"      : {
-<<<<<<< HEAD
-            "Version" : "4.0.0.4",
-            "AssemblyVersionOverride" : "4.0",
-            "Dependencies"            : {
-                "Core" : "4.0.0.5"
-=======
-            "Version" : "3.7.400.165",
-            "AssemblyVersionOverride" : "3.3",
-            "Dependencies"            : {
-                "Core" : "3.7.402.71"
->>>>>>> 9d3d406e
-            },
-            "InPreview"               : false
-        },
-        "DeviceFarm"        : {
-<<<<<<< HEAD
+                "Core" : "4.0.0.10"
+            },
+            "InPreview"               : false
+        },
+        "Notifications"                       : {
+            "Version" : "4.0.0.8",
+            "AssemblyVersionOverride" : "4.0",
+            "Dependencies"            : {
+                "Core" : "4.0.0.10"
+            },
+            "InPreview"               : false
+        },
+        "NotificationsContacts"               : {
+            "Version" : "4.0.0.8",
+            "AssemblyVersionOverride" : "4.0",
+            "Dependencies"            : {
+                "Core" : "4.0.0.10"
+            },
+            "InPreview"               : false
+        },
+        "BCMPricingCalculator"                : {
+            "Version" : "4.0.2.3",
+            "AssemblyVersionOverride" : "4.0",
+            "Dependencies"            : {
+                "Core" : "4.0.0.10"
+            },
+            "InPreview"               : false
+        },
+        "ObservabilityAdmin"                  : {
+            "Version" : "4.0.0.8",
+            "AssemblyVersionOverride" : "4.0",
+            "Dependencies"            : {
+                "Core" : "4.0.0.10"
+            },
+            "InPreview"               : false
+        },
+        "SecurityIR"                          : {
+            "Version" : "4.0.1.4",
+            "AssemblyVersionOverride" : "4.0",
+            "Dependencies"            : {
+                "Core" : "4.0.0.10"
+            },
+            "InPreview"               : false
+        },
+        "Invoicing"                           : {
             "Version" : "4.0.1.3",
             "AssemblyVersionOverride" : "4.0",
             "Dependencies"            : {
-                "Core" : "4.0.0.5"
-=======
-            "Version" : "3.7.403.19",
-            "AssemblyVersionOverride" : "3.3",
-            "Dependencies"            : {
-                "Core" : "3.7.402.71"
->>>>>>> 9d3d406e
-            },
-            "InPreview"               : false
-        },
-        "DirectConnect"     : {
-<<<<<<< HEAD
-            "Version" : "4.0.0.4",
-            "AssemblyVersionOverride" : "4.0",
-            "Dependencies"            : {
-                "Core" : "4.0.0.5"
-=======
-            "Version" : "3.7.402.44",
-            "AssemblyVersionOverride" : "3.3",
-            "Dependencies"            : {
-                "Core" : "3.7.402.71"
->>>>>>> 9d3d406e
-            },
-            "InPreview"               : false
-        },
-        "DynamoDBv2"        : {
-<<<<<<< HEAD
-            "Version" : "4.0.1.0",
-            "AssemblyVersionOverride" : "4.0",
-            "Dependencies"            : {
-                "Core" : "4.0.0.5"
-=======
-            "Version" : "3.7.407.26",
-            "AssemblyVersionOverride" : "3.3",
-            "Dependencies"            : {
-                "Core" : "3.7.402.71"
->>>>>>> 9d3d406e
-            },
-            "InPreview"               : false
-        },
-        "EC2"               : {
-<<<<<<< HEAD
-            "Version" : "4.0.12.0",
-            "AssemblyVersionOverride" : "4.0",
-            "Dependencies"            : {
-                "Core" : "4.0.0.5"
-=======
-            "Version" : "3.7.451.2",
-            "AssemblyVersionOverride" : "3.3",
-            "Dependencies"            : {
-                "Core" : "3.7.402.71"
->>>>>>> 9d3d406e
-            },
-            "InPreview"               : false
-        },
-        "ECS"               : {
-<<<<<<< HEAD
-            "Version" : "4.0.1.2",
-            "AssemblyVersionOverride" : "4.0",
-            "Dependencies"            : {
-                "Core" : "4.0.0.5"
-=======
-            "Version" : "3.7.411.15",
-            "AssemblyVersionOverride" : "3.3",
-            "Dependencies"            : {
-                "Core" : "3.7.402.71"
->>>>>>> 9d3d406e
-            },
-            "InPreview"               : false
-        },
-        "ElastiCache"       : {
-<<<<<<< HEAD
-            "Version" : "4.0.0.4",
-            "AssemblyVersionOverride" : "4.0",
-            "Dependencies"            : {
-                "Core" : "4.0.0.5"
-=======
-            "Version" : "3.7.403.33",
-            "AssemblyVersionOverride" : "3.3",
-            "Dependencies"            : {
-                "Core" : "3.7.402.71"
->>>>>>> 9d3d406e
-            },
-            "InPreview"               : false
-        },
-        "ElasticBeanstalk"  : {
-<<<<<<< HEAD
-            "Version" : "4.0.0.4",
-            "AssemblyVersionOverride" : "4.0",
-            "Dependencies"            : {
-                "Core" : "4.0.0.5"
-=======
-            "Version" : "3.7.400.165",
-            "AssemblyVersionOverride" : "3.3",
-            "Dependencies"            : {
-                "Core" : "3.7.402.71"
->>>>>>> 9d3d406e
-            },
-            "InPreview"               : false
-        },
-        "ElasticLoadBalancing" : {
-<<<<<<< HEAD
-            "Version" : "4.0.0.4",
-            "AssemblyVersionOverride" : "4.0",
-            "Dependencies"            : {
-                "Core" : "4.0.0.5"
-=======
-            "Version" : "3.7.401.163",
-            "AssemblyVersionOverride" : "3.3",
-            "Dependencies"            : {
-                "Core" : "3.7.402.71"
->>>>>>> 9d3d406e
-            },
-            "InPreview"               : false
-        },
-        "ElasticMapReduce"     : {
-<<<<<<< HEAD
-            "Version" : "4.0.1.0",
-            "AssemblyVersionOverride" : "4.0",
-            "Dependencies"            : {
-                "Core" : "4.0.0.5"
-=======
-            "Version" : "3.7.404.14",
-            "AssemblyVersionOverride" : "3.3",
-            "Dependencies"            : {
-                "Core" : "3.7.402.71"
->>>>>>> 9d3d406e
-            },
-            "InPreview"               : false
-        },
-        "ElasticTranscoder"    : {
-<<<<<<< HEAD
-            "Version" : "4.0.0.4",
-            "AssemblyVersionOverride" : "4.0",
-            "Dependencies"            : {
-                "Core" : "4.0.0.5"
-=======
-            "Version" : "3.7.400.165",
-            "AssemblyVersionOverride" : "3.3",
-            "Dependencies"            : {
-                "Core" : "3.7.402.71"
->>>>>>> 9d3d406e
-            },
-            "InPreview"               : false
-        },
-        "Glacier"              : {
-<<<<<<< HEAD
-            "Version" : "4.0.0.4",
-            "AssemblyVersionOverride" : "4.0",
-            "Dependencies"            : {
-                "Core" : "4.0.0.5",
-                "SQS"  : "4.0.0.4",
-                "SimpleNotificationService" : "4.0.0.4"
-=======
-            "Version" : "3.7.400.165",
-            "AssemblyVersionOverride" : "3.3",
-            "Dependencies"            : {
-                "Core" : "3.7.402.71",
-                "SQS"  : "3.7.400.165",
-                "SimpleNotificationService" : "3.7.400.165"
->>>>>>> 9d3d406e
-            },
-            "InPreview"               : false
-        },
-        "IdentityManagement"   : {
-<<<<<<< HEAD
-            "Version" : "4.0.1.2",
-            "AssemblyVersionOverride" : "4.0",
-            "Dependencies"            : {
-                "Core" : "4.0.0.5"
-=======
-            "Version" : "3.7.406.14",
-            "AssemblyVersionOverride" : "3.3",
-            "Dependencies"            : {
-                "Core" : "3.7.402.71"
->>>>>>> 9d3d406e
-            },
-            "InPreview"               : false
-        },
-        "ImportExport"         : {
-<<<<<<< HEAD
-            "Version" : "4.0.0.4",
-            "AssemblyVersionOverride" : "4.0",
-            "Dependencies"            : {
-                "Core" : "4.0.0.5"
-=======
-            "Version" : "3.7.400.165",
-            "AssemblyVersionOverride" : "3.3",
-            "Dependencies"            : {
-                "Core" : "3.7.402.71"
->>>>>>> 9d3d406e
-            },
-            "InPreview"               : false
-        },
-        "Kinesis"              : {
-<<<<<<< HEAD
-            "Version" : "4.0.2.3",
-            "AssemblyVersionOverride" : "4.0",
-            "Dependencies"            : {
-                "Core" : "4.0.0.5"
-=======
-            "Version" : "3.7.404.20",
-            "AssemblyVersionOverride" : "3.3",
-            "Dependencies"            : {
-                "Core" : "3.7.402.71"
->>>>>>> 9d3d406e
-            },
-            "InPreview"               : false
-        },
-        "Lambda"               : {
-<<<<<<< HEAD
-            "Version" : "4.0.0.4",
-            "AssemblyVersionOverride" : "4.0",
-            "Dependencies"            : {
-                "Core" : "4.0.0.5"
-=======
-            "Version" : "3.7.412.49",
-            "AssemblyVersionOverride" : "3.3",
-            "Dependencies"            : {
-                "Core" : "3.7.402.71"
->>>>>>> 9d3d406e
-            },
-            "InPreview"               : false
-        },
-        "KeyManagementService" : {
-<<<<<<< HEAD
-            "Version" : "4.0.0.4",
-            "AssemblyVersionOverride" : "4.0",
-            "Dependencies"            : {
-                "Core" : "4.0.0.5"
-=======
-            "Version" : "3.7.403.0",
-            "AssemblyVersionOverride" : "3.3",
-            "Dependencies"            : {
-                "Core" : "3.7.402.71"
->>>>>>> 9d3d406e
-            },
-            "InPreview"               : false
-        },
-        "MachineLearning"      : {
-<<<<<<< HEAD
-            "Version" : "4.0.0.4",
-            "AssemblyVersionOverride" : "4.0",
-            "Dependencies"            : {
-                "Core" : "4.0.0.5"
-=======
-            "Version" : "3.7.400.165",
-            "AssemblyVersionOverride" : "3.3",
-            "Dependencies"            : {
-                "Core" : "3.7.402.71"
->>>>>>> 9d3d406e
-            },
-            "InPreview"               : false
-        },
-        "MobileAnalytics"      : {
-<<<<<<< HEAD
-            "Version" : "4.0.0.4",
-            "AssemblyVersionOverride" : "4.0",
-            "Dependencies"            : {
-                "Core" : "4.0.0.5"
-=======
-            "Version" : "3.7.400.165",
-            "AssemblyVersionOverride" : "3.3",
-            "Dependencies"            : {
-                "Core" : "3.7.402.71"
->>>>>>> 9d3d406e
-            },
-            "InPreview"               : false
-        },
-        "OpsWorks"             : {
-<<<<<<< HEAD
-            "Version" : "4.0.0.4",
-            "AssemblyVersionOverride" : "4.0",
-            "Dependencies"            : {
-                "Core" : "4.0.0.5"
-=======
-            "Version" : "3.7.400.165",
-            "AssemblyVersionOverride" : "3.3",
-            "Dependencies"            : {
-                "Core" : "3.7.402.71"
->>>>>>> 9d3d406e
-            },
-            "InPreview"               : false
-        },
-        "RDS"                  : {
-<<<<<<< HEAD
-            "Version" : "4.0.1.0",
-            "AssemblyVersionOverride" : "4.0",
-            "Dependencies"            : {
-                "Core" : "4.0.0.5"
-=======
-            "Version" : "3.7.413.3",
-            "AssemblyVersionOverride" : "3.3",
-            "Dependencies"            : {
-                "Core" : "3.7.402.71"
->>>>>>> 9d3d406e
-            },
-            "InPreview"               : false
-        },
-        "Redshift"             : {
-<<<<<<< HEAD
-            "Version" : "4.0.0.4",
-            "AssemblyVersionOverride" : "4.0",
-            "Dependencies"            : {
-                "Core" : "4.0.0.5"
-=======
-            "Version" : "3.7.405.106",
-            "AssemblyVersionOverride" : "3.3",
-            "Dependencies"            : {
-                "Core" : "3.7.402.71"
->>>>>>> 9d3d406e
-            },
-            "InPreview"               : false
-        },
-        "Route53"              : {
-<<<<<<< HEAD
-            "Version" : "4.0.0.4",
-            "AssemblyVersionOverride" : "4.0",
-            "Dependencies"            : {
-                "Core" : "4.0.0.5"
-=======
-            "Version" : "3.7.408.3",
-            "AssemblyVersionOverride" : "3.3",
-            "Dependencies"            : {
-                "Core" : "3.7.402.71"
->>>>>>> 9d3d406e
-            },
-            "InPreview"               : false
-        },
-        "Route53Domains"       : {
-<<<<<<< HEAD
-            "Version" : "4.0.0.4",
-            "AssemblyVersionOverride" : "4.0",
-            "Dependencies"            : {
-                "Core" : "4.0.0.5"
-=======
-            "Version" : "3.7.401.102",
-            "AssemblyVersionOverride" : "3.3",
-            "Dependencies"            : {
-                "Core" : "3.7.402.71"
->>>>>>> 9d3d406e
-            },
-            "InPreview"               : false
-        },
-        "S3"                   : {
-<<<<<<< HEAD
-            "Version" : "4.0.1.0",
-            "AssemblyVersionOverride" : "4.0",
-            "Dependencies"            : {
-                "Core" : "4.0.0.5"
-=======
-            "Version" : "3.7.417.9",
-            "AssemblyVersionOverride" : "3.3",
-            "Dependencies"            : {
-                "Core" : "3.7.402.71"
->>>>>>> 9d3d406e
-            },
-            "InPreview"               : false
-        },
-        "SecurityToken"        : {
-<<<<<<< HEAD
-            "Version" : "4.0.0.4",
-            "AssemblyVersionOverride" : "4.0",
-            "Dependencies"            : {
-                "Core" : "4.0.0.5"
-=======
-            "Version" : "3.7.401.114",
-            "AssemblyVersionOverride" : "3.3",
-            "Dependencies"            : {
-                "Core" : "3.7.402.71"
->>>>>>> 9d3d406e
-            },
-            "InPreview"               : false
-        },
-        "SimpleDB"             : {
-<<<<<<< HEAD
-            "Version" : "4.0.0.4",
-            "AssemblyVersionOverride" : "4.0",
-            "Dependencies"            : {
-                "Core" : "4.0.0.5"
-=======
-            "Version" : "3.7.400.165",
-            "AssemblyVersionOverride" : "3.3",
-            "Dependencies"            : {
-                "Core" : "3.7.402.71"
->>>>>>> 9d3d406e
-            },
-            "InPreview"               : false
-        },
-        "SimpleEmail"          : {
-<<<<<<< HEAD
-            "Version" : "4.0.0.4",
-            "AssemblyVersionOverride" : "4.0",
-            "Dependencies"            : {
-                "Core" : "4.0.0.5"
-=======
-            "Version" : "3.7.402.108",
-            "AssemblyVersionOverride" : "3.3",
-            "Dependencies"            : {
-                "Core" : "3.7.402.71"
->>>>>>> 9d3d406e
-            },
-            "InPreview"               : false
-        },
-        "SimpleNotificationService" : {
-<<<<<<< HEAD
-            "Version" : "4.0.0.4",
-            "AssemblyVersionOverride" : "4.0",
-            "Dependencies"            : {
-                "Core" : "4.0.0.5"
-=======
-            "Version" : "3.7.400.165",
-            "AssemblyVersionOverride" : "3.3",
-            "Dependencies"            : {
-                "Core" : "3.7.402.71"
->>>>>>> 9d3d406e
-            },
-            "InPreview"               : false
-        },
-        "SimpleWorkflow"            : {
-<<<<<<< HEAD
-            "Version" : "4.0.0.4",
-            "AssemblyVersionOverride" : "4.0",
-            "Dependencies"            : {
-                "Core" : "4.0.0.5"
-=======
-            "Version" : "3.7.400.165",
-            "AssemblyVersionOverride" : "3.3",
-            "Dependencies"            : {
-                "Core" : "3.7.402.71"
->>>>>>> 9d3d406e
-            },
-            "InPreview"               : false
-        },
-        "SQS"                       : {
-<<<<<<< HEAD
-            "Version" : "4.0.0.4",
-            "AssemblyVersionOverride" : "4.0",
-            "Dependencies"            : {
-                "Core" : "4.0.0.5"
-=======
-            "Version" : "3.7.400.165",
-            "AssemblyVersionOverride" : "3.3",
-            "Dependencies"            : {
-                "Core" : "3.7.402.71"
->>>>>>> 9d3d406e
-            },
-            "InPreview"               : false
-        },
-        "SimpleSystemsManagement"   : {
-<<<<<<< HEAD
+                "Core" : "4.0.0.10"
+            },
+            "InPreview"               : false
+        },
+        "NetworkFlowMonitor"                  : {
+            "Version" : "4.0.0.8",
+            "AssemblyVersionOverride" : "4.0",
+            "Dependencies"            : {
+                "Core" : "4.0.0.10"
+            },
+            "InPreview"               : false
+        },
+        "S3Tables"                            : {
+            "Version" : "4.0.1.3",
+            "AssemblyVersionOverride" : "4.0",
+            "Dependencies"            : {
+                "Core" : "4.0.0.10"
+            },
+            "InPreview"               : false
+        },
+        "DSQL"                                : {
+            "Version" : "4.0.3.4",
+            "AssemblyVersionOverride" : "4.0",
+            "Dependencies"            : {
+                "Core" : "4.0.0.10"
+            },
+            "InPreview"               : false
+        },
+        "BedrockDataAutomationRuntime"        : {
             "Version" : "4.0.1.4",
             "AssemblyVersionOverride" : "4.0",
             "Dependencies"            : {
-                "Core" : "4.0.0.5"
-=======
-            "Version" : "3.7.405.23",
-            "AssemblyVersionOverride" : "3.3",
-            "Dependencies"            : {
-                "Core" : "3.7.402.71"
->>>>>>> 9d3d406e
-            },
-            "InPreview"               : false
-        },
-        "StorageGateway"            : {
-<<<<<<< HEAD
-            "Version" : "4.0.0.4",
-            "AssemblyVersionOverride" : "4.0",
-            "Dependencies"            : {
-                "Core" : "4.0.0.5"
-=======
-            "Version" : "3.7.404.35",
-            "AssemblyVersionOverride" : "3.3",
-            "Dependencies"            : {
-                "Core" : "3.7.402.71"
->>>>>>> 9d3d406e
-            },
-            "InPreview"               : false
-        },
-        "WorkSpaces"                : {
-<<<<<<< HEAD
-            "Version" : "4.0.2.1",
-            "AssemblyVersionOverride" : "4.0",
-            "Dependencies"            : {
-                "Core" : "4.0.0.5"
-=======
-            "Version" : "3.7.412.14",
-            "AssemblyVersionOverride" : "3.3",
-            "Dependencies"            : {
-                "Core" : "3.7.402.71"
->>>>>>> 9d3d406e
-            },
-            "InPreview"               : false
-        },
-        "DirectoryService"          : {
-<<<<<<< HEAD
-            "Version" : "4.0.0.5",
-            "AssemblyVersionOverride" : "4.0",
-            "Dependencies"            : {
-                "Core" : "4.0.0.5"
-=======
-            "Version" : "3.7.401.144",
-            "AssemblyVersionOverride" : "3.3",
-            "Dependencies"            : {
-                "Core" : "3.7.402.71"
->>>>>>> 9d3d406e
-            },
-            "InPreview"               : false
-        },
-        "ElasticFileSystem"         : {
-<<<<<<< HEAD
-            "Version" : "4.0.0.4",
-            "AssemblyVersionOverride" : "4.0",
-            "Dependencies"            : {
-                "Core" : "4.0.0.5"
-=======
-            "Version" : "3.7.402.2",
-            "AssemblyVersionOverride" : "3.3",
-            "Dependencies"            : {
-                "Core" : "3.7.402.71"
->>>>>>> 9d3d406e
-            },
-            "InPreview"               : false
-        },
-        "CodeCommit"                : {
-<<<<<<< HEAD
-            "Version" : "4.0.0.4",
-            "AssemblyVersionOverride" : "4.0",
-            "Dependencies"            : {
-                "Core" : "4.0.0.5"
-=======
-            "Version" : "3.7.401.165",
-            "AssemblyVersionOverride" : "3.3",
-            "Dependencies"            : {
-                "Core" : "3.7.402.71"
->>>>>>> 9d3d406e
-            },
-            "InPreview"               : false
-        },
-        "CodePipeline"              : {
-<<<<<<< HEAD
-            "Version" : "4.0.2.0",
-            "AssemblyVersionOverride" : "4.0",
-            "Dependencies"            : {
-                "Core" : "4.0.0.5"
-=======
-            "Version" : "3.7.409.13",
-            "AssemblyVersionOverride" : "3.3",
-            "Dependencies"            : {
-                "Core" : "3.7.402.71"
->>>>>>> 9d3d406e
-            },
-            "InPreview"               : false
-        },
-        "Elasticsearch"             : {
-<<<<<<< HEAD
-            "Version" : "4.0.0.4",
-            "AssemblyVersionOverride" : "4.0",
-            "Dependencies"            : {
-                "Core" : "4.0.0.5"
-=======
-            "Version" : "3.7.400.165",
-            "AssemblyVersionOverride" : "3.3",
-            "Dependencies"            : {
-                "Core" : "3.7.402.71"
->>>>>>> 9d3d406e
-            },
-            "InPreview"               : false
-        },
-        "WAF"                       : {
-<<<<<<< HEAD
-            "Version" : "4.0.0.4",
-            "AssemblyVersionOverride" : "4.0",
-            "Dependencies"            : {
-                "Core" : "4.0.0.5"
-=======
-            "Version" : "3.7.400.165",
-            "AssemblyVersionOverride" : "3.3",
-            "Dependencies"            : {
-                "Core" : "3.7.402.71"
->>>>>>> 9d3d406e
-            },
-            "InPreview"               : false
-        },
-        "KinesisFirehose"           : {
-<<<<<<< HEAD
-            "Version" : "4.0.1.2",
-            "AssemblyVersionOverride" : "4.0",
-            "Dependencies"            : {
-                "Core" : "4.0.0.5"
-=======
-            "Version" : "3.7.403.14",
-            "AssemblyVersionOverride" : "3.3",
-            "Dependencies"            : {
-                "Core" : "3.7.402.71"
->>>>>>> 9d3d406e
-            },
-            "InPreview"               : false
-        },
-        "AWSMarketplaceCommerceAnalytics" : {
-<<<<<<< HEAD
-            "Version" : "4.0.0.4",
-            "AssemblyVersionOverride" : "4.0",
-            "Dependencies"            : {
-                "Core" : "4.0.0.5"
-=======
-            "Version" : "3.7.400.165",
-            "AssemblyVersionOverride" : "3.3",
-            "Dependencies"            : {
-                "Core" : "3.7.402.71"
->>>>>>> 9d3d406e
-            },
-            "InPreview"               : false
-        },
-        "Inspector"                       : {
-<<<<<<< HEAD
-            "Version" : "4.0.0.4",
-            "AssemblyVersionOverride" : "4.0",
-            "Dependencies"            : {
-                "Core" : "4.0.0.5"
-=======
-            "Version" : "3.7.400.165",
-            "AssemblyVersionOverride" : "3.3",
-            "Dependencies"            : {
-                "Core" : "3.7.402.71"
->>>>>>> 9d3d406e
-            },
-            "InPreview"               : false
-        },
-        "IoT"                             : {
-<<<<<<< HEAD
-            "Version" : "4.0.0.4",
-            "AssemblyVersionOverride" : "4.0",
-            "Dependencies"            : {
-                "Core" : "4.0.0.5"
-=======
-            "Version" : "3.7.407.64",
-            "AssemblyVersionOverride" : "3.3",
-            "Dependencies"            : {
-                "Core" : "3.7.402.71"
->>>>>>> 9d3d406e
-            },
-            "InPreview"               : false
-        },
-        "IotData"                         : {
-<<<<<<< HEAD
-            "Version" : "4.0.0.4",
-            "AssemblyVersionOverride" : "4.0",
-            "Dependencies"            : {
-                "Core" : "4.0.0.5"
-=======
-            "Version" : "3.7.401.135",
-            "AssemblyVersionOverride" : "3.3",
-            "Dependencies"            : {
-                "Core" : "3.7.402.71"
->>>>>>> 9d3d406e
-            },
-            "InPreview"               : false
-        },
-        "APIGateway"                      : {
-<<<<<<< HEAD
-            "Version" : "4.0.0.4",
-            "AssemblyVersionOverride" : "4.0",
-            "Dependencies"            : {
-                "Core" : "4.0.0.5"
-=======
-            "Version" : "3.7.403.7",
-            "AssemblyVersionOverride" : "3.3",
-            "Dependencies"            : {
-                "Core" : "3.7.402.71"
->>>>>>> 9d3d406e
-            },
-            "InPreview"               : false
-        },
-        "ECR"                             : {
-<<<<<<< HEAD
-            "Version" : "4.0.1.3",
-            "AssemblyVersionOverride" : "4.0",
-            "Dependencies"            : {
-                "Core" : "4.0.0.5"
-=======
-            "Version" : "3.7.411.22",
-            "AssemblyVersionOverride" : "3.3",
-            "Dependencies"            : {
-                "Core" : "3.7.402.71"
->>>>>>> 9d3d406e
-            },
-            "InPreview"               : false
-        },
-        "CloudWatchEvents"                : {
-<<<<<<< HEAD
-            "Version" : "4.0.0.4",
-            "AssemblyVersionOverride" : "4.0",
-            "Dependencies"            : {
-                "Core" : "4.0.0.5"
-=======
-            "Version" : "3.7.400.165",
-            "AssemblyVersionOverride" : "3.3",
-            "Dependencies"            : {
-                "Core" : "3.7.402.71"
->>>>>>> 9d3d406e
-            },
-            "InPreview"               : false
-        },
-        "CertificateManager"              : {
-<<<<<<< HEAD
-            "Version" : "4.0.0.4",
-            "AssemblyVersionOverride" : "4.0",
-            "Dependencies"            : {
-                "Core" : "4.0.0.5"
-=======
-            "Version" : "3.7.401.24",
-            "AssemblyVersionOverride" : "3.3",
-            "Dependencies"            : {
-                "Core" : "3.7.402.71"
->>>>>>> 9d3d406e
-            },
-            "InPreview"               : false
-        },
-        "GameLift"                        : {
-<<<<<<< HEAD
-            "Version" : "4.0.0.4",
-            "AssemblyVersionOverride" : "4.0",
-            "Dependencies"            : {
-                "Core" : "4.0.0.5"
-=======
-            "Version" : "3.7.405.43",
-            "AssemblyVersionOverride" : "3.3",
-            "Dependencies"            : {
-                "Core" : "3.7.402.71"
->>>>>>> 9d3d406e
-            },
-            "InPreview"               : false
-        },
-        "DatabaseMigrationService"        : {
-<<<<<<< HEAD
-            "Version" : "4.0.1.1",
-            "AssemblyVersionOverride" : "4.0",
-            "Dependencies"            : {
-                "Core" : "4.0.0.5"
-=======
-            "Version" : "3.7.409.14",
-            "AssemblyVersionOverride" : "3.3",
-            "Dependencies"            : {
-                "Core" : "3.7.402.71"
->>>>>>> 9d3d406e
-            },
-            "InPreview"               : false
-        },
-        "AWSMarketplaceMetering"          : {
-<<<<<<< HEAD
-            "Version" : "4.0.0.4",
-            "AssemblyVersionOverride" : "4.0",
-            "Dependencies"            : {
-                "Core" : "4.0.0.5"
-=======
-            "Version" : "3.7.403.32",
-            "AssemblyVersionOverride" : "3.3",
-            "Dependencies"            : {
-                "Core" : "3.7.402.71"
->>>>>>> 9d3d406e
-            },
-            "InPreview"               : false
-        },
-        "CognitoIdentityProvider"         : {
-<<<<<<< HEAD
-            "Version" : "4.0.1.2",
-            "AssemblyVersionOverride" : "4.0",
-            "Dependencies"            : {
-                "Core" : "4.0.0.5"
-=======
-            "Version" : "3.7.409.14",
-            "AssemblyVersionOverride" : "3.3",
-            "Dependencies"            : {
-                "Core" : "3.7.402.71"
->>>>>>> 9d3d406e
-            },
-            "InPreview"               : false
-        },
-        "ApplicationDiscoveryService"     : {
-<<<<<<< HEAD
-            "Version" : "4.0.0.4",
-            "AssemblyVersionOverride" : "4.0",
-            "Dependencies"            : {
-                "Core" : "4.0.0.5"
-=======
-            "Version" : "3.7.401.110",
-            "AssemblyVersionOverride" : "3.3",
-            "Dependencies"            : {
-                "Core" : "3.7.402.71"
->>>>>>> 9d3d406e
-            },
-            "InPreview"               : false
-        },
-        "ApplicationAutoScaling"          : {
-<<<<<<< HEAD
-            "Version" : "4.0.0.5",
-            "AssemblyVersionOverride" : "4.0",
-            "Dependencies"            : {
-                "Core" : "4.0.0.5"
-=======
-            "Version" : "3.7.403.33",
-            "AssemblyVersionOverride" : "3.3",
-            "Dependencies"            : {
-                "Core" : "3.7.402.71"
->>>>>>> 9d3d406e
-            },
-            "InPreview"               : false
-        },
-        "ServiceCatalog"                  : {
-<<<<<<< HEAD
-            "Version" : "4.0.1.2",
-            "AssemblyVersionOverride" : "4.0",
-            "Dependencies"            : {
-                "Core" : "4.0.0.5"
-=======
-            "Version" : "3.7.401.18",
-            "AssemblyVersionOverride" : "3.3",
-            "Dependencies"            : {
-                "Core" : "3.7.402.71"
->>>>>>> 9d3d406e
-            },
-            "InPreview"               : false
-        },
-        "ElasticLoadBalancingV2"          : {
-<<<<<<< HEAD
-            "Version" : "4.0.0.4",
-            "AssemblyVersionOverride" : "4.0",
-            "Dependencies"            : {
-                "Core" : "4.0.0.5"
-=======
-            "Version" : "3.7.409.56",
-            "AssemblyVersionOverride" : "3.3",
-            "Dependencies"            : {
-                "Core" : "3.7.402.71"
->>>>>>> 9d3d406e
-            },
-            "InPreview"               : false
-        },
-        "KinesisAnalytics"                : {
-<<<<<<< HEAD
-            "Version" : "4.0.0.4",
-            "AssemblyVersionOverride" : "4.0",
-            "Dependencies"            : {
-                "Core" : "4.0.0.5"
-=======
-            "Version" : "3.7.400.165",
-            "AssemblyVersionOverride" : "3.3",
-            "Dependencies"            : {
-                "Core" : "3.7.402.71"
->>>>>>> 9d3d406e
-            },
-            "InPreview"               : false
-        },
-        "Snowball"                        : {
-<<<<<<< HEAD
-            "Version" : "4.0.0.4",
-            "AssemblyVersionOverride" : "4.0",
-            "Dependencies"            : {
-                "Core" : "4.0.0.5"
-=======
-            "Version" : "3.7.400.165",
-            "AssemblyVersionOverride" : "3.3",
-            "Dependencies"            : {
-                "Core" : "3.7.402.71"
->>>>>>> 9d3d406e
-            },
-            "InPreview"               : false
-        },
-        "Budgets"                         : {
-<<<<<<< HEAD
-            "Version" : "4.0.0.4",
-            "AssemblyVersionOverride" : "4.0",
-            "Dependencies"            : {
-                "Core" : "4.0.0.5"
-=======
-            "Version" : "3.7.403.28",
-            "AssemblyVersionOverride" : "3.3",
-            "Dependencies"            : {
-                "Core" : "3.7.402.71"
->>>>>>> 9d3d406e
-            },
-            "InPreview"               : false
-        },
-        "ServerMigrationService"          : {
-<<<<<<< HEAD
-            "Version" : "4.0.0.4",
-            "AssemblyVersionOverride" : "4.0",
-            "Dependencies"            : {
-                "Core" : "4.0.0.5"
-=======
-            "Version" : "3.7.400.165",
-            "AssemblyVersionOverride" : "3.3",
-            "Dependencies"            : {
-                "Core" : "3.7.402.71"
->>>>>>> 9d3d406e
-            },
-            "InPreview"               : false
-        },
-        "Rekognition"                     : {
-<<<<<<< HEAD
-            "Version" : "4.0.0.4",
-            "AssemblyVersionOverride" : "4.0",
-            "Dependencies"            : {
-                "Core" : "4.0.0.5"
-=======
-            "Version" : "3.7.401.3",
-            "AssemblyVersionOverride" : "3.3",
-            "Dependencies"            : {
-                "Core" : "3.7.402.71"
->>>>>>> 9d3d406e
-            },
-            "InPreview"               : false
-        },
-        "Lightsail"                       : {
-<<<<<<< HEAD
-            "Version" : "4.0.0.4",
-            "AssemblyVersionOverride" : "4.0",
-            "Dependencies"            : {
-                "Core" : "4.0.0.5"
-=======
-            "Version" : "3.7.400.166",
-            "AssemblyVersionOverride" : "3.3",
-            "Dependencies"            : {
-                "Core" : "3.7.402.71"
->>>>>>> 9d3d406e
-            },
-            "InPreview"               : false
-        },
-        "Polly"                           : {
-<<<<<<< HEAD
-            "Version" : "4.0.0.4",
-            "AssemblyVersionOverride" : "4.0",
-            "Dependencies"            : {
-                "Core" : "4.0.0.5"
-=======
-            "Version" : "3.7.403.44",
-            "AssemblyVersionOverride" : "3.3",
-            "Dependencies"            : {
-                "Core" : "3.7.402.71"
->>>>>>> 9d3d406e
-            },
-            "InPreview"               : false
-        },
-        "StepFunctions"                   : {
-<<<<<<< HEAD
-            "Version" : "4.0.0.4",
-            "AssemblyVersionOverride" : "4.0",
-            "Dependencies"            : {
-                "Core" : "4.0.0.5"
-=======
-            "Version" : "3.7.403.108",
-            "AssemblyVersionOverride" : "3.3",
-            "Dependencies"            : {
-                "Core" : "3.7.402.71"
->>>>>>> 9d3d406e
-            },
-            "InPreview"               : false
-        },
-        "AppStream"                       : {
-<<<<<<< HEAD
-            "Version" : "4.0.0.4",
-            "AssemblyVersionOverride" : "4.0",
-            "Dependencies"            : {
-                "Core" : "4.0.0.5"
-=======
-            "Version" : "3.7.406.66",
-            "AssemblyVersionOverride" : "3.3",
-            "Dependencies"            : {
-                "Core" : "3.7.402.71"
->>>>>>> 9d3d406e
-            },
-            "InPreview"               : false
-        },
-        "OpsWorksCM"                      : {
-<<<<<<< HEAD
-            "Version" : "4.0.0.4",
-            "AssemblyVersionOverride" : "4.0",
-            "Dependencies"            : {
-                "Core" : "4.0.0.5"
-=======
-            "Version" : "3.7.400.165",
-            "AssemblyVersionOverride" : "3.3",
-            "Dependencies"            : {
-                "Core" : "3.7.402.71"
->>>>>>> 9d3d406e
-            },
-            "InPreview"               : false
-        },
-        "CodeBuild"                       : {
-<<<<<<< HEAD
-            "Version" : "4.0.1.1",
-            "AssemblyVersionOverride" : "4.0",
-            "Dependencies"            : {
-                "Core" : "4.0.0.5"
-=======
-            "Version" : "3.7.419.14",
-            "AssemblyVersionOverride" : "3.3",
-            "Dependencies"            : {
-                "Core" : "3.7.402.71"
->>>>>>> 9d3d406e
-            },
-            "InPreview"               : false
-        },
-        "Pinpoint"                        : {
-<<<<<<< HEAD
-            "Version" : "4.0.0.4",
-            "AssemblyVersionOverride" : "4.0",
-            "Dependencies"            : {
-                "Core" : "4.0.0.5"
-=======
-            "Version" : "3.7.400.165",
-            "AssemblyVersionOverride" : "3.3",
-            "Dependencies"            : {
-                "Core" : "3.7.402.71"
->>>>>>> 9d3d406e
-            },
-            "InPreview"               : false
-        },
-        "Shield"                          : {
-<<<<<<< HEAD
-            "Version" : "4.0.0.4",
-            "AssemblyVersionOverride" : "4.0",
-            "Dependencies"            : {
-                "Core" : "4.0.0.5"
-=======
-            "Version" : "3.7.400.165",
-            "AssemblyVersionOverride" : "3.3",
-            "Dependencies"            : {
-                "Core" : "3.7.402.71"
->>>>>>> 9d3d406e
-            },
-            "InPreview"               : false
-        },
-        "AWSHealth"                       : {
-<<<<<<< HEAD
-            "Version" : "4.0.0.4",
-            "AssemblyVersionOverride" : "4.0",
-            "Dependencies"            : {
-                "Core" : "4.0.0.5"
-=======
-            "Version" : "3.7.401.109",
-            "AssemblyVersionOverride" : "3.3",
-            "Dependencies"            : {
-                "Core" : "3.7.402.71"
->>>>>>> 9d3d406e
-            },
-            "InPreview"               : false
-        },
-        "XRay"                            : {
-<<<<<<< HEAD
-            "Version" : "4.0.0.4",
-            "AssemblyVersionOverride" : "4.0",
-            "Dependencies"            : {
-                "Core" : "4.0.0.5"
-=======
-            "Version" : "3.7.401.109",
-            "AssemblyVersionOverride" : "3.3",
-            "Dependencies"            : {
-                "Core" : "3.7.402.71"
->>>>>>> 9d3d406e
-            },
-            "InPreview"               : false
-        },
-        "WAFRegional"                     : {
-<<<<<<< HEAD
-            "Version" : "4.0.0.4",
-            "AssemblyVersionOverride" : "4.0",
-            "Dependencies"            : {
-                "Core" : "4.0.0.5"
-=======
-            "Version" : "3.7.401.163",
-            "AssemblyVersionOverride" : "3.3",
-            "Dependencies"            : {
-                "Core" : "3.7.402.71"
->>>>>>> 9d3d406e
-            },
-            "InPreview"               : false
-        },
-        "Batch"                           : {
-<<<<<<< HEAD
-            "Version" : "4.0.0.4",
-            "AssemblyVersionOverride" : "4.0",
-            "Dependencies"            : {
-                "Core" : "4.0.0.5"
-=======
-            "Version" : "3.7.406.43",
-            "AssemblyVersionOverride" : "3.3",
-            "Dependencies"            : {
-                "Core" : "3.7.402.71"
->>>>>>> 9d3d406e
-            },
-            "InPreview"               : false
-        },
-        "CostAndUsageReport"              : {
-<<<<<<< HEAD
-            "Version" : "4.0.0.4",
-            "AssemblyVersionOverride" : "4.0",
-            "Dependencies"            : {
-                "Core" : "4.0.0.5"
-=======
-            "Version" : "3.7.400.165",
-            "AssemblyVersionOverride" : "3.3",
-            "Dependencies"            : {
-                "Core" : "3.7.402.71"
->>>>>>> 9d3d406e
-            },
-            "InPreview"               : false
-        },
-        "CloudDirectory"                  : {
-<<<<<<< HEAD
-            "Version" : "4.0.0.4",
-            "AssemblyVersionOverride" : "4.0",
-            "Dependencies"            : {
-                "Core" : "4.0.0.5"
-=======
-            "Version" : "3.7.400.166",
-            "AssemblyVersionOverride" : "3.3",
-            "Dependencies"            : {
-                "Core" : "3.7.402.71"
->>>>>>> 9d3d406e
-            },
-            "InPreview"               : false
-        },
-        "Lex"                             : {
-<<<<<<< HEAD
-            "Version" : "4.0.0.4",
-            "AssemblyVersionOverride" : "4.0",
-            "Dependencies"            : {
-                "Core" : "4.0.0.5"
-=======
-            "Version" : "3.7.400.165",
-            "AssemblyVersionOverride" : "3.3",
-            "Dependencies"            : {
-                "Core" : "3.7.402.71"
->>>>>>> 9d3d406e
-            },
-            "InPreview"               : false
-        },
-        "MTurk"                           : {
-<<<<<<< HEAD
-            "Version" : "4.0.0.4",
-            "AssemblyVersionOverride" : "4.0",
-            "Dependencies"            : {
-                "Core" : "4.0.0.5"
-=======
-            "Version" : "3.7.400.165",
-            "AssemblyVersionOverride" : "3.3",
-            "Dependencies"            : {
-                "Core" : "3.7.402.71"
->>>>>>> 9d3d406e
-            },
-            "InPreview"               : false
-        },
-        "Organizations"                   : {
-<<<<<<< HEAD
-            "Version" : "4.0.0.4",
-            "AssemblyVersionOverride" : "4.0",
-            "Dependencies"            : {
-                "Core" : "4.0.0.5"
-=======
-            "Version" : "3.7.405.94",
-            "AssemblyVersionOverride" : "3.3",
-            "Dependencies"            : {
-                "Core" : "3.7.402.71"
->>>>>>> 9d3d406e
-            },
-            "InPreview"               : false
-        },
-        "WorkDocs"                        : {
-<<<<<<< HEAD
-            "Version" : "4.0.0.4",
-            "AssemblyVersionOverride" : "4.0",
-            "Dependencies"            : {
-                "Core" : "4.0.0.5"
-=======
-            "Version" : "3.7.400.165",
-            "AssemblyVersionOverride" : "3.3",
-            "Dependencies"            : {
-                "Core" : "3.7.402.71"
->>>>>>> 9d3d406e
-            },
-            "InPreview"               : false
-        },
-        "ResourceGroupsTaggingAPI"        : {
-<<<<<<< HEAD
-            "Version" : "4.0.0.4",
-            "AssemblyVersionOverride" : "4.0",
-            "Dependencies"            : {
-                "Core" : "4.0.0.5"
-=======
-            "Version" : "3.7.400.165",
-            "AssemblyVersionOverride" : "3.3",
-            "Dependencies"            : {
-                "Core" : "3.7.402.71"
->>>>>>> 9d3d406e
-            },
-            "InPreview"               : false
-        },
-        "LexModelBuildingService"         : {
-<<<<<<< HEAD
-            "Version" : "4.0.0.4",
-            "AssemblyVersionOverride" : "4.0",
-            "Dependencies"            : {
-                "Core" : "4.0.0.5"
-=======
-            "Version" : "3.7.400.165",
-            "AssemblyVersionOverride" : "3.3",
-            "Dependencies"            : {
-                "Core" : "3.7.402.71"
->>>>>>> 9d3d406e
-            },
-            "InPreview"               : false
-        },
-        "MarketplaceEntitlementService"   : {
-<<<<<<< HEAD
-            "Version" : "4.0.0.4",
-            "AssemblyVersionOverride" : "4.0",
-            "Dependencies"            : {
-                "Core" : "4.0.0.5"
-=======
-            "Version" : "3.7.403.32",
-            "AssemblyVersionOverride" : "3.3",
-            "Dependencies"            : {
-                "Core" : "3.7.402.71"
->>>>>>> 9d3d406e
-            },
-            "InPreview"               : false
-        },
-        "Athena"                          : {
-<<<<<<< HEAD
-            "Version" : "4.0.0.5",
-            "AssemblyVersionOverride" : "4.0",
-            "Dependencies"            : {
-                "Core" : "4.0.0.5"
-=======
-            "Version" : "3.7.404.6",
-            "AssemblyVersionOverride" : "3.3",
-            "Dependencies"            : {
-                "Core" : "3.7.402.71"
->>>>>>> 9d3d406e
-            },
-            "InPreview"               : false
-        },
-        "Greengrass"                      : {
-<<<<<<< HEAD
-            "Version" : "4.0.0.4",
-            "AssemblyVersionOverride" : "4.0",
-            "Dependencies"            : {
-                "Core" : "4.0.0.5"
-=======
-            "Version" : "3.7.400.165",
-            "AssemblyVersionOverride" : "3.3",
-            "Dependencies"            : {
-                "Core" : "3.7.402.71"
->>>>>>> 9d3d406e
-            },
-            "InPreview"               : false
-        },
-        "DAX"                             : {
-<<<<<<< HEAD
-            "Version" : "4.0.0.4",
-            "AssemblyVersionOverride" : "4.0",
-            "Dependencies"            : {
-                "Core" : "4.0.0.5"
-=======
-            "Version" : "3.7.400.165",
-            "AssemblyVersionOverride" : "3.3",
-            "Dependencies"            : {
-                "Core" : "3.7.402.71"
->>>>>>> 9d3d406e
-            },
-            "InPreview"               : false
-        },
-        "MigrationHub"                    : {
-<<<<<<< HEAD
-            "Version" : "4.0.0.4",
-            "AssemblyVersionOverride" : "4.0",
-            "Dependencies"            : {
-                "Core" : "4.0.0.5"
-=======
-            "Version" : "3.7.401.103",
-            "AssemblyVersionOverride" : "3.3",
-            "Dependencies"            : {
-                "Core" : "3.7.402.71"
->>>>>>> 9d3d406e
-            },
-            "InPreview"               : false
-        },
-        "Glue"                            : {
-<<<<<<< HEAD
-            "Version" : "4.0.4.0",
-            "AssemblyVersionOverride" : "4.0",
-            "Dependencies"            : {
-                "Core" : "4.0.0.5"
-=======
-            "Version" : "3.7.420.10",
-            "AssemblyVersionOverride" : "3.3",
-            "Dependencies"            : {
-                "Core" : "3.7.402.71"
->>>>>>> 9d3d406e
-            },
-            "InPreview"               : false
-        },
-        "CloudHSMV2"                      : {
-<<<<<<< HEAD
-            "Version" : "4.0.0.4",
-            "AssemblyVersionOverride" : "4.0",
-            "Dependencies"            : {
-                "Core" : "4.0.0.5"
-=======
-            "Version" : "3.7.402.91",
-            "AssemblyVersionOverride" : "3.3",
-            "Dependencies"            : {
-                "Core" : "3.7.402.71"
->>>>>>> 9d3d406e
-            },
-            "InPreview"               : false
-        },
-        "Pricing"                         : {
-<<<<<<< HEAD
-            "Version" : "4.0.0.4",
-            "AssemblyVersionOverride" : "4.0",
-            "Dependencies"            : {
-                "Core" : "4.0.0.5"
-=======
-            "Version" : "3.7.401.61",
-            "AssemblyVersionOverride" : "3.3",
-            "Dependencies"            : {
-                "Core" : "3.7.402.71"
->>>>>>> 9d3d406e
-            },
-            "InPreview"               : false
-        },
-        "CostExplorer"                    : {
-<<<<<<< HEAD
-            "Version" : "4.0.1.0",
-            "AssemblyVersionOverride" : "4.0",
-            "Dependencies"            : {
-                "Core" : "4.0.0.5"
-=======
-            "Version" : "3.7.408.2",
-            "AssemblyVersionOverride" : "3.3",
-            "Dependencies"            : {
-                "Core" : "3.7.402.71"
->>>>>>> 9d3d406e
-            },
-            "InPreview"               : false
-        },
-        "MediaPackage"                    : {
-<<<<<<< HEAD
-            "Version" : "4.0.0.4",
-            "AssemblyVersionOverride" : "4.0",
-            "Dependencies"            : {
-                "Core" : "4.0.0.5"
-=======
-            "Version" : "3.7.400.165",
-            "AssemblyVersionOverride" : "3.3",
-            "Dependencies"            : {
-                "Core" : "3.7.402.71"
->>>>>>> 9d3d406e
-            },
-            "InPreview"               : false
-        },
-        "MediaLive"                       : {
-<<<<<<< HEAD
-            "Version" : "4.0.2.2",
-            "AssemblyVersionOverride" : "4.0",
-            "Dependencies"            : {
-                "Core" : "4.0.0.5"
-=======
-            "Version" : "3.7.418.14",
-            "AssemblyVersionOverride" : "3.3",
-            "Dependencies"            : {
-                "Core" : "3.7.402.71"
->>>>>>> 9d3d406e
-            },
-            "InPreview"               : false
-        },
-        "MediaStoreData"                  : {
-<<<<<<< HEAD
-            "Version" : "4.0.0.4",
-            "AssemblyVersionOverride" : "4.0",
-            "Dependencies"            : {
-                "Core" : "4.0.0.5"
-=======
-            "Version" : "3.7.400.165",
-            "AssemblyVersionOverride" : "3.3",
-            "Dependencies"            : {
-                "Core" : "3.7.402.71"
->>>>>>> 9d3d406e
-            },
-            "InPreview"               : false
-        },
-        "MediaStore"                      : {
-<<<<<<< HEAD
-            "Version" : "4.0.0.4",
-            "AssemblyVersionOverride" : "4.0",
-            "Dependencies"            : {
-                "Core" : "4.0.0.5"
-=======
-            "Version" : "3.7.400.165",
-            "AssemblyVersionOverride" : "3.3",
-            "Dependencies"            : {
-                "Core" : "3.7.402.71"
->>>>>>> 9d3d406e
-            },
-            "InPreview"               : false
-        },
-        "MediaConvert"                    : {
-<<<<<<< HEAD
-            "Version" : "4.0.2.2",
-            "AssemblyVersionOverride" : "4.0",
-            "Dependencies"            : {
-                "Core" : "4.0.0.5"
-=======
-            "Version" : "3.7.414.5",
-            "AssemblyVersionOverride" : "3.3",
-            "Dependencies"            : {
-                "Core" : "3.7.402.71"
->>>>>>> 9d3d406e
-            },
-            "InPreview"               : false
-        },
-        "MQ"                              : {
-<<<<<<< HEAD
-            "Version" : "4.0.0.4",
-            "AssemblyVersionOverride" : "4.0",
-            "Dependencies"            : {
-                "Core" : "4.0.0.5"
-=======
-            "Version" : "3.7.401.28",
-            "AssemblyVersionOverride" : "3.3",
-            "Dependencies"            : {
-                "Core" : "3.7.402.71"
->>>>>>> 9d3d406e
-            },
-            "InPreview"               : false
-        },
-        "GuardDuty"                       : {
-<<<<<<< HEAD
-            "Version" : "4.0.0.5",
-            "AssemblyVersionOverride" : "4.0",
-            "Dependencies"            : {
-                "Core" : "4.0.0.5"
-=======
-            "Version" : "3.7.406.67",
-            "AssemblyVersionOverride" : "3.3",
-            "Dependencies"            : {
-                "Core" : "3.7.402.71"
->>>>>>> 9d3d406e
-            },
-            "InPreview"               : false
-        },
-        "AppSync"                         : {
-<<<<<<< HEAD
-            "Version" : "4.0.0.4",
-            "AssemblyVersionOverride" : "4.0",
-            "Dependencies"            : {
-                "Core" : "4.0.0.5"
-=======
-            "Version" : "3.7.409.2",
-            "AssemblyVersionOverride" : "3.3",
-            "Dependencies"            : {
-                "Core" : "3.7.402.71"
->>>>>>> 9d3d406e
-            },
-            "InPreview"               : false
-        },
-        "SageMakerRuntime"                : {
-<<<<<<< HEAD
-            "Version" : "4.0.0.4",
-            "AssemblyVersionOverride" : "4.0",
-            "Dependencies"            : {
-                "Core" : "4.0.0.5"
-=======
-            "Version" : "3.7.401.148",
-            "AssemblyVersionOverride" : "3.3",
-            "Dependencies"            : {
-                "Core" : "3.7.402.71"
->>>>>>> 9d3d406e
-            },
-            "InPreview"               : false
-        },
-        "IoTJobsDataPlane"                : {
-<<<<<<< HEAD
-            "Version" : "4.0.0.4",
-            "AssemblyVersionOverride" : "4.0",
-            "Dependencies"            : {
-                "Core" : "4.0.0.5"
-=======
-            "Version" : "3.7.401.109",
-            "AssemblyVersionOverride" : "3.3",
-            "Dependencies"            : {
-                "Core" : "3.7.402.71"
->>>>>>> 9d3d406e
-            },
-            "InPreview"               : false
-        },
-        "SageMaker"                       : {
-<<<<<<< HEAD
-            "Version" : "4.0.5.0",
-            "AssemblyVersionOverride" : "4.0",
-            "Dependencies"            : {
-                "Core" : "4.0.0.5"
-=======
-            "Version" : "3.7.443.5",
-            "AssemblyVersionOverride" : "3.3",
-            "Dependencies"            : {
-                "Core" : "3.7.402.71"
->>>>>>> 9d3d406e
-            },
-            "InPreview"               : false
-        },
-        "Translate"                       : {
-<<<<<<< HEAD
-            "Version" : "4.0.0.4",
-            "AssemblyVersionOverride" : "4.0",
-            "Dependencies"            : {
-                "Core" : "4.0.0.5"
-=======
-            "Version" : "3.7.400.165",
-            "AssemblyVersionOverride" : "3.3",
-            "Dependencies"            : {
-                "Core" : "3.7.402.71"
->>>>>>> 9d3d406e
-            },
-            "InPreview"               : false
-        },
-        "Comprehend"                      : {
-<<<<<<< HEAD
-            "Version" : "4.0.0.4",
-            "AssemblyVersionOverride" : "4.0",
-            "Dependencies"            : {
-                "Core" : "4.0.0.5"
-=======
-            "Version" : "3.7.400.165",
-            "AssemblyVersionOverride" : "3.3",
-            "Dependencies"            : {
-                "Core" : "3.7.402.71"
->>>>>>> 9d3d406e
-            },
-            "InPreview"               : false
-        },
-        "KinesisVideo"                    : {
-<<<<<<< HEAD
-            "Version" : "4.0.0.4",
-            "AssemblyVersionOverride" : "4.0",
-            "Dependencies"            : {
-                "Core" : "4.0.0.5"
-=======
-            "Version" : "3.7.400.165",
-            "AssemblyVersionOverride" : "3.3",
-            "Dependencies"            : {
-                "Core" : "3.7.402.71"
->>>>>>> 9d3d406e
-            },
-            "InPreview"               : false
-        },
-        "KinesisVideoMedia"               : {
-<<<<<<< HEAD
-            "Version" : "4.0.0.4",
-            "AssemblyVersionOverride" : "4.0",
-            "Dependencies"            : {
-                "Core" : "4.0.0.5"
-=======
-            "Version" : "3.7.400.165",
-            "AssemblyVersionOverride" : "3.3",
-            "Dependencies"            : {
-                "Core" : "3.7.402.71"
->>>>>>> 9d3d406e
-            },
-            "InPreview"               : false
-        },
-        "KinesisVideoArchivedMedia"       : {
-<<<<<<< HEAD
-            "Version" : "4.0.0.4",
-            "AssemblyVersionOverride" : "4.0",
-            "Dependencies"            : {
-                "Core" : "4.0.0.5"
-=======
-            "Version" : "3.7.400.165",
-            "AssemblyVersionOverride" : "3.3",
-            "Dependencies"            : {
-                "Core" : "3.7.402.71"
->>>>>>> 9d3d406e
-            },
-            "InPreview"               : false
-        },
-        "ResourceGroups"                  : {
-<<<<<<< HEAD
-            "Version" : "4.0.0.4",
-            "AssemblyVersionOverride" : "4.0",
-            "Dependencies"            : {
-                "Core" : "4.0.0.5"
-=======
-            "Version" : "3.7.402.30",
-            "AssemblyVersionOverride" : "3.3",
-            "Dependencies"            : {
-                "Core" : "3.7.402.71"
->>>>>>> 9d3d406e
-            },
-            "InPreview"               : false
-        },
-        "ServerlessApplicationRepository" : {
-<<<<<<< HEAD
-            "Version" : "4.0.0.4",
-            "AssemblyVersionOverride" : "4.0",
-            "Dependencies"            : {
-                "Core" : "4.0.0.5"
-=======
-            "Version" : "3.7.400.165",
-            "AssemblyVersionOverride" : "3.3",
-            "Dependencies"            : {
-                "Core" : "3.7.402.71"
->>>>>>> 9d3d406e
-            },
-            "InPreview"               : false
-        },
-        "Cloud9"                          : {
-<<<<<<< HEAD
-            "Version" : "4.0.0.4",
-            "AssemblyVersionOverride" : "4.0",
-            "Dependencies"            : {
-                "Core" : "4.0.0.5"
-=======
-            "Version" : "3.7.400.166",
-            "AssemblyVersionOverride" : "3.3",
-            "Dependencies"            : {
-                "Core" : "3.7.402.71"
->>>>>>> 9d3d406e
-            },
-            "InPreview"               : false
-        },
-        "ServiceDiscovery"                : {
-<<<<<<< HEAD
-            "Version" : "4.0.0.4",
-            "AssemblyVersionOverride" : "4.0",
-            "Dependencies"            : {
-                "Core" : "4.0.0.5"
-=======
-            "Version" : "3.7.401.101",
-            "AssemblyVersionOverride" : "3.3",
-            "Dependencies"            : {
-                "Core" : "3.7.402.71"
->>>>>>> 9d3d406e
-            },
-            "InPreview"               : false
-        },
-        "WorkMail"                        : {
-<<<<<<< HEAD
-            "Version" : "4.0.0.4",
-            "AssemblyVersionOverride" : "4.0",
-            "Dependencies"            : {
-                "Core" : "4.0.0.5"
-=======
-            "Version" : "3.7.401.122",
-            "AssemblyVersionOverride" : "3.3",
-            "Dependencies"            : {
-                "Core" : "3.7.402.71"
->>>>>>> 9d3d406e
-            },
-            "InPreview"               : false
-        },
-        "AutoScalingPlans"                : {
-<<<<<<< HEAD
-            "Version" : "4.0.0.4",
-            "AssemblyVersionOverride" : "4.0",
-            "Dependencies"            : {
-                "Core" : "4.0.0.5"
-=======
-            "Version" : "3.7.400.165",
-            "AssemblyVersionOverride" : "3.3",
-            "Dependencies"            : {
-                "Core" : "3.7.402.71"
->>>>>>> 9d3d406e
-            },
-            "InPreview"               : false
-        },
-        "TranscribeService"               : {
-<<<<<<< HEAD
-            "Version" : "4.0.0.4",
-            "AssemblyVersionOverride" : "4.0",
-            "Dependencies"            : {
-                "Core" : "4.0.0.5"
-            },
-            "InPreview"               : false
-        },
-        "TranscribeStreaming"             : {
-            "Version" : "4.0.0.4",
-            "AssemblyVersionOverride" : "4.0",
-            "Dependencies"            : {
-                "Core" : "4.0.0.5"
-=======
-            "Version" : "3.7.404.5",
-            "AssemblyVersionOverride" : "3.3",
-            "Dependencies"            : {
-                "Core" : "3.7.402.71"
->>>>>>> 9d3d406e
-            },
-            "InPreview"               : false
-        },
-        "Connect"                         : {
-<<<<<<< HEAD
-            "Version" : "4.0.2.0",
-            "AssemblyVersionOverride" : "4.0",
-            "Dependencies"            : {
-                "Core" : "4.0.0.5"
-=======
-            "Version" : "3.7.422.8",
-            "AssemblyVersionOverride" : "3.3",
-            "Dependencies"            : {
-                "Core" : "3.7.402.71"
->>>>>>> 9d3d406e
-            },
-            "InPreview"               : false
-        },
-        "FMS"                             : {
-<<<<<<< HEAD
-            "Version" : "4.0.0.4",
-            "AssemblyVersionOverride" : "4.0",
-            "Dependencies"            : {
-                "Core" : "4.0.0.5"
-=======
-            "Version" : "3.7.402.89",
-            "AssemblyVersionOverride" : "3.3",
-            "Dependencies"            : {
-                "Core" : "3.7.402.71"
->>>>>>> 9d3d406e
-            },
-            "InPreview"               : false
-        },
-        "SecretsManager"                  : {
-<<<<<<< HEAD
-            "Version" : "4.0.0.4",
-            "AssemblyVersionOverride" : "4.0",
-            "Dependencies"            : {
-                "Core" : "4.0.0.5"
-=======
-            "Version" : "3.7.400.165",
-            "AssemblyVersionOverride" : "3.3",
-            "Dependencies"            : {
-                "Core" : "3.7.402.71"
->>>>>>> 9d3d406e
-            },
-            "InPreview"               : false
-        },
-        "ACMPCA"                          : {
-<<<<<<< HEAD
-            "Version" : "4.0.0.4",
-            "AssemblyVersionOverride" : "4.0",
-            "Dependencies"            : {
-                "Core" : "4.0.0.5"
-=======
-            "Version" : "3.7.402.53",
-            "AssemblyVersionOverride" : "3.3",
-            "Dependencies"            : {
-                "Core" : "3.7.402.71"
->>>>>>> 9d3d406e
-            },
-            "InPreview"               : false
-        },
-        "IoTAnalytics"                    : {
-<<<<<<< HEAD
-            "Version" : "4.0.0.4",
-            "AssemblyVersionOverride" : "4.0",
-            "Dependencies"            : {
-                "Core" : "4.0.0.5"
-=======
-            "Version" : "3.7.400.165",
-            "AssemblyVersionOverride" : "3.3",
-            "Dependencies"            : {
-                "Core" : "3.7.402.71"
->>>>>>> 9d3d406e
-            },
-            "InPreview"               : false
-        },
-        "PI"                              : {
-<<<<<<< HEAD
-            "Version" : "4.0.0.4",
-            "AssemblyVersionOverride" : "4.0",
-            "Dependencies"            : {
-                "Core" : "4.0.0.5"
-=======
-            "Version" : "3.7.401.74",
-            "AssemblyVersionOverride" : "3.3",
-            "Dependencies"            : {
-                "Core" : "3.7.402.71"
->>>>>>> 9d3d406e
-            },
-            "InPreview"               : false
-        },
-        "Neptune"                         : {
-<<<<<<< HEAD
-            "Version" : "4.0.1.0",
-            "AssemblyVersionOverride" : "4.0",
-            "Dependencies"            : {
-                "Core" : "4.0.0.5"
-=======
-            "Version" : "3.7.402.13",
-            "AssemblyVersionOverride" : "3.3",
-            "Dependencies"            : {
-                "Core" : "3.7.402.71"
->>>>>>> 9d3d406e
-            },
-            "InPreview"               : false
-        },
-        "MediaTailor"                     : {
-<<<<<<< HEAD
-            "Version" : "4.0.1.2",
-            "AssemblyVersionOverride" : "4.0",
-            "Dependencies"            : {
-                "Core" : "4.0.0.5"
-=======
-            "Version" : "3.7.405.14",
-            "AssemblyVersionOverride" : "3.3",
-            "Dependencies"            : {
-                "Core" : "3.7.402.71"
->>>>>>> 9d3d406e
-            },
-            "InPreview"               : false
-        },
-        "EKS"                             : {
-<<<<<<< HEAD
-            "Version" : "4.0.0.4",
-            "AssemblyVersionOverride" : "4.0",
-            "Dependencies"            : {
-                "Core" : "4.0.0.5"
-=======
-            "Version" : "3.7.417.0",
-            "AssemblyVersionOverride" : "3.3",
-            "Dependencies"            : {
-                "Core" : "3.7.402.71"
->>>>>>> 9d3d406e
-            },
-            "InPreview"               : false
-        },
-        "DLM"                             : {
-<<<<<<< HEAD
-            "Version" : "4.0.0.4",
-            "AssemblyVersionOverride" : "4.0",
-            "Dependencies"            : {
-                "Core" : "4.0.0.5"
-=======
-            "Version" : "3.7.401.101",
-            "AssemblyVersionOverride" : "3.3",
-            "Dependencies"            : {
-                "Core" : "3.7.402.71"
->>>>>>> 9d3d406e
-            },
-            "InPreview"               : false
-        },
-        "Signer"                          : {
-<<<<<<< HEAD
-            "Version" : "4.0.0.4",
-            "AssemblyVersionOverride" : "4.0",
-            "Dependencies"            : {
-                "Core" : "4.0.0.5"
-=======
-            "Version" : "3.7.400.165",
-            "AssemblyVersionOverride" : "3.3",
-            "Dependencies"            : {
-                "Core" : "3.7.402.71"
->>>>>>> 9d3d406e
-            },
-            "InPreview"               : false
-        },
-        "Chime"                           : {
-<<<<<<< HEAD
-            "Version" : "4.0.0.4",
-            "AssemblyVersionOverride" : "4.0",
-            "Dependencies"            : {
-                "Core" : "4.0.0.5"
-=======
-            "Version" : "3.7.401.63",
-            "AssemblyVersionOverride" : "3.3",
-            "Dependencies"            : {
-                "Core" : "3.7.402.71"
->>>>>>> 9d3d406e
-            },
-            "InPreview"               : false
-        },
-        "PinpointEmail"                   : {
-<<<<<<< HEAD
-            "Version" : "4.0.0.4",
-            "AssemblyVersionOverride" : "4.0",
-            "Dependencies"            : {
-                "Core" : "4.0.0.5"
-=======
-            "Version" : "3.7.400.165",
-            "AssemblyVersionOverride" : "3.3",
-            "Dependencies"            : {
-                "Core" : "3.7.402.71"
->>>>>>> 9d3d406e
-            },
-            "InPreview"               : false
-        },
-        "PinpointSMSVoice"                : {
-<<<<<<< HEAD
-            "Version" : "4.0.0.4",
-            "AssemblyVersionOverride" : "4.0",
-            "Dependencies"            : {
-                "Core" : "4.0.0.5"
-=======
-            "Version" : "3.7.400.165",
-            "AssemblyVersionOverride" : "3.3",
-            "Dependencies"            : {
-                "Core" : "3.7.402.71"
->>>>>>> 9d3d406e
-            },
-            "InPreview"               : false
-        },
-        "S3Control"                       : {
-<<<<<<< HEAD
-            "Version" : "4.0.1.2",
-            "AssemblyVersionOverride" : "4.0",
-            "Dependencies"            : {
-                "Core" : "4.0.0.5"
-=======
-            "Version" : "3.7.409.14",
-            "AssemblyVersionOverride" : "3.3",
-            "Dependencies"            : {
-                "Core" : "3.7.402.71"
->>>>>>> 9d3d406e
-            },
-            "InPreview"               : false
-        },
-        "RAM"                             : {
-<<<<<<< HEAD
-            "Version" : "4.0.0.4",
-            "AssemblyVersionOverride" : "4.0",
-            "Dependencies"            : {
-                "Core" : "4.0.0.5"
-=======
-            "Version" : "3.7.400.165",
-            "AssemblyVersionOverride" : "3.3",
-            "Dependencies"            : {
-                "Core" : "3.7.402.71"
->>>>>>> 9d3d406e
-            },
-            "InPreview"               : false
-        },
-        "Route53Resolver"                 : {
-<<<<<<< HEAD
-            "Version" : "4.0.0.4",
-            "AssemblyVersionOverride" : "4.0",
-            "Dependencies"            : {
-                "Core" : "4.0.0.5"
-=======
-            "Version" : "3.7.402.112",
-            "AssemblyVersionOverride" : "3.3",
-            "Dependencies"            : {
-                "Core" : "3.7.402.71"
->>>>>>> 9d3d406e
-            },
-            "InPreview"               : false
-        },
-        "RDSDataService"                  : {
-<<<<<<< HEAD
-            "Version" : "4.0.0.4",
-            "AssemblyVersionOverride" : "4.0",
-            "Dependencies"            : {
-                "Core" : "4.0.0.5"
-=======
-            "Version" : "3.7.402.70",
-            "AssemblyVersionOverride" : "3.3",
-            "Dependencies"            : {
-                "Core" : "3.7.402.71"
->>>>>>> 9d3d406e
-            },
-            "InPreview"               : false
-        },
-        "QuickSight"                      : {
-<<<<<<< HEAD
-            "Version" : "4.0.0.4",
-            "AssemblyVersionOverride" : "4.0",
-            "Dependencies"            : {
-                "Core" : "4.0.0.5"
-=======
-            "Version" : "3.7.415.33",
-            "AssemblyVersionOverride" : "3.3",
-            "Dependencies"            : {
-                "Core" : "3.7.402.71"
->>>>>>> 9d3d406e
-            },
-            "InPreview"               : false
-        },
-        "Amplify"                         : {
-<<<<<<< HEAD
-            "Version" : "4.0.1.0",
-            "AssemblyVersionOverride" : "4.0",
-            "Dependencies"            : {
-                "Core" : "4.0.0.5"
-=======
-            "Version" : "3.7.407.8",
-            "AssemblyVersionOverride" : "3.3",
-            "Dependencies"            : {
-                "Core" : "3.7.402.71"
->>>>>>> 9d3d406e
-            },
-            "InPreview"               : false
-        },
-        "RoboMaker"                       : {
-<<<<<<< HEAD
-            "Version" : "4.0.0.4",
-            "AssemblyVersionOverride" : "4.0",
-            "Dependencies"            : {
-                "Core" : "4.0.0.5"
-=======
-            "Version" : "3.7.400.166",
-            "AssemblyVersionOverride" : "3.3",
-            "Dependencies"            : {
-                "Core" : "3.7.402.71"
->>>>>>> 9d3d406e
-            },
-            "InPreview"               : false
-        },
-        "DataSync"                        : {
-<<<<<<< HEAD
-            "Version" : "4.0.2.0",
-            "AssemblyVersionOverride" : "4.0",
-            "Dependencies"            : {
-                "Core" : "4.0.0.5"
-=======
-            "Version" : "3.7.406.8",
-            "AssemblyVersionOverride" : "3.3",
-            "Dependencies"            : {
-                "Core" : "3.7.402.71"
->>>>>>> 9d3d406e
-            },
-            "InPreview"               : false
-        },
-        "Transfer"                        : {
-<<<<<<< HEAD
-            "Version" : "4.0.0.4",
-            "AssemblyVersionOverride" : "4.0",
-            "Dependencies"            : {
-                "Core" : "4.0.0.5"
-=======
-            "Version" : "3.7.407.34",
-            "AssemblyVersionOverride" : "3.3",
-            "Dependencies"            : {
-                "Core" : "3.7.402.71"
->>>>>>> 9d3d406e
-            },
-            "InPreview"               : false
-        },
-        "GlobalAccelerator"               : {
-<<<<<<< HEAD
-            "Version" : "4.0.0.4",
-            "AssemblyVersionOverride" : "4.0",
-            "Dependencies"            : {
-                "Core" : "4.0.0.5"
-=======
-            "Version" : "3.7.400.165",
-            "AssemblyVersionOverride" : "3.3",
-            "Dependencies"            : {
-                "Core" : "3.7.402.71"
->>>>>>> 9d3d406e
-            },
-            "InPreview"               : false
-        },
-        "ComprehendMedical"               : {
-<<<<<<< HEAD
-            "Version" : "4.0.0.4",
-            "AssemblyVersionOverride" : "4.0",
-            "Dependencies"            : {
-                "Core" : "4.0.0.5"
-=======
-            "Version" : "3.7.400.165",
-            "AssemblyVersionOverride" : "3.3",
-            "Dependencies"            : {
-                "Core" : "3.7.402.71"
->>>>>>> 9d3d406e
-            },
-            "InPreview"               : false
-        },
-        "KinesisAnalyticsV2"              : {
-<<<<<<< HEAD
-            "Version" : "4.0.0.4",
-            "AssemblyVersionOverride" : "4.0",
-            "Dependencies"            : {
-                "Core" : "4.0.0.5"
-=======
-            "Version" : "3.7.401.150",
-            "AssemblyVersionOverride" : "3.3",
-            "Dependencies"            : {
-                "Core" : "3.7.402.71"
->>>>>>> 9d3d406e
-            },
-            "InPreview"               : false
-        },
-        "MediaConnect"                    : {
-<<<<<<< HEAD
-            "Version" : "4.0.0.4",
-            "AssemblyVersionOverride" : "4.0",
-            "Dependencies"            : {
-                "Core" : "4.0.0.5"
-=======
-            "Version" : "3.7.405.5",
-            "AssemblyVersionOverride" : "3.3",
-            "Dependencies"            : {
-                "Core" : "3.7.402.71"
->>>>>>> 9d3d406e
-            },
-            "InPreview"               : false
-        },
-        "FSx"                             : {
-<<<<<<< HEAD
-            "Version" : "4.0.1.0",
-            "AssemblyVersionOverride" : "4.0",
-            "Dependencies"            : {
-                "Core" : "4.0.0.5"
-=======
-            "Version" : "3.7.404.8",
-            "AssemblyVersionOverride" : "3.3",
-            "Dependencies"            : {
-                "Core" : "3.7.402.71"
->>>>>>> 9d3d406e
-            },
-            "InPreview"               : false
-        },
-        "SecurityHub"                     : {
-<<<<<<< HEAD
-            "Version" : "4.0.0.4",
-            "AssemblyVersionOverride" : "4.0",
-            "Dependencies"            : {
-                "Core" : "4.0.0.5"
-=======
-            "Version" : "3.7.403.56",
-            "AssemblyVersionOverride" : "3.3",
-            "Dependencies"            : {
-                "Core" : "3.7.402.71"
->>>>>>> 9d3d406e
-            },
-            "InPreview"               : false
-        },
-        "LicenseManager"                  : {
-<<<<<<< HEAD
-            "Version" : "4.0.1.2",
-            "AssemblyVersionOverride" : "4.0",
-            "Dependencies"            : {
-                "Core" : "4.0.0.5"
-=======
-            "Version" : "3.7.401.14",
-            "AssemblyVersionOverride" : "3.3",
-            "Dependencies"            : {
-                "Core" : "3.7.402.71"
->>>>>>> 9d3d406e
-            },
-            "InPreview"               : false
-        },
-        "AppMesh"                         : {
-<<<<<<< HEAD
-            "Version" : "4.0.0.4",
-            "AssemblyVersionOverride" : "4.0",
-            "Dependencies"            : {
-                "Core" : "4.0.0.5"
-=======
-            "Version" : "3.7.400.165",
-            "AssemblyVersionOverride" : "3.3",
-            "Dependencies"            : {
-                "Core" : "3.7.402.71"
->>>>>>> 9d3d406e
-            },
-            "InPreview"               : false
-        },
-        "Kafka"                           : {
-<<<<<<< HEAD
-            "Version" : "4.0.0.4",
-            "AssemblyVersionOverride" : "4.0",
-            "Dependencies"            : {
-                "Core" : "4.0.0.5"
-=======
-            "Version" : "3.7.401.148",
-            "AssemblyVersionOverride" : "3.3",
-            "Dependencies"            : {
-                "Core" : "3.7.402.71"
->>>>>>> 9d3d406e
-            },
-            "InPreview"               : false
-        },
-        "ApiGatewayManagementApi"         : {
-<<<<<<< HEAD
-            "Version" : "4.0.0.4",
-            "AssemblyVersionOverride" : "4.0",
-            "Dependencies"            : {
-                "Core" : "4.0.0.5"
-=======
-            "Version" : "3.7.400.165",
-            "AssemblyVersionOverride" : "3.3",
-            "Dependencies"            : {
-                "Core" : "3.7.402.71"
->>>>>>> 9d3d406e
-            },
-            "InPreview"               : false
-        },
-        "ApiGatewayV2"                    : {
-<<<<<<< HEAD
-            "Version" : "4.0.0.4",
-            "AssemblyVersionOverride" : "4.0",
-            "Dependencies"            : {
-                "Core" : "4.0.0.5"
-=======
-            "Version" : "3.7.403.7",
-            "AssemblyVersionOverride" : "3.3",
-            "Dependencies"            : {
-                "Core" : "3.7.402.71"
->>>>>>> 9d3d406e
-            },
-            "InPreview"               : false
-        },
-        "DocDB"                           : {
-<<<<<<< HEAD
-            "Version" : "4.0.0.4",
-            "AssemblyVersionOverride" : "4.0",
-            "Dependencies"            : {
-                "Core" : "4.0.0.5"
-=======
-            "Version" : "3.7.402.97",
-            "AssemblyVersionOverride" : "3.3",
-            "Dependencies"            : {
-                "Core" : "3.7.402.71"
->>>>>>> 9d3d406e
-            },
-            "InPreview"               : false
-        },
-        "Backup"                          : {
-<<<<<<< HEAD
-            "Version" : "4.0.0.4",
-            "AssemblyVersionOverride" : "4.0",
-            "Dependencies"            : {
-                "Core" : "4.0.0.5"
-=======
-            "Version" : "3.7.403.6",
-            "AssemblyVersionOverride" : "3.3",
-            "Dependencies"            : {
-                "Core" : "3.7.402.71"
->>>>>>> 9d3d406e
-            },
-            "InPreview"               : false
-        },
-        "Textract"                        : {
-<<<<<<< HEAD
-            "Version" : "4.0.0.4",
-            "AssemblyVersionOverride" : "4.0",
-            "Dependencies"            : {
-                "Core" : "4.0.0.5"
-=======
-            "Version" : "3.7.400.165",
-            "AssemblyVersionOverride" : "3.3",
-            "Dependencies"            : {
-                "Core" : "3.7.402.71"
->>>>>>> 9d3d406e
-            },
-            "InPreview"               : false
-        },
-        "ManagedBlockchain"               : {
-<<<<<<< HEAD
-            "Version" : "4.0.0.4",
-            "AssemblyVersionOverride" : "4.0",
-            "Dependencies"            : {
-                "Core" : "4.0.0.5"
-=======
-            "Version" : "3.7.400.165",
-            "AssemblyVersionOverride" : "3.3",
-            "Dependencies"            : {
-                "Core" : "3.7.402.71"
->>>>>>> 9d3d406e
-            },
-            "InPreview"               : false
-        },
-        "MediaPackageVod"                 : {
-<<<<<<< HEAD
-            "Version" : "4.0.0.4",
-            "AssemblyVersionOverride" : "4.0",
-            "Dependencies"            : {
-                "Core" : "4.0.0.5"
-=======
-            "Version" : "3.7.400.165",
-            "AssemblyVersionOverride" : "3.3",
-            "Dependencies"            : {
-                "Core" : "3.7.402.71"
->>>>>>> 9d3d406e
-            },
-            "InPreview"               : false
-        },
-        "GroundStation"                   : {
-<<<<<<< HEAD
-            "Version" : "4.0.0.4",
-            "AssemblyVersionOverride" : "4.0",
-            "Dependencies"            : {
-                "Core" : "4.0.0.5"
-=======
-            "Version" : "3.7.401.34",
-            "AssemblyVersionOverride" : "3.3",
-            "Dependencies"            : {
-                "Core" : "3.7.402.71"
->>>>>>> 9d3d406e
-            },
-            "InPreview"               : false
-        },
-        "IoTThingsGraph"                  : {
-<<<<<<< HEAD
-            "Version" : "4.0.0.4",
-            "AssemblyVersionOverride" : "4.0",
-            "Dependencies"            : {
-                "Core" : "4.0.0.5"
-=======
-            "Version" : "3.7.400.165",
-            "AssemblyVersionOverride" : "3.3",
-            "Dependencies"            : {
-                "Core" : "3.7.402.71"
->>>>>>> 9d3d406e
-            },
-            "InPreview"               : false
-        },
-        "IoTEvents"                       : {
-<<<<<<< HEAD
-            "Version" : "4.0.0.4",
-            "AssemblyVersionOverride" : "4.0",
-            "Dependencies"            : {
-                "Core" : "4.0.0.5"
-=======
-            "Version" : "3.7.400.165",
-            "AssemblyVersionOverride" : "3.3",
-            "Dependencies"            : {
-                "Core" : "3.7.402.71"
->>>>>>> 9d3d406e
-            },
-            "InPreview"               : false
-        },
-        "IoTEventsData"                   : {
-<<<<<<< HEAD
-            "Version" : "4.0.0.4",
-            "AssemblyVersionOverride" : "4.0",
-            "Dependencies"            : {
-                "Core" : "4.0.0.5"
-=======
-            "Version" : "3.7.400.165",
-            "AssemblyVersionOverride" : "3.3",
-            "Dependencies"            : {
-                "Core" : "3.7.402.71"
->>>>>>> 9d3d406e
-            },
-            "InPreview"               : false
-        },
-        "PersonalizeRuntime"              : {
-<<<<<<< HEAD
-            "Version" : "4.0.0.4",
-            "AssemblyVersionOverride" : "4.0",
-            "Dependencies"            : {
-                "Core" : "4.0.0.5"
-=======
-            "Version" : "3.7.400.165",
-            "AssemblyVersionOverride" : "3.3",
-            "Dependencies"            : {
-                "Core" : "3.7.402.71"
->>>>>>> 9d3d406e
-            },
-            "InPreview"               : false
-        },
-        "Personalize"                     : {
-<<<<<<< HEAD
-            "Version" : "4.0.0.4",
-            "AssemblyVersionOverride" : "4.0",
-            "Dependencies"            : {
-                "Core" : "4.0.0.5"
-=======
-            "Version" : "3.7.402.36",
-            "AssemblyVersionOverride" : "3.3",
-            "Dependencies"            : {
-                "Core" : "3.7.402.71"
->>>>>>> 9d3d406e
-            },
-            "InPreview"               : false
-        },
-        "PersonalizeEvents"               : {
-<<<<<<< HEAD
-            "Version" : "4.0.0.4",
-            "AssemblyVersionOverride" : "4.0",
-            "Dependencies"            : {
-                "Core" : "4.0.0.5"
-=======
-            "Version" : "3.7.400.165",
-            "AssemblyVersionOverride" : "3.3",
-            "Dependencies"            : {
-                "Core" : "3.7.402.71"
->>>>>>> 9d3d406e
-            },
-            "InPreview"               : false
-        },
-        "ServiceQuotas"                   : {
-<<<<<<< HEAD
-            "Version" : "4.0.1.0",
-            "AssemblyVersionOverride" : "4.0",
-            "Dependencies"            : {
-                "Core" : "4.0.0.5"
-=======
-            "Version" : "3.7.402.13",
-            "AssemblyVersionOverride" : "3.3",
-            "Dependencies"            : {
-                "Core" : "3.7.402.71"
->>>>>>> 9d3d406e
-            },
-            "InPreview"               : false
-        },
-        "ApplicationInsights"             : {
-<<<<<<< HEAD
-            "Version" : "4.0.0.4",
-            "AssemblyVersionOverride" : "4.0",
-            "Dependencies"            : {
-                "Core" : "4.0.0.5"
-=======
-            "Version" : "3.7.401.129",
-            "AssemblyVersionOverride" : "3.3",
-            "Dependencies"            : {
-                "Core" : "3.7.402.71"
->>>>>>> 9d3d406e
-            },
-            "InPreview"               : false
-        },
-        "EC2InstanceConnect"              : {
-<<<<<<< HEAD
-            "Version" : "4.0.0.4",
-            "AssemblyVersionOverride" : "4.0",
-            "Dependencies"            : {
-                "Core" : "4.0.0.5"
-=======
-            "Version" : "3.7.400.165",
-            "AssemblyVersionOverride" : "3.3",
-            "Dependencies"            : {
-                "Core" : "3.7.402.71"
->>>>>>> 9d3d406e
-            },
-            "InPreview"               : false
-        },
-        "EventBridge"                     : {
-<<<<<<< HEAD
-            "Version" : "4.0.1.0",
-            "AssemblyVersionOverride" : "4.0",
-            "Dependencies"            : {
-                "Core" : "4.0.0.5"
-=======
-            "Version" : "3.7.405.8",
-            "AssemblyVersionOverride" : "3.3",
-            "Dependencies"            : {
-                "Core" : "3.7.402.71"
->>>>>>> 9d3d406e
-            },
-            "InPreview"               : false
-        },
-        "LakeFormation"                   : {
-<<<<<<< HEAD
-            "Version" : "4.0.0.4",
-            "AssemblyVersionOverride" : "4.0",
-            "Dependencies"            : {
-                "Core" : "4.0.0.5"
-=======
-            "Version" : "3.7.403.52",
-            "AssemblyVersionOverride" : "3.3",
-            "Dependencies"            : {
-                "Core" : "3.7.402.71"
->>>>>>> 9d3d406e
-            },
-            "InPreview"               : false
-        },
-        "ForecastService"                 : {
-<<<<<<< HEAD
-            "Version" : "4.0.0.4",
-            "AssemblyVersionOverride" : "4.0",
-            "Dependencies"            : {
-                "Core" : "4.0.0.5"
-=======
-            "Version" : "3.7.400.165",
-            "AssemblyVersionOverride" : "3.3",
-            "Dependencies"            : {
-                "Core" : "3.7.402.71"
->>>>>>> 9d3d406e
-            },
-            "InPreview"               : false
-        },
-        "ForecastQueryService"            : {
-<<<<<<< HEAD
-            "Version" : "4.0.0.4",
-            "AssemblyVersionOverride" : "4.0",
-            "Dependencies"            : {
-                "Core" : "4.0.0.5"
-=======
-            "Version" : "3.7.400.165",
-            "AssemblyVersionOverride" : "3.3",
-            "Dependencies"            : {
-                "Core" : "3.7.402.71"
->>>>>>> 9d3d406e
-            },
-            "InPreview"               : false
-        },
-        "QLDB"                            : {
-<<<<<<< HEAD
-            "Version" : "4.0.0.4",
-            "AssemblyVersionOverride" : "4.0",
-            "Dependencies"            : {
-                "Core" : "4.0.0.5"
-=======
-            "Version" : "3.7.400.165",
-            "AssemblyVersionOverride" : "3.3",
-            "Dependencies"            : {
-                "Core" : "3.7.402.71"
->>>>>>> 9d3d406e
-            },
-            "InPreview"               : false
-        },
-        "QLDBSession"                     : {
-<<<<<<< HEAD
-            "Version" : "4.0.0.4",
-            "AssemblyVersionOverride" : "4.0",
-            "Dependencies"            : {
-                "Core" : "4.0.0.5"
-=======
-            "Version" : "3.7.400.165",
-            "AssemblyVersionOverride" : "3.3",
-            "Dependencies"            : {
-                "Core" : "3.7.402.71"
->>>>>>> 9d3d406e
-            },
-            "InPreview"               : false
-        },
-        "WorkMailMessageFlow"             : {
-<<<<<<< HEAD
-            "Version" : "4.0.0.4",
-            "AssemblyVersionOverride" : "4.0",
-            "Dependencies"            : {
-                "Core" : "4.0.0.5"
-=======
-            "Version" : "3.7.400.165",
-            "AssemblyVersionOverride" : "3.3",
-            "Dependencies"            : {
-                "Core" : "3.7.402.71"
->>>>>>> 9d3d406e
-            },
-            "InPreview"               : false
-        },
-        "CodeStarNotifications"           : {
-<<<<<<< HEAD
-            "Version" : "4.0.0.4",
-            "AssemblyVersionOverride" : "4.0",
-            "Dependencies"            : {
-                "Core" : "4.0.0.5"
-=======
-            "Version" : "3.7.400.165",
-            "AssemblyVersionOverride" : "3.3",
-            "Dependencies"            : {
-                "Core" : "3.7.402.71"
->>>>>>> 9d3d406e
-            },
-            "InPreview"               : false
-        },
-        "SavingsPlans"                    : {
-<<<<<<< HEAD
-            "Version" : "4.0.0.4",
-            "AssemblyVersionOverride" : "4.0",
-            "Dependencies"            : {
-                "Core" : "4.0.0.5"
-=======
-            "Version" : "3.7.400.165",
-            "AssemblyVersionOverride" : "3.3",
-            "Dependencies"            : {
-                "Core" : "3.7.402.71"
->>>>>>> 9d3d406e
-            },
-            "InPreview"               : false
-        },
-        "SSO"                             : {
-<<<<<<< HEAD
-            "Version" : "4.0.0.4",
-            "AssemblyVersionOverride" : "4.0",
-            "Dependencies"            : {
-                "Core" : "4.0.0.5"
-=======
-            "Version" : "3.7.400.165",
-            "AssemblyVersionOverride" : "3.3",
-            "Dependencies"            : {
-                "Core" : "3.7.402.71"
->>>>>>> 9d3d406e
-            },
-            "InPreview"               : false
-        },
-        "SSOOIDC"                         : {
-<<<<<<< HEAD
-            "Version" : "4.0.0.4",
-            "AssemblyVersionOverride" : "4.0",
-            "Dependencies"            : {
-                "Core" : "4.0.0.5"
-=======
-            "Version" : "3.7.401.43",
-            "AssemblyVersionOverride" : "3.3",
-            "Dependencies"            : {
-                "Core" : "3.7.402.71"
->>>>>>> 9d3d406e
-            },
-            "InPreview"               : false
-        },
-        "MarketplaceCatalog"              : {
-<<<<<<< HEAD
-            "Version" : "4.0.0.4",
-            "AssemblyVersionOverride" : "4.0",
-            "Dependencies"            : {
-                "Core" : "4.0.0.5"
-=======
-            "Version" : "3.7.401.2",
-            "AssemblyVersionOverride" : "3.3",
-            "Dependencies"            : {
-                "Core" : "3.7.402.71"
->>>>>>> 9d3d406e
-            },
-            "InPreview"               : false
-        },
-        "SimpleEmailV2"                   : {
-<<<<<<< HEAD
-            "Version" : "4.0.0.4",
-            "AssemblyVersionOverride" : "4.0",
-            "Dependencies"            : {
-                "Core" : "4.0.0.5"
-=======
-            "Version" : "3.7.410.37",
-            "AssemblyVersionOverride" : "3.3",
-            "Dependencies"            : {
-                "Core" : "3.7.402.71"
->>>>>>> 9d3d406e
-            },
-            "InPreview"               : false
-        },
-        "DataExchange"                    : {
-<<<<<<< HEAD
-            "Version" : "4.0.1.0",
-            "AssemblyVersionOverride" : "4.0",
-            "Dependencies"            : {
-                "Core" : "4.0.0.5"
-=======
-            "Version" : "3.7.402.8",
-            "AssemblyVersionOverride" : "3.3",
-            "Dependencies"            : {
-                "Core" : "3.7.402.71"
->>>>>>> 9d3d406e
-            },
-            "InPreview"               : false
-        },
-        "MigrationHubConfig"              : {
-<<<<<<< HEAD
-            "Version" : "4.0.0.4",
-            "AssemblyVersionOverride" : "4.0",
-            "Dependencies"            : {
-                "Core" : "4.0.0.5"
-=======
-            "Version" : "3.7.400.165",
-            "AssemblyVersionOverride" : "3.3",
-            "Dependencies"            : {
-                "Core" : "3.7.402.71"
->>>>>>> 9d3d406e
-            },
-            "InPreview"               : false
-        },
-        "ConnectParticipant"              : {
-<<<<<<< HEAD
-            "Version" : "4.0.0.4",
-            "AssemblyVersionOverride" : "4.0",
-            "Dependencies"            : {
-                "Core" : "4.0.0.5"
-=======
-            "Version" : "3.7.401.99",
-            "AssemblyVersionOverride" : "3.3",
-            "Dependencies"            : {
-                "Core" : "3.7.402.71"
->>>>>>> 9d3d406e
-            },
-            "InPreview"               : false
-        },
-        "WAFV2"                           : {
-<<<<<<< HEAD
-            "Version" : "4.0.0.4",
-            "AssemblyVersionOverride" : "4.0",
-            "Dependencies"            : {
-                "Core" : "4.0.0.5"
-=======
-            "Version" : "3.7.408.0",
-            "AssemblyVersionOverride" : "3.3",
-            "Dependencies"            : {
-                "Core" : "3.7.402.71"
->>>>>>> 9d3d406e
-            },
-            "InPreview"               : false
-        },
-        "AppConfig"                       : {
-<<<<<<< HEAD
-            "Version" : "4.0.1.3",
-            "AssemblyVersionOverride" : "4.0",
-            "Dependencies"            : {
-                "Core" : "4.0.0.5"
-=======
-            "Version" : "3.7.404.21",
-            "AssemblyVersionOverride" : "3.3",
-            "Dependencies"            : {
-                "Core" : "3.7.402.71"
->>>>>>> 9d3d406e
-            },
-            "InPreview"               : false
-        },
-        "IoTSecureTunneling"              : {
-<<<<<<< HEAD
-            "Version" : "4.0.0.4",
-            "AssemblyVersionOverride" : "4.0",
-            "Dependencies"            : {
-                "Core" : "4.0.0.5"
-=======
-            "Version" : "3.7.401.92",
-            "AssemblyVersionOverride" : "3.3",
-            "Dependencies"            : {
-                "Core" : "3.7.402.71"
->>>>>>> 9d3d406e
-            },
-            "InPreview"               : false
-        },
-        "Imagebuilder"                    : {
-<<<<<<< HEAD
-            "Version" : "4.0.0.5",
-            "AssemblyVersionOverride" : "4.0",
-            "Dependencies"            : {
-                "Core" : "4.0.0.5"
-=======
-            "Version" : "3.7.404.24",
-            "AssemblyVersionOverride" : "3.3",
-            "Dependencies"            : {
-                "Core" : "3.7.402.71"
->>>>>>> 9d3d406e
-            },
-            "InPreview"               : false
-        },
-        "Schemas"                         : {
-<<<<<<< HEAD
-            "Version" : "4.0.0.4",
-            "AssemblyVersionOverride" : "4.0",
-            "Dependencies"            : {
-                "Core" : "4.0.0.5"
-=======
-            "Version" : "3.7.400.165",
-            "AssemblyVersionOverride" : "3.3",
-            "Dependencies"            : {
-                "Core" : "3.7.402.71"
->>>>>>> 9d3d406e
-            },
-            "InPreview"               : false
-        },
-        "AccessAnalyzer"                  : {
-<<<<<<< HEAD
-            "Version" : "4.0.0.4",
-            "AssemblyVersionOverride" : "4.0",
-            "Dependencies"            : {
-                "Core" : "4.0.0.5"
-=======
-            "Version" : "3.7.404.29",
-            "AssemblyVersionOverride" : "3.3",
-            "Dependencies"            : {
-                "Core" : "3.7.402.71"
->>>>>>> 9d3d406e
-            },
-            "InPreview"               : false
-        },
-        "ComputeOptimizer"                : {
-<<<<<<< HEAD
-            "Version" : "4.0.0.4",
-            "AssemblyVersionOverride" : "4.0",
-            "Dependencies"            : {
-                "Core" : "4.0.0.5"
-=======
-            "Version" : "3.7.403.6",
-            "AssemblyVersionOverride" : "3.3",
-            "Dependencies"            : {
-                "Core" : "3.7.402.71"
->>>>>>> 9d3d406e
-            },
-            "InPreview"               : false
-        },
-        "NetworkManager"                  : {
-<<<<<<< HEAD
-            "Version" : "4.0.0.4",
-            "AssemblyVersionOverride" : "4.0",
-            "Dependencies"            : {
-                "Core" : "4.0.0.5"
-=======
-            "Version" : "3.7.403.0",
-            "AssemblyVersionOverride" : "3.3",
-            "Dependencies"            : {
-                "Core" : "3.7.402.71"
->>>>>>> 9d3d406e
-            },
-            "InPreview"               : false
-        },
-        "Kendra"                          : {
-<<<<<<< HEAD
-            "Version" : "4.0.0.4",
-            "AssemblyVersionOverride" : "4.0",
-            "Dependencies"            : {
-                "Core" : "4.0.0.5"
-=======
-            "Version" : "3.7.401.106",
-            "AssemblyVersionOverride" : "3.3",
-            "Dependencies"            : {
-                "Core" : "3.7.402.71"
->>>>>>> 9d3d406e
-            },
-            "InPreview"               : false
-        },
-        "FraudDetector"                   : {
-<<<<<<< HEAD
-            "Version" : "4.0.0.4",
-            "AssemblyVersionOverride" : "4.0",
-            "Dependencies"            : {
-                "Core" : "4.0.0.5"
-=======
-            "Version" : "3.7.400.165",
-            "AssemblyVersionOverride" : "3.3",
-            "Dependencies"            : {
-                "Core" : "3.7.402.71"
->>>>>>> 9d3d406e
-            },
-            "InPreview"               : false
-        },
-        "CodeGuruReviewer"                : {
-<<<<<<< HEAD
-            "Version" : "4.0.0.4",
-            "AssemblyVersionOverride" : "4.0",
-            "Dependencies"            : {
-                "Core" : "4.0.0.5"
-=======
-            "Version" : "3.7.400.165",
-            "AssemblyVersionOverride" : "3.3",
-            "Dependencies"            : {
-                "Core" : "3.7.402.71"
->>>>>>> 9d3d406e
-            },
-            "InPreview"               : false
-        },
-        "CodeGuruProfiler"                : {
-<<<<<<< HEAD
-            "Version" : "4.0.0.4",
-            "AssemblyVersionOverride" : "4.0",
-            "Dependencies"            : {
-                "Core" : "4.0.0.5"
-=======
-            "Version" : "3.7.400.165",
-            "AssemblyVersionOverride" : "3.3",
-            "Dependencies"            : {
-                "Core" : "3.7.402.71"
->>>>>>> 9d3d406e
-            },
-            "InPreview"               : false
-        },
-        "Outposts"                        : {
-<<<<<<< HEAD
-            "Version" : "4.0.0.4",
-            "AssemblyVersionOverride" : "4.0",
-            "Dependencies"            : {
-                "Core" : "4.0.0.5"
-=======
-            "Version" : "3.7.406.41",
-            "AssemblyVersionOverride" : "3.3",
-            "Dependencies"            : {
-                "Core" : "3.7.402.71"
->>>>>>> 9d3d406e
-            },
-            "InPreview"               : false
-        },
-        "AugmentedAIRuntime"              : {
-<<<<<<< HEAD
-            "Version" : "4.0.0.4",
-            "AssemblyVersionOverride" : "4.0",
-            "Dependencies"            : {
-                "Core" : "4.0.0.5"
-=======
-            "Version" : "3.7.400.165",
-            "AssemblyVersionOverride" : "3.3",
-            "Dependencies"            : {
-                "Core" : "3.7.402.71"
->>>>>>> 9d3d406e
-            },
-            "InPreview"               : false
-        },
-        "EBS"                             : {
-<<<<<<< HEAD
-            "Version" : "4.0.0.4",
-            "AssemblyVersionOverride" : "4.0",
-            "Dependencies"            : {
-                "Core" : "4.0.0.5"
-=======
-            "Version" : "3.7.400.165",
-            "AssemblyVersionOverride" : "3.3",
-            "Dependencies"            : {
-                "Core" : "3.7.402.71"
->>>>>>> 9d3d406e
-            },
-            "InPreview"               : false
-        },
-        "KinesisVideoSignalingChannels"   : {
-<<<<<<< HEAD
-            "Version" : "4.0.0.4",
-            "AssemblyVersionOverride" : "4.0",
-            "Dependencies"            : {
-                "Core" : "4.0.0.5"
-=======
-            "Version" : "3.7.400.165",
-            "AssemblyVersionOverride" : "3.3",
-            "Dependencies"            : {
-                "Core" : "3.7.402.71"
->>>>>>> 9d3d406e
-            },
-            "InPreview"               : false
-        },
-        "Detective"                       : {
-<<<<<<< HEAD
-            "Version" : "4.0.0.4",
-            "AssemblyVersionOverride" : "4.0",
-            "Dependencies"            : {
-                "Core" : "4.0.0.5"
-=======
-            "Version" : "3.7.401.32",
-            "AssemblyVersionOverride" : "3.3",
-            "Dependencies"            : {
-                "Core" : "3.7.402.71"
->>>>>>> 9d3d406e
-            },
-            "InPreview"               : false
-        },
-        "CodeStarconnections"             : {
-<<<<<<< HEAD
-            "Version" : "4.0.0.4",
-            "AssemblyVersionOverride" : "4.0",
-            "Dependencies"            : {
-                "Core" : "4.0.0.5"
-=======
-            "Version" : "3.7.400.165",
-            "AssemblyVersionOverride" : "3.3",
-            "Dependencies"            : {
-                "Core" : "3.7.402.71"
->>>>>>> 9d3d406e
-            },
-            "InPreview"               : false
-        },
-        "Synthetics"                      : {
-<<<<<<< HEAD
-            "Version" : "4.0.3.0",
-            "AssemblyVersionOverride" : "4.0",
-            "Dependencies"            : {
-                "Core" : "4.0.0.5"
-=======
-            "Version" : "3.7.407.6",
-            "AssemblyVersionOverride" : "3.3",
-            "Dependencies"            : {
-                "Core" : "3.7.402.71"
->>>>>>> 9d3d406e
-            },
-            "InPreview"               : false
-        },
-        "IoTSiteWise"                     : {
-<<<<<<< HEAD
-            "Version" : "4.0.0.4",
-            "AssemblyVersionOverride" : "4.0",
-            "Dependencies"            : {
-                "Core" : "4.0.0.5"
-=======
-            "Version" : "3.7.404.59",
-            "AssemblyVersionOverride" : "3.3",
-            "Dependencies"            : {
-                "Core" : "3.7.402.71"
->>>>>>> 9d3d406e
-            },
-            "InPreview"               : false
-        },
-        "Macie2"                          : {
-<<<<<<< HEAD
-            "Version" : "4.0.0.4",
-            "AssemblyVersionOverride" : "4.0",
-            "Dependencies"            : {
-                "Core" : "4.0.0.5"
-=======
-            "Version" : "3.7.401.97",
-            "AssemblyVersionOverride" : "3.3",
-            "Dependencies"            : {
-                "Core" : "3.7.402.71"
->>>>>>> 9d3d406e
-            },
-            "InPreview"               : false
-        },
-        "CodeArtifact"                    : {
-<<<<<<< HEAD
-            "Version" : "4.0.0.4",
-            "AssemblyVersionOverride" : "4.0",
-            "Dependencies"            : {
-                "Core" : "4.0.0.5"
-=======
-            "Version" : "3.7.401.138",
-            "AssemblyVersionOverride" : "3.3",
-            "Dependencies"            : {
-                "Core" : "3.7.402.71"
->>>>>>> 9d3d406e
-            },
-            "InPreview"               : false
-        },
-        "IVS"                             : {
-<<<<<<< HEAD
-            "Version" : "4.0.0.4",
-            "AssemblyVersionOverride" : "4.0",
-            "Dependencies"            : {
-                "Core" : "4.0.0.5"
-=======
-            "Version" : "3.7.402.114",
-            "AssemblyVersionOverride" : "3.3",
-            "Dependencies"            : {
-                "Core" : "3.7.402.71"
->>>>>>> 9d3d406e
-            },
-            "InPreview"               : false
-        },
-        "Braket"                          : {
-<<<<<<< HEAD
-            "Version" : "4.0.0.4",
-            "AssemblyVersionOverride" : "4.0",
-            "Dependencies"            : {
-                "Core" : "4.0.0.5"
-=======
-            "Version" : "3.7.400.165",
-            "AssemblyVersionOverride" : "3.3",
-            "Dependencies"            : {
-                "Core" : "3.7.402.71"
->>>>>>> 9d3d406e
-            },
-            "InPreview"               : false
-        },
-        "IdentityStore"                   : {
-<<<<<<< HEAD
-            "Version" : "4.0.0.4",
-            "AssemblyVersionOverride" : "4.0",
-            "Dependencies"            : {
-                "Core" : "4.0.0.5"
-=======
-            "Version" : "3.7.400.165",
-            "AssemblyVersionOverride" : "3.3",
-            "Dependencies"            : {
-                "Core" : "3.7.402.71"
->>>>>>> 9d3d406e
-            },
-            "InPreview"               : false
-        },
-        "Appflow"                         : {
-<<<<<<< HEAD
-            "Version" : "4.0.0.4",
-            "AssemblyVersionOverride" : "4.0",
-            "Dependencies"            : {
-                "Core" : "4.0.0.5"
-=======
-            "Version" : "3.7.400.166",
-            "AssemblyVersionOverride" : "3.3",
-            "Dependencies"            : {
-                "Core" : "3.7.402.71"
->>>>>>> 9d3d406e
-            },
-            "InPreview"               : false
-        },
-        "RedshiftDataAPIService"          : {
-<<<<<<< HEAD
-            "Version" : "4.0.0.4",
-            "AssemblyVersionOverride" : "4.0",
-            "Dependencies"            : {
-                "Core" : "4.0.0.5"
-=======
-            "Version" : "3.7.403.57",
-            "AssemblyVersionOverride" : "3.3",
-            "Dependencies"            : {
-                "Core" : "3.7.402.71"
->>>>>>> 9d3d406e
-            },
-            "InPreview"               : false
-        },
-        "SSOAdmin"                        : {
-<<<<<<< HEAD
-            "Version" : "4.0.1.2",
-            "AssemblyVersionOverride" : "4.0",
-            "Dependencies"            : {
-                "Core" : "4.0.0.5"
-=======
-            "Version" : "3.7.401.16",
-            "AssemblyVersionOverride" : "3.3",
-            "Dependencies"            : {
-                "Core" : "3.7.402.71"
->>>>>>> 9d3d406e
-            },
-            "InPreview"               : false
-        },
-        "TimestreamWrite"                 : {
-<<<<<<< HEAD
-            "Version" : "4.0.1.2",
-            "AssemblyVersionOverride" : "4.0",
-            "Dependencies"            : {
-                "Core" : "4.0.0.5"
-=======
-            "Version" : "3.7.401.18",
-            "AssemblyVersionOverride" : "3.3",
-            "Dependencies"            : {
-                "Core" : "3.7.402.71"
->>>>>>> 9d3d406e
-            },
-            "InPreview"               : false
-        },
-        "TimestreamQuery"                 : {
-<<<<<<< HEAD
-            "Version" : "4.0.1.2",
-            "AssemblyVersionOverride" : "4.0",
-            "Dependencies"            : {
-                "Core" : "4.0.0.5"
-=======
-            "Version" : "3.7.403.18",
-            "AssemblyVersionOverride" : "3.3",
-            "Dependencies"            : {
-                "Core" : "3.7.402.71"
->>>>>>> 9d3d406e
-            },
-            "InPreview"               : false
-        },
-        "S3Outposts"                      : {
-<<<<<<< HEAD
-            "Version" : "4.0.0.4",
-            "AssemblyVersionOverride" : "4.0",
-            "Dependencies"            : {
-                "Core" : "4.0.0.5"
-=======
-            "Version" : "3.7.400.165",
-            "AssemblyVersionOverride" : "3.3",
-            "Dependencies"            : {
-                "Core" : "3.7.402.71"
->>>>>>> 9d3d406e
-            },
-            "InPreview"               : false
-        },
-        "GlueDataBrew"                    : {
-<<<<<<< HEAD
-            "Version" : "4.0.0.4",
-            "AssemblyVersionOverride" : "4.0",
-            "Dependencies"            : {
-                "Core" : "4.0.0.5"
-=======
-            "Version" : "3.7.400.165",
-            "AssemblyVersionOverride" : "3.3",
-            "Dependencies"            : {
-                "Core" : "3.7.402.71"
->>>>>>> 9d3d406e
-            },
-            "InPreview"               : false
-        },
-        "AppRegistry"                     : {
-<<<<<<< HEAD
-            "Version" : "4.0.0.4",
-            "AssemblyVersionOverride" : "4.0",
-            "Dependencies"            : {
-                "Core" : "4.0.0.5"
-=======
-            "Version" : "3.7.400.165",
-            "AssemblyVersionOverride" : "3.3",
-            "Dependencies"            : {
-                "Core" : "3.7.402.71"
->>>>>>> 9d3d406e
-            },
-            "InPreview"               : false
-        },
-        "NetworkFirewall"                 : {
-<<<<<<< HEAD
-            "Version" : "4.0.1.0",
-            "AssemblyVersionOverride" : "4.0",
-            "Dependencies"            : {
-                "Core" : "4.0.0.5"
-=======
-            "Version" : "3.7.406.5",
-            "AssemblyVersionOverride" : "3.3",
-            "Dependencies"            : {
-                "Core" : "3.7.402.71"
->>>>>>> 9d3d406e
-            },
-            "InPreview"               : false
-        },
-        "MWAA"                            : {
-<<<<<<< HEAD
-            "Version" : "4.0.1.0",
-            "AssemblyVersionOverride" : "4.0",
-            "Dependencies"            : {
-                "Core" : "4.0.0.5"
-=======
-            "Version" : "3.7.403.8",
-            "AssemblyVersionOverride" : "3.3",
-            "Dependencies"            : {
-                "Core" : "3.7.402.71"
->>>>>>> 9d3d406e
-            },
-            "InPreview"               : false
-        },
-        "DevOpsGuru"                      : {
-<<<<<<< HEAD
-            "Version" : "4.0.0.4",
-            "AssemblyVersionOverride" : "4.0",
-            "Dependencies"            : {
-                "Core" : "4.0.0.5"
-=======
-            "Version" : "3.7.400.165",
-            "AssemblyVersionOverride" : "3.3",
-            "Dependencies"            : {
-                "Core" : "3.7.402.71"
->>>>>>> 9d3d406e
-            },
-            "InPreview"               : false
-        },
-        "SageMakerFeatureStoreRuntime"    : {
-<<<<<<< HEAD
-            "Version" : "4.0.0.4",
-            "AssemblyVersionOverride" : "4.0",
-            "Dependencies"            : {
-                "Core" : "4.0.0.5"
-=======
-            "Version" : "3.7.400.165",
-            "AssemblyVersionOverride" : "3.3",
-            "Dependencies"            : {
-                "Core" : "3.7.402.71"
->>>>>>> 9d3d406e
-            },
-            "InPreview"               : false
-        },
-        "AppIntegrationsService"          : {
-<<<<<<< HEAD
-            "Version" : "4.0.0.4",
-            "AssemblyVersionOverride" : "4.0",
-            "Dependencies"            : {
-                "Core" : "4.0.0.5"
-=======
-            "Version" : "3.7.401.162",
-            "AssemblyVersionOverride" : "3.3",
-            "Dependencies"            : {
-                "Core" : "3.7.402.71"
->>>>>>> 9d3d406e
-            },
-            "InPreview"               : false
-        },
-        "ECRPublic"                       : {
-<<<<<<< HEAD
-            "Version" : "4.0.1.3",
-            "AssemblyVersionOverride" : "4.0",
-            "Dependencies"            : {
-                "Core" : "4.0.0.5"
-=======
-            "Version" : "3.7.405.22",
-            "AssemblyVersionOverride" : "3.3",
-            "Dependencies"            : {
-                "Core" : "3.7.402.71"
->>>>>>> 9d3d406e
-            },
-            "InPreview"               : false
-        },
-        "AmplifyBackend"                  : {
-<<<<<<< HEAD
-            "Version" : "4.0.0.4",
-            "AssemblyVersionOverride" : "4.0",
-            "Dependencies"            : {
-                "Core" : "4.0.0.5"
-=======
-            "Version" : "3.7.400.165",
-            "AssemblyVersionOverride" : "3.3",
-            "Dependencies"            : {
-                "Core" : "3.7.402.71"
->>>>>>> 9d3d406e
-            },
-            "InPreview"               : false
-        },
-        "ConnectContactLens"              : {
-<<<<<<< HEAD
-            "Version" : "4.0.0.4",
-            "AssemblyVersionOverride" : "4.0",
-            "Dependencies"            : {
-                "Core" : "4.0.0.5"
-=======
-            "Version" : "3.7.401.32",
-            "AssemblyVersionOverride" : "3.3",
-            "Dependencies"            : {
-                "Core" : "3.7.402.71"
->>>>>>> 9d3d406e
-            },
-            "InPreview"               : false
-        },
-        "LookoutforVision"                : {
-<<<<<<< HEAD
-            "Version" : "4.0.0.4",
-            "AssemblyVersionOverride" : "4.0",
-            "Dependencies"            : {
-                "Core" : "4.0.0.5"
-=======
-            "Version" : "3.7.400.165",
-            "AssemblyVersionOverride" : "3.3",
-            "Dependencies"            : {
-                "Core" : "3.7.402.71"
->>>>>>> 9d3d406e
-            },
-            "InPreview"               : false
-        },
-        "CustomerProfiles"                : {
-<<<<<<< HEAD
-            "Version" : "4.0.0.4",
-            "AssemblyVersionOverride" : "4.0",
-            "Dependencies"            : {
-                "Core" : "4.0.0.5"
-=======
-            "Version" : "3.7.404.2",
-            "AssemblyVersionOverride" : "3.3",
-            "Dependencies"            : {
-                "Core" : "3.7.402.71"
->>>>>>> 9d3d406e
-            },
-            "InPreview"               : false
-        },
-        "EMRContainers"                   : {
-<<<<<<< HEAD
-            "Version" : "4.0.0.4",
-            "AssemblyVersionOverride" : "4.0",
-            "Dependencies"            : {
-                "Core" : "4.0.0.5"
-=======
-            "Version" : "3.7.402.68",
-            "AssemblyVersionOverride" : "3.3",
-            "Dependencies"            : {
-                "Core" : "3.7.402.71"
->>>>>>> 9d3d406e
-            },
-            "InPreview"               : false
-        },
-        "SagemakerEdgeManager"            : {
-<<<<<<< HEAD
-            "Version" : "4.0.0.4",
-            "AssemblyVersionOverride" : "4.0",
-            "Dependencies"            : {
-                "Core" : "4.0.0.5"
-=======
-            "Version" : "3.7.400.165",
-            "AssemblyVersionOverride" : "3.3",
-            "Dependencies"            : {
-                "Core" : "3.7.402.71"
->>>>>>> 9d3d406e
-            },
-            "InPreview"               : false
-        },
-        "HealthLake"                      : {
-<<<<<<< HEAD
-            "Version" : "4.0.0.4",
-            "AssemblyVersionOverride" : "4.0",
-            "Dependencies"            : {
-                "Core" : "4.0.0.5"
-=======
-            "Version" : "3.7.401.81",
-            "AssemblyVersionOverride" : "3.3",
-            "Dependencies"            : {
-                "Core" : "3.7.402.71"
->>>>>>> 9d3d406e
-            },
-            "InPreview"               : false
-        },
-        "AuditManager"                    : {
-<<<<<<< HEAD
-            "Version" : "4.0.1.0",
-            "AssemblyVersionOverride" : "4.0",
-            "Dependencies"            : {
-                "Core" : "4.0.0.5"
-=======
-            "Version" : "3.7.401.10",
-            "AssemblyVersionOverride" : "3.3",
-            "Dependencies"            : {
-                "Core" : "3.7.402.71"
->>>>>>> 9d3d406e
-            },
-            "InPreview"               : false
-        },
-        "PrometheusService"               : {
-<<<<<<< HEAD
-            "Version" : "4.0.1.0",
-            "AssemblyVersionOverride" : "4.0",
-            "Dependencies"            : {
-                "Core" : "4.0.0.5"
-=======
-            "Version" : "3.7.404.10",
-            "AssemblyVersionOverride" : "3.3",
-            "Dependencies"            : {
-                "Core" : "3.7.402.71"
->>>>>>> 9d3d406e
-            },
-            "InPreview"               : false
-        },
-        "GreengrassV2"                    : {
-<<<<<<< HEAD
-            "Version" : "4.0.0.4",
-            "AssemblyVersionOverride" : "4.0",
-            "Dependencies"            : {
-                "Core" : "4.0.0.5"
-=======
-            "Version" : "3.7.401.101",
-            "AssemblyVersionOverride" : "3.3",
-            "Dependencies"            : {
-                "Core" : "3.7.402.71"
->>>>>>> 9d3d406e
-            },
-            "InPreview"               : false
-        },
-        "IoTWireless"                     : {
-<<<<<<< HEAD
-            "Version" : "4.0.0.4",
-            "AssemblyVersionOverride" : "4.0",
-            "Dependencies"            : {
-                "Core" : "4.0.0.5"
-=======
-            "Version" : "3.7.402.46",
-            "AssemblyVersionOverride" : "3.3",
-            "Dependencies"            : {
-                "Core" : "3.7.402.71"
->>>>>>> 9d3d406e
-            },
-            "InPreview"               : false
-        },
-        "IoTFleetHub"                     : {
-<<<<<<< HEAD
-            "Version" : "4.0.0.4",
-            "AssemblyVersionOverride" : "4.0",
-            "Dependencies"            : {
-                "Core" : "4.0.0.5"
-=======
-            "Version" : "3.7.400.165",
-            "AssemblyVersionOverride" : "3.3",
-            "Dependencies"            : {
-                "Core" : "3.7.402.71"
->>>>>>> 9d3d406e
-            },
-            "InPreview"               : false
-        },
-        "IoTDeviceAdvisor"                : {
-<<<<<<< HEAD
-            "Version" : "4.0.0.4",
-            "AssemblyVersionOverride" : "4.0",
-            "Dependencies"            : {
-                "Core" : "4.0.0.5"
-=======
-            "Version" : "3.7.401.137",
-            "AssemblyVersionOverride" : "3.3",
-            "Dependencies"            : {
-                "Core" : "3.7.402.71"
->>>>>>> 9d3d406e
-            },
-            "InPreview"               : false
-        },
-        "LocationService"                 : {
-<<<<<<< HEAD
-            "Version" : "4.0.0.4",
-            "AssemblyVersionOverride" : "4.0",
-            "Dependencies"            : {
-                "Core" : "4.0.0.5"
-=======
-            "Version" : "3.7.401.68",
-            "AssemblyVersionOverride" : "3.3",
-            "Dependencies"            : {
-                "Core" : "3.7.402.71"
->>>>>>> 9d3d406e
-            },
-            "InPreview"               : false
-        },
-        "WellArchitected"                 : {
-<<<<<<< HEAD
-            "Version" : "4.0.0.4",
-            "AssemblyVersionOverride" : "4.0",
-            "Dependencies"            : {
-                "Core" : "4.0.0.5"
-=======
-            "Version" : "3.7.400.165",
-            "AssemblyVersionOverride" : "3.3",
-            "Dependencies"            : {
-                "Core" : "3.7.402.71"
->>>>>>> 9d3d406e
-            },
-            "InPreview"               : false
-        },
-        "LexRuntimeV2"                    : {
-<<<<<<< HEAD
-            "Version" : "4.0.0.4",
-            "AssemblyVersionOverride" : "4.0",
-            "Dependencies"            : {
-                "Core" : "4.0.0.5"
-=======
-            "Version" : "3.7.400.165",
-            "AssemblyVersionOverride" : "3.3",
-            "Dependencies"            : {
-                "Core" : "3.7.402.71"
->>>>>>> 9d3d406e
-            },
-            "InPreview"               : false
-        },
-        "LexModelsV2"                     : {
-<<<<<<< HEAD
-            "Version" : "4.0.0.4",
-            "AssemblyVersionOverride" : "4.0",
-            "Dependencies"            : {
-                "Core" : "4.0.0.5"
-=======
-            "Version" : "3.7.404.0",
-            "AssemblyVersionOverride" : "3.3",
-            "Dependencies"            : {
-                "Core" : "3.7.402.71"
->>>>>>> 9d3d406e
-            },
-            "InPreview"               : false
-        },
-        "FIS"                             : {
-<<<<<<< HEAD
-            "Version" : "4.0.0.4",
-            "AssemblyVersionOverride" : "4.0",
-            "Dependencies"            : {
-                "Core" : "4.0.0.5"
-=======
-            "Version" : "3.7.404.70",
-            "AssemblyVersionOverride" : "3.3",
-            "Dependencies"            : {
-                "Core" : "3.7.402.71"
->>>>>>> 9d3d406e
-            },
-            "InPreview"               : false
-        },
-        "LookoutMetrics"                  : {
-<<<<<<< HEAD
-            "Version" : "4.0.0.4",
-            "AssemblyVersionOverride" : "4.0",
-            "Dependencies"            : {
-                "Core" : "4.0.0.5"
-=======
-            "Version" : "3.7.400.165",
-            "AssemblyVersionOverride" : "3.3",
-            "Dependencies"            : {
-                "Core" : "3.7.402.71"
->>>>>>> 9d3d406e
-            },
-            "InPreview"               : false
-        },
-        "Mgn"                             : {
-<<<<<<< HEAD
-            "Version" : "4.0.0.4",
-            "AssemblyVersionOverride" : "4.0",
-            "Dependencies"            : {
-                "Core" : "4.0.0.5"
-=======
-            "Version" : "3.7.400.165",
-            "AssemblyVersionOverride" : "3.3",
-            "Dependencies"            : {
-                "Core" : "3.7.402.71"
->>>>>>> 9d3d406e
-            },
-            "InPreview"               : false
-        },
-        "LookoutEquipment"                : {
-<<<<<<< HEAD
-            "Version" : "4.0.0.4",
-            "AssemblyVersionOverride" : "4.0",
-            "Dependencies"            : {
-                "Core" : "4.0.0.5"
-=======
-            "Version" : "3.7.400.165",
-            "AssemblyVersionOverride" : "3.3",
-            "Dependencies"            : {
-                "Core" : "3.7.402.71"
->>>>>>> 9d3d406e
-            },
-            "InPreview"               : false
-        },
-        "FinSpaceData"                    : {
-<<<<<<< HEAD
-            "Version" : "4.0.0.4",
-            "AssemblyVersionOverride" : "4.0",
-            "Dependencies"            : {
-                "Core" : "4.0.0.5"
-=======
-            "Version" : "3.7.400.165",
-            "AssemblyVersionOverride" : "3.3",
-            "Dependencies"            : {
-                "Core" : "3.7.402.71"
->>>>>>> 9d3d406e
-            },
-            "InPreview"               : false
-        },
-        "Finspace"                        : {
-<<<<<<< HEAD
-            "Version" : "4.0.0.4",
-            "AssemblyVersionOverride" : "4.0",
-            "Dependencies"            : {
-                "Core" : "4.0.0.5"
-=======
-            "Version" : "3.7.401.104",
-            "AssemblyVersionOverride" : "3.3",
-            "Dependencies"            : {
-                "Core" : "3.7.402.71"
->>>>>>> 9d3d406e
-            },
-            "InPreview"               : false
-        },
-        "SSMIncidents"                    : {
-<<<<<<< HEAD
-            "Version" : "4.0.0.4",
-            "AssemblyVersionOverride" : "4.0",
-            "Dependencies"            : {
-                "Core" : "4.0.0.5"
-=======
-            "Version" : "3.7.400.165",
-            "AssemblyVersionOverride" : "3.3",
-            "Dependencies"            : {
-                "Core" : "3.7.402.71"
->>>>>>> 9d3d406e
-            },
-            "InPreview"               : false
-        },
-        "SSMContacts"                     : {
-<<<<<<< HEAD
-            "Version" : "4.0.0.4",
-            "AssemblyVersionOverride" : "4.0",
-            "Dependencies"            : {
-                "Core" : "4.0.0.5"
-=======
-            "Version" : "3.7.400.165",
-            "AssemblyVersionOverride" : "3.3",
-            "Dependencies"            : {
-                "Core" : "3.7.402.71"
->>>>>>> 9d3d406e
-            },
-            "InPreview"               : false
-        },
-        "ApplicationCostProfiler"         : {
-<<<<<<< HEAD
-            "Version" : "4.0.0.4",
-            "AssemblyVersionOverride" : "4.0",
-            "Dependencies"            : {
-                "Core" : "4.0.0.5"
-=======
-            "Version" : "3.7.400.165",
-            "AssemblyVersionOverride" : "3.3",
-            "Dependencies"            : {
-                "Core" : "3.7.402.71"
->>>>>>> 9d3d406e
-            },
-            "InPreview"               : false
-        },
-        "AppRunner"                       : {
-<<<<<<< HEAD
-            "Version" : "4.0.0.4",
-            "AssemblyVersionOverride" : "4.0",
-            "Dependencies"            : {
-                "Core" : "4.0.0.5"
-=======
-            "Version" : "3.7.401.26",
-            "AssemblyVersionOverride" : "3.3",
-            "Dependencies"            : {
-                "Core" : "3.7.402.71"
->>>>>>> 9d3d406e
-            },
-            "InPreview"               : false
-        },
-        "Proton"                          : {
-<<<<<<< HEAD
-            "Version" : "4.0.0.4",
-            "AssemblyVersionOverride" : "4.0",
-            "Dependencies"            : {
-                "Core" : "4.0.0.5"
-=======
-            "Version" : "3.7.400.165",
-            "AssemblyVersionOverride" : "3.3",
-            "Dependencies"            : {
-                "Core" : "3.7.402.71"
->>>>>>> 9d3d406e
-            },
-            "InPreview"               : false
-        },
-        "Route53RecoveryReadiness"        : {
-<<<<<<< HEAD
-            "Version" : "4.0.0.4",
-            "AssemblyVersionOverride" : "4.0",
-            "Dependencies"            : {
-                "Core" : "4.0.0.5"
-=======
-            "Version" : "3.7.400.165",
-            "AssemblyVersionOverride" : "3.3",
-            "Dependencies"            : {
-                "Core" : "3.7.402.71"
->>>>>>> 9d3d406e
-            },
-            "InPreview"               : false
-        },
-        "Route53RecoveryControlConfig"    : {
-<<<<<<< HEAD
-            "Version" : "4.0.0.4",
-            "AssemblyVersionOverride" : "4.0",
-            "Dependencies"            : {
-                "Core" : "4.0.0.5"
-=======
-            "Version" : "3.7.401.47",
-            "AssemblyVersionOverride" : "3.3",
-            "Dependencies"            : {
-                "Core" : "3.7.402.71"
->>>>>>> 9d3d406e
-            },
-            "InPreview"               : false
-        },
-        "Route53RecoveryCluster"          : {
-<<<<<<< HEAD
-            "Version" : "4.0.0.4",
-            "AssemblyVersionOverride" : "4.0",
-            "Dependencies"            : {
-                "Core" : "4.0.0.5"
-=======
-            "Version" : "3.7.400.165",
-            "AssemblyVersionOverride" : "3.3",
-            "Dependencies"            : {
-                "Core" : "3.7.402.71"
->>>>>>> 9d3d406e
-            },
-            "InPreview"               : false
-        },
-        "ChimeSDKMessaging"               : {
-<<<<<<< HEAD
-            "Version" : "4.0.0.4",
-            "AssemblyVersionOverride" : "4.0",
-            "Dependencies"            : {
-                "Core" : "4.0.0.5"
-=======
-            "Version" : "3.7.400.165",
-            "AssemblyVersionOverride" : "3.3",
-            "Dependencies"            : {
-                "Core" : "3.7.402.71"
->>>>>>> 9d3d406e
-            },
-            "InPreview"               : false
-        },
-        "ChimeSDKIdentity"                : {
-<<<<<<< HEAD
-            "Version" : "4.0.0.4",
-            "AssemblyVersionOverride" : "4.0",
-            "Dependencies"            : {
-                "Core" : "4.0.0.5"
-=======
-            "Version" : "3.7.400.165",
-            "AssemblyVersionOverride" : "3.3",
-            "Dependencies"            : {
-                "Core" : "3.7.402.71"
->>>>>>> 9d3d406e
-            },
-            "InPreview"               : false
-        },
-        "SnowDeviceManagement"            : {
-<<<<<<< HEAD
-            "Version" : "4.0.0.4",
-            "AssemblyVersionOverride" : "4.0",
-            "Dependencies"            : {
-                "Core" : "4.0.0.5"
-=======
-            "Version" : "3.7.400.165",
-            "AssemblyVersionOverride" : "3.3",
-            "Dependencies"            : {
-                "Core" : "3.7.402.71"
->>>>>>> 9d3d406e
-            },
-            "InPreview"               : false
-        },
-        "MemoryDB"                        : {
-<<<<<<< HEAD
-            "Version" : "4.0.0.4",
-            "AssemblyVersionOverride" : "4.0",
-            "Dependencies"            : {
-                "Core" : "4.0.0.5"
-=======
-            "Version" : "3.7.403.29",
-            "AssemblyVersionOverride" : "3.3",
-            "Dependencies"            : {
-                "Core" : "3.7.402.71"
->>>>>>> 9d3d406e
-            },
-            "InPreview"               : false
-        },
-        "OpenSearchService"               : {
-<<<<<<< HEAD
-            "Version" : "4.0.0.4",
-            "AssemblyVersionOverride" : "4.0",
-            "Dependencies"            : {
-                "Core" : "4.0.0.5"
-=======
-            "Version" : "3.7.404.107",
-            "AssemblyVersionOverride" : "3.3",
-            "Dependencies"            : {
-                "Core" : "3.7.402.71"
->>>>>>> 9d3d406e
-            },
-            "InPreview"               : false
-        },
-        "KafkaConnect"                    : {
-<<<<<<< HEAD
-            "Version" : "4.0.0.4",
-            "AssemblyVersionOverride" : "4.0",
-            "Dependencies"            : {
-                "Core" : "4.0.0.5"
-=======
-            "Version" : "3.7.401.87",
-            "AssemblyVersionOverride" : "3.3",
-            "Dependencies"            : {
-                "Core" : "3.7.402.71"
->>>>>>> 9d3d406e
-            },
-            "InPreview"               : false
-        },
-        "ConnectWisdomService"            : {
-<<<<<<< HEAD
-            "Version" : "4.0.0.4",
-            "AssemblyVersionOverride" : "4.0",
-            "Dependencies"            : {
-                "Core" : "4.0.0.5"
-=======
-            "Version" : "3.7.400.165",
-            "AssemblyVersionOverride" : "3.3",
-            "Dependencies"            : {
-                "Core" : "3.7.402.71"
->>>>>>> 9d3d406e
-            },
-            "InPreview"               : false
-        },
-        "VoiceID"                         : {
-<<<<<<< HEAD
-            "Version" : "4.0.0.4",
-            "AssemblyVersionOverride" : "4.0",
-            "Dependencies"            : {
-                "Core" : "4.0.0.5"
-=======
-            "Version" : "3.7.400.165",
-            "AssemblyVersionOverride" : "3.3",
-            "Dependencies"            : {
-                "Core" : "3.7.402.71"
->>>>>>> 9d3d406e
-            },
-            "InPreview"               : false
-        },
-        "Account"                         : {
-<<<<<<< HEAD
-            "Version" : "4.0.0.4",
-            "AssemblyVersionOverride" : "4.0",
-            "Dependencies"            : {
-                "Core" : "4.0.0.5"
-=======
-            "Version" : "3.7.402.28",
-            "AssemblyVersionOverride" : "3.3",
-            "Dependencies"            : {
-                "Core" : "3.7.402.71"
->>>>>>> 9d3d406e
-            },
-            "InPreview"               : false
-        },
-        "CloudControlApi"                 : {
-<<<<<<< HEAD
-            "Version" : "4.0.0.4",
-            "AssemblyVersionOverride" : "4.0",
-            "Dependencies"            : {
-                "Core" : "4.0.0.5"
-=======
-            "Version" : "3.7.401.114",
-            "AssemblyVersionOverride" : "3.3",
-            "Dependencies"            : {
-                "Core" : "3.7.402.71"
->>>>>>> 9d3d406e
-            },
-            "InPreview"               : false
-        },
-        "ManagedGrafana"                  : {
-<<<<<<< HEAD
-            "Version" : "4.0.0.4",
-            "AssemblyVersionOverride" : "4.0",
-            "Dependencies"            : {
-                "Core" : "4.0.0.5"
-=======
-            "Version" : "3.7.400.165",
-            "AssemblyVersionOverride" : "3.3",
-            "Dependencies"            : {
-                "Core" : "3.7.402.71"
->>>>>>> 9d3d406e
-            },
-            "InPreview"               : false
-        },
-        "Panorama"                        : {
-<<<<<<< HEAD
-            "Version" : "4.0.0.4",
-            "AssemblyVersionOverride" : "4.0",
-            "Dependencies"            : {
-                "Core" : "4.0.0.5"
-=======
-            "Version" : "3.7.400.165",
-            "AssemblyVersionOverride" : "3.3",
-            "Dependencies"            : {
-                "Core" : "3.7.402.71"
->>>>>>> 9d3d406e
-            },
-            "InPreview"               : false
-        },
-        "ChimeSDKMeetings"                : {
-<<<<<<< HEAD
-            "Version" : "4.0.0.4",
-            "AssemblyVersionOverride" : "4.0",
-            "Dependencies"            : {
-                "Core" : "4.0.0.5"
-=======
-            "Version" : "3.7.400.165",
-            "AssemblyVersionOverride" : "3.3",
-            "Dependencies"            : {
-                "Core" : "3.7.402.71"
->>>>>>> 9d3d406e
-            },
-            "InPreview"               : false
-        },
-        "ResilienceHub"                   : {
-<<<<<<< HEAD
-            "Version" : "4.0.0.4",
-            "AssemblyVersionOverride" : "4.0",
-            "Dependencies"            : {
-                "Core" : "4.0.0.5"
-=======
-            "Version" : "3.7.404.99",
-            "AssemblyVersionOverride" : "3.3",
-            "Dependencies"            : {
-                "Core" : "3.7.402.71"
->>>>>>> 9d3d406e
-            },
-            "InPreview"               : false
-        },
-        "MigrationHubStrategyRecommendations" : {
-<<<<<<< HEAD
-            "Version" : "4.0.0.4",
-            "AssemblyVersionOverride" : "4.0",
-            "Dependencies"            : {
-                "Core" : "4.0.0.5"
-=======
-            "Version" : "3.7.400.165",
-            "AssemblyVersionOverride" : "3.3",
-            "Dependencies"            : {
-                "Core" : "3.7.402.71"
->>>>>>> 9d3d406e
-            },
-            "InPreview"               : false
-        },
-        "Drs"                                 : {
-<<<<<<< HEAD
-            "Version" : "4.0.0.4",
-            "AssemblyVersionOverride" : "4.0",
-            "Dependencies"            : {
-                "Core" : "4.0.0.5"
-=======
-            "Version" : "3.7.400.165",
-            "AssemblyVersionOverride" : "3.3",
-            "Dependencies"            : {
-                "Core" : "3.7.402.71"
->>>>>>> 9d3d406e
-            },
-            "InPreview"               : false
-        },
-        "AppConfigData"                       : {
-<<<<<<< HEAD
-            "Version" : "4.0.0.4",
-            "AssemblyVersionOverride" : "4.0",
-            "Dependencies"            : {
-                "Core" : "4.0.0.5"
-=======
-            "Version" : "3.7.400.165",
-            "AssemblyVersionOverride" : "3.3",
-            "Dependencies"            : {
-                "Core" : "3.7.402.71"
->>>>>>> 9d3d406e
-            },
-            "InPreview"               : false
-        },
-        "MigrationHubRefactorSpaces"          : {
-<<<<<<< HEAD
-            "Version" : "4.0.0.4",
-            "AssemblyVersionOverride" : "4.0",
-            "Dependencies"            : {
-                "Core" : "4.0.0.5"
-=======
-            "Version" : "3.7.400.165",
-            "AssemblyVersionOverride" : "3.3",
-            "Dependencies"            : {
-                "Core" : "3.7.402.71"
->>>>>>> 9d3d406e
-            },
-            "InPreview"               : false
-        },
-        "Inspector2"                          : {
-<<<<<<< HEAD
-            "Version" : "4.0.1.0",
-            "AssemblyVersionOverride" : "4.0",
-            "Dependencies"            : {
-                "Core" : "4.0.0.5"
-=======
-            "Version" : "3.7.406.11",
-            "AssemblyVersionOverride" : "3.3",
-            "Dependencies"            : {
-                "Core" : "3.7.402.71"
->>>>>>> 9d3d406e
-            },
-            "InPreview"               : false
-        },
-        "CloudWatchEvidently"                 : {
-<<<<<<< HEAD
-            "Version" : "4.0.0.4",
-            "AssemblyVersionOverride" : "4.0",
-            "Dependencies"            : {
-                "Core" : "4.0.0.5"
-=======
-            "Version" : "3.7.400.165",
-            "AssemblyVersionOverride" : "3.3",
-            "Dependencies"            : {
-                "Core" : "3.7.402.71"
->>>>>>> 9d3d406e
-            },
-            "InPreview"               : false
-        },
-        "CloudWatchRUM"                       : {
-<<<<<<< HEAD
-            "Version" : "4.0.0.4",
-            "AssemblyVersionOverride" : "4.0",
-            "Dependencies"            : {
-                "Core" : "4.0.0.5"
-=======
-            "Version" : "3.7.402.51",
-            "AssemblyVersionOverride" : "3.3",
-            "Dependencies"            : {
-                "Core" : "3.7.402.71"
->>>>>>> 9d3d406e
-            },
-            "InPreview"               : false
-        },
-        "RecycleBin"                          : {
-<<<<<<< HEAD
-            "Version" : "4.0.0.4",
-            "AssemblyVersionOverride" : "4.0",
-            "Dependencies"            : {
-                "Core" : "4.0.0.5"
-=======
-            "Version" : "3.7.401.110",
-            "AssemblyVersionOverride" : "3.3",
-            "Dependencies"            : {
-                "Core" : "3.7.402.71"
->>>>>>> 9d3d406e
-            },
-            "InPreview"               : false
-        },
-        "IoTTwinMaker"                        : {
-<<<<<<< HEAD
-            "Version" : "4.0.0.4",
-            "AssemblyVersionOverride" : "4.0",
-            "Dependencies"            : {
-                "Core" : "4.0.0.5"
-=======
-            "Version" : "3.7.400.165",
-            "AssemblyVersionOverride" : "3.3",
-            "Dependencies"            : {
-                "Core" : "3.7.402.71"
->>>>>>> 9d3d406e
-            },
-            "InPreview"               : false
-        },
-        "WorkSpacesWeb"                       : {
-<<<<<<< HEAD
-            "Version" : "4.0.0.4",
-            "AssemblyVersionOverride" : "4.0",
-            "Dependencies"            : {
-                "Core" : "4.0.0.5"
-=======
-            "Version" : "3.7.403.67",
-            "AssemblyVersionOverride" : "3.3",
-            "Dependencies"            : {
-                "Core" : "3.7.402.71"
->>>>>>> 9d3d406e
-            },
-            "InPreview"               : false
-        },
-        "BackupGateway"                       : {
-<<<<<<< HEAD
-            "Version" : "4.0.0.4",
-            "AssemblyVersionOverride" : "4.0",
-            "Dependencies"            : {
-                "Core" : "4.0.0.5"
-=======
-            "Version" : "3.7.400.165",
-            "AssemblyVersionOverride" : "3.3",
-            "Dependencies"            : {
-                "Core" : "3.7.402.71"
->>>>>>> 9d3d406e
-            },
-            "InPreview"               : false
-        },
-        "AmplifyUIBuilder"                    : {
-<<<<<<< HEAD
-            "Version" : "4.0.0.4",
-            "AssemblyVersionOverride" : "4.0",
-            "Dependencies"            : {
-                "Core" : "4.0.0.5"
-=======
-            "Version" : "3.7.400.165",
-            "AssemblyVersionOverride" : "3.3",
-            "Dependencies"            : {
-                "Core" : "3.7.402.71"
->>>>>>> 9d3d406e
-            },
-            "InPreview"               : false
-        },
-        "Keyspaces"                           : {
-<<<<<<< HEAD
-            "Version" : "4.0.0.4",
-            "AssemblyVersionOverride" : "4.0",
-            "Dependencies"            : {
-                "Core" : "4.0.0.5"
-=======
-            "Version" : "3.7.403.45",
-            "AssemblyVersionOverride" : "3.3",
-            "Dependencies"            : {
-                "Core" : "3.7.402.71"
->>>>>>> 9d3d406e
-            },
-            "InPreview"               : false
-        },
-        "BillingConductor"                    : {
-<<<<<<< HEAD
-            "Version" : "4.0.0.4",
-            "AssemblyVersionOverride" : "4.0",
-            "Dependencies"            : {
-                "Core" : "4.0.0.5"
-=======
-            "Version" : "3.7.400.165",
-            "AssemblyVersionOverride" : "3.3",
-            "Dependencies"            : {
-                "Core" : "3.7.402.71"
->>>>>>> 9d3d406e
-            },
-            "InPreview"               : false
-        },
-        "PinpointSMSVoiceV2"                  : {
-<<<<<<< HEAD
-            "Version" : "4.0.1.4",
-            "AssemblyVersionOverride" : "4.0",
-            "Dependencies"            : {
-                "Core" : "4.0.0.5"
-=======
-            "Version" : "3.7.405.23",
-            "AssemblyVersionOverride" : "3.3",
-            "Dependencies"            : {
-                "Core" : "3.7.402.71"
->>>>>>> 9d3d406e
-            },
-            "InPreview"               : false
-        },
-        "Ivschat"                             : {
-<<<<<<< HEAD
-            "Version" : "4.0.0.4",
-            "AssemblyVersionOverride" : "4.0",
-            "Dependencies"            : {
-                "Core" : "4.0.0.5"
-=======
-            "Version" : "3.7.400.165",
-            "AssemblyVersionOverride" : "3.3",
-            "Dependencies"            : {
-                "Core" : "3.7.402.71"
->>>>>>> 9d3d406e
-            },
-            "InPreview"               : false
-        },
-        "ChimeSDKMediaPipelines"              : {
-<<<<<<< HEAD
-            "Version" : "4.0.0.4",
-            "AssemblyVersionOverride" : "4.0",
-            "Dependencies"            : {
-                "Core" : "4.0.0.5"
-=======
-            "Version" : "3.7.401.118",
-            "AssemblyVersionOverride" : "3.3",
-            "Dependencies"            : {
-                "Core" : "3.7.402.71"
->>>>>>> 9d3d406e
-            },
-            "InPreview"               : false
-        },
-        "EMRServerless"                       : {
-<<<<<<< HEAD
-            "Version" : "4.0.0.4",
-            "AssemblyVersionOverride" : "4.0",
-            "Dependencies"            : {
-                "Core" : "4.0.0.5"
-=======
-            "Version" : "3.7.406.0",
-            "AssemblyVersionOverride" : "3.3",
-            "Dependencies"            : {
-                "Core" : "3.7.402.71"
->>>>>>> 9d3d406e
-            },
-            "InPreview"               : false
-        },
-        "MainframeModernization"              : {
-<<<<<<< HEAD
-            "Version" : "4.0.0.4",
-            "AssemblyVersionOverride" : "4.0",
-            "Dependencies"            : {
-                "Core" : "4.0.0.5"
-=======
-            "Version" : "3.7.403.33",
-            "AssemblyVersionOverride" : "3.3",
-            "Dependencies"            : {
-                "Core" : "3.7.402.71"
->>>>>>> 9d3d406e
-            },
-            "InPreview"               : false
-        },
-        "ConnectCampaignService"              : {
-<<<<<<< HEAD
-            "Version" : "4.0.0.4",
-            "AssemblyVersionOverride" : "4.0",
-            "Dependencies"            : {
-                "Core" : "4.0.0.5"
-=======
-            "Version" : "3.7.400.165",
-            "AssemblyVersionOverride" : "3.3",
-            "Dependencies"            : {
-                "Core" : "3.7.402.71"
->>>>>>> 9d3d406e
-            },
-            "InPreview"               : false
-        },
-        "RedshiftServerless"                  : {
-<<<<<<< HEAD
-            "Version" : "4.0.0.4",
-            "AssemblyVersionOverride" : "4.0",
-            "Dependencies"            : {
-                "Core" : "4.0.0.5"
-=======
-            "Version" : "3.7.404.28",
-            "AssemblyVersionOverride" : "3.3",
-            "Dependencies"            : {
-                "Core" : "3.7.402.71"
->>>>>>> 9d3d406e
-            },
-            "InPreview"               : false
-        },
-        "IAMRolesAnywhere"                    : {
-<<<<<<< HEAD
-            "Version" : "4.0.0.4",
-            "AssemblyVersionOverride" : "4.0",
-            "Dependencies"            : {
-                "Core" : "4.0.0.5"
-=======
-            "Version" : "3.7.401.163",
-            "AssemblyVersionOverride" : "3.3",
-            "Dependencies"            : {
-                "Core" : "3.7.402.71"
->>>>>>> 9d3d406e
-            },
-            "InPreview"               : false
-        },
-        "LicenseManagerUserSubscriptions"     : {
-<<<<<<< HEAD
-            "Version" : "4.0.0.4",
-            "AssemblyVersionOverride" : "4.0",
-            "Dependencies"            : {
-                "Core" : "4.0.0.5"
-=======
-            "Version" : "3.7.401.114",
-            "AssemblyVersionOverride" : "3.3",
-            "Dependencies"            : {
-                "Core" : "3.7.402.71"
->>>>>>> 9d3d406e
-            },
-            "InPreview"               : false
-        },
-        "SupportApp"                          : {
-<<<<<<< HEAD
-            "Version" : "4.0.0.4",
-            "AssemblyVersionOverride" : "4.0",
-            "Dependencies"            : {
-                "Core" : "4.0.0.5"
-=======
-            "Version" : "3.7.400.165",
-            "AssemblyVersionOverride" : "3.3",
-            "Dependencies"            : {
-                "Core" : "3.7.402.71"
->>>>>>> 9d3d406e
-            },
-            "InPreview"               : false
-        },
-        "ControlTower"                        : {
-<<<<<<< HEAD
-            "Version" : "4.0.1.2",
-            "AssemblyVersionOverride" : "4.0",
-            "Dependencies"            : {
-                "Core" : "4.0.0.5"
-=======
-            "Version" : "3.7.403.15",
-            "AssemblyVersionOverride" : "3.3",
-            "Dependencies"            : {
-                "Core" : "3.7.402.71"
->>>>>>> 9d3d406e
-            },
-            "InPreview"               : false
-        },
-        "IoTFleetWise"                        : {
-<<<<<<< HEAD
-            "Version" : "4.0.0.4",
-            "AssemblyVersionOverride" : "4.0",
-            "Dependencies"            : {
-                "Core" : "4.0.0.5"
-=======
-            "Version" : "3.7.408.0",
-            "AssemblyVersionOverride" : "3.3",
-            "Dependencies"            : {
-                "Core" : "3.7.402.71"
->>>>>>> 9d3d406e
-            },
-            "InPreview"               : false
-        },
-        "MigrationHubOrchestrator"            : {
-<<<<<<< HEAD
-            "Version" : "4.0.0.4",
-            "AssemblyVersionOverride" : "4.0",
-            "Dependencies"            : {
-                "Core" : "4.0.0.5"
-=======
-            "Version" : "3.7.400.165",
-            "AssemblyVersionOverride" : "3.3",
-            "Dependencies"            : {
-                "Core" : "3.7.402.71"
->>>>>>> 9d3d406e
-            },
-            "InPreview"               : false
-        },
-        "ConnectCases"                        : {
-<<<<<<< HEAD
-            "Version" : "4.0.1.4",
-            "AssemblyVersionOverride" : "4.0",
-            "Dependencies"            : {
-                "Core" : "4.0.0.5"
-=======
-            "Version" : "3.7.403.23",
-            "AssemblyVersionOverride" : "3.3",
-            "Dependencies"            : {
-                "Core" : "3.7.402.71"
->>>>>>> 9d3d406e
-            },
-            "InPreview"               : false
-        },
-        "ResourceExplorer2"                   : {
-<<<<<<< HEAD
-            "Version" : "4.0.0.4",
-            "AssemblyVersionOverride" : "4.0",
-            "Dependencies"            : {
-                "Core" : "4.0.0.5"
-=======
-            "Version" : "3.7.402.119",
-            "AssemblyVersionOverride" : "3.3",
-            "Dependencies"            : {
-                "Core" : "3.7.402.71"
->>>>>>> 9d3d406e
-            },
-            "InPreview"               : false
-        },
-        "Scheduler"                           : {
-<<<<<<< HEAD
-            "Version" : "4.0.0.4",
-            "AssemblyVersionOverride" : "4.0",
-            "Dependencies"            : {
-                "Core" : "4.0.0.5"
-=======
-            "Version" : "3.7.400.165",
-            "AssemblyVersionOverride" : "3.3",
-            "Dependencies"            : {
-                "Core" : "3.7.402.71"
->>>>>>> 9d3d406e
-            },
-            "InPreview"               : false
-        },
-        "ChimeSDKVoice"                       : {
-<<<<<<< HEAD
-            "Version" : "4.0.0.4",
-            "AssemblyVersionOverride" : "4.0",
-            "Dependencies"            : {
-                "Core" : "4.0.0.5"
-=======
-            "Version" : "3.7.402.37",
-            "AssemblyVersionOverride" : "3.3",
-            "Dependencies"            : {
-                "Core" : "3.7.402.71"
->>>>>>> 9d3d406e
-            },
-            "InPreview"               : false
-        },
-        "SsmSap"                              : {
-<<<<<<< HEAD
-            "Version" : "4.0.0.4",
-            "AssemblyVersionOverride" : "4.0",
-            "Dependencies"            : {
-                "Core" : "4.0.0.5"
-=======
-            "Version" : "3.7.402.98",
-            "AssemblyVersionOverride" : "3.3",
-            "Dependencies"            : {
-                "Core" : "3.7.402.71"
->>>>>>> 9d3d406e
-            },
-            "InPreview"               : false
-        },
-        "OAM"                                 : {
-<<<<<<< HEAD
-            "Version" : "4.0.1.0",
-            "AssemblyVersionOverride" : "4.0",
-            "Dependencies"            : {
-                "Core" : "4.0.0.5"
-=======
-            "Version" : "3.7.402.11",
-            "AssemblyVersionOverride" : "3.3",
-            "Dependencies"            : {
-                "Core" : "3.7.402.71"
->>>>>>> 9d3d406e
-            },
-            "InPreview"               : false
-        },
-        "ARCZonalShift"                       : {
-<<<<<<< HEAD
-            "Version" : "4.0.0.4",
-            "AssemblyVersionOverride" : "4.0",
-            "Dependencies"            : {
-                "Core" : "4.0.0.5"
-=======
-            "Version" : "3.7.402.28",
-            "AssemblyVersionOverride" : "3.3",
-            "Dependencies"            : {
-                "Core" : "3.7.402.71"
->>>>>>> 9d3d406e
-            },
-            "InPreview"               : false
-        },
-        "SimSpaceWeaver"                      : {
-<<<<<<< HEAD
-            "Version" : "4.0.0.4",
-            "AssemblyVersionOverride" : "4.0",
-            "Dependencies"            : {
-                "Core" : "4.0.0.5"
-=======
-            "Version" : "3.7.400.165",
-            "AssemblyVersionOverride" : "3.3",
-            "Dependencies"            : {
-                "Core" : "3.7.402.71"
->>>>>>> 9d3d406e
-            },
-            "InPreview"               : false
-        },
-        "SecurityLake"                        : {
-<<<<<<< HEAD
-            "Version" : "4.0.0.4",
-            "AssemblyVersionOverride" : "4.0",
-            "Dependencies"            : {
-                "Core" : "4.0.0.5"
-=======
-            "Version" : "3.7.401.131",
-            "AssemblyVersionOverride" : "3.3",
-            "Dependencies"            : {
-                "Core" : "3.7.402.71"
->>>>>>> 9d3d406e
-            },
-            "InPreview"               : false
-        },
-        "OpenSearchServerless"                : {
-<<<<<<< HEAD
-            "Version" : "4.0.0.4",
-            "AssemblyVersionOverride" : "4.0",
-            "Dependencies"            : {
-                "Core" : "4.0.0.5"
-=======
-            "Version" : "3.7.403.71",
-            "AssemblyVersionOverride" : "3.3",
-            "Dependencies"            : {
-                "Core" : "3.7.402.71"
->>>>>>> 9d3d406e
-            },
-            "InPreview"               : false
-        },
-        "Omics"                               : {
-<<<<<<< HEAD
-            "Version" : "4.0.0.4",
-            "AssemblyVersionOverride" : "4.0",
-            "Dependencies"            : {
-                "Core" : "4.0.0.5"
-=======
-            "Version" : "3.7.404.29",
-            "AssemblyVersionOverride" : "3.3",
-            "Dependencies"            : {
-                "Core" : "3.7.402.71"
->>>>>>> 9d3d406e
-            },
-            "InPreview"               : false
-        },
-        "DocDBElastic"                        : {
-<<<<<<< HEAD
-            "Version" : "4.0.0.4",
-            "AssemblyVersionOverride" : "4.0",
-            "Dependencies"            : {
-                "Core" : "4.0.0.5"
-=======
-            "Version" : "3.7.401.120",
-            "AssemblyVersionOverride" : "3.3",
-            "Dependencies"            : {
-                "Core" : "3.7.402.71"
->>>>>>> 9d3d406e
-            },
-            "InPreview"               : false
-        },
-        "SageMakerGeospatial"                 : {
-<<<<<<< HEAD
-            "Version" : "4.0.0.4",
-            "AssemblyVersionOverride" : "4.0",
-            "Dependencies"            : {
-                "Core" : "4.0.0.5"
-=======
-            "Version" : "3.7.400.165",
-            "AssemblyVersionOverride" : "3.3",
-            "Dependencies"            : {
-                "Core" : "3.7.402.71"
->>>>>>> 9d3d406e
-            },
-            "InPreview"               : false
-        },
-        "Pipes"                               : {
-<<<<<<< HEAD
-            "Version" : "4.0.0.4",
-            "AssemblyVersionOverride" : "4.0",
-            "Dependencies"            : {
-                "Core" : "4.0.0.5"
-=======
-            "Version" : "3.7.402.129",
-            "AssemblyVersionOverride" : "3.3",
-            "Dependencies"            : {
-                "Core" : "3.7.402.71"
->>>>>>> 9d3d406e
-            },
-            "InPreview"               : false
-        },
-        "CodeCatalyst"                        : {
-<<<<<<< HEAD
-            "Version" : "4.0.0.4",
-            "AssemblyVersionOverride" : "4.0",
-            "Dependencies"            : {
-                "Core" : "4.0.0.5"
-=======
-            "Version" : "3.7.400.165",
-            "AssemblyVersionOverride" : "3.3",
-            "Dependencies"            : {
-                "Core" : "3.7.402.71"
->>>>>>> 9d3d406e
-            },
-            "InPreview"               : false
-        },
-        "SageMakerMetrics"                    : {
-<<<<<<< HEAD
-            "Version" : "4.0.1.4",
-            "AssemblyVersionOverride" : "4.0",
-            "Dependencies"            : {
-                "Core" : "4.0.0.5"
-=======
-            "Version" : "3.7.402.23",
-            "AssemblyVersionOverride" : "3.3",
-            "Dependencies"            : {
-                "Core" : "3.7.402.71"
->>>>>>> 9d3d406e
-            },
-            "InPreview"               : false
-        },
-        "KinesisVideoWebRTCStorage"           : {
-<<<<<<< HEAD
-            "Version" : "4.0.0.4",
-            "AssemblyVersionOverride" : "4.0",
-            "Dependencies"            : {
-                "Core" : "4.0.0.5"
-=======
-            "Version" : "3.7.401.162",
-            "AssemblyVersionOverride" : "3.3",
-            "Dependencies"            : {
-                "Core" : "3.7.402.71"
->>>>>>> 9d3d406e
-            },
-            "InPreview"               : false
-        },
-        "LicenseManagerLinuxSubscriptions"    : {
-<<<<<<< HEAD
-            "Version" : "4.0.0.4",
-            "AssemblyVersionOverride" : "4.0",
-            "Dependencies"            : {
-                "Core" : "4.0.0.5"
-=======
-            "Version" : "3.7.400.165",
-            "AssemblyVersionOverride" : "3.3",
-            "Dependencies"            : {
-                "Core" : "3.7.402.71"
->>>>>>> 9d3d406e
-            },
-            "InPreview"               : false
-        },
-        "KendraRanking"                       : {
-<<<<<<< HEAD
-            "Version" : "4.0.0.4",
-            "AssemblyVersionOverride" : "4.0",
-            "Dependencies"            : {
-                "Core" : "4.0.0.5"
-=======
-            "Version" : "3.7.400.165",
-            "AssemblyVersionOverride" : "3.3",
-            "Dependencies"            : {
-                "Core" : "3.7.402.71"
->>>>>>> 9d3d406e
-            },
-            "InPreview"               : false
-        },
-        "CleanRooms"                          : {
-<<<<<<< HEAD
-            "Version" : "4.0.1.3",
-            "AssemblyVersionOverride" : "4.0",
-            "Dependencies"            : {
-                "Core" : "4.0.0.5"
-=======
-            "Version" : "3.7.406.22",
-            "AssemblyVersionOverride" : "3.3",
-            "Dependencies"            : {
-                "Core" : "3.7.402.71"
->>>>>>> 9d3d406e
-            },
-            "InPreview"               : false
-        },
-        "CloudTrailData"                      : {
-<<<<<<< HEAD
-            "Version" : "4.0.0.4",
-            "AssemblyVersionOverride" : "4.0",
-            "Dependencies"            : {
-                "Core" : "4.0.0.5"
-=======
-            "Version" : "3.7.400.165",
-            "AssemblyVersionOverride" : "3.3",
-            "Dependencies"            : {
-                "Core" : "3.7.402.71"
->>>>>>> 9d3d406e
-            },
-            "InPreview"               : false
-        },
-        "Tnb"                                 : {
-<<<<<<< HEAD
-            "Version" : "4.0.0.4",
-            "AssemblyVersionOverride" : "4.0",
-            "Dependencies"            : {
-                "Core" : "4.0.0.5"
-=======
-            "Version" : "3.7.401.163",
-            "AssemblyVersionOverride" : "3.3",
-            "Dependencies"            : {
-                "Core" : "3.7.402.71"
->>>>>>> 9d3d406e
-            },
-            "InPreview"               : false
-        },
-        "InternetMonitor"                     : {
-<<<<<<< HEAD
-            "Version" : "4.0.0.4",
-            "AssemblyVersionOverride" : "4.0",
-            "Dependencies"            : {
-                "Core" : "4.0.0.5"
-=======
-            "Version" : "3.7.402.115",
-            "AssemblyVersionOverride" : "3.3",
-            "Dependencies"            : {
-                "Core" : "3.7.402.71"
->>>>>>> 9d3d406e
-            },
-            "InPreview"               : false
-        },
-        "IVSRealTime"                         : {
-<<<<<<< HEAD
-            "Version" : "4.0.1.0",
-            "AssemblyVersionOverride" : "4.0",
-            "Dependencies"            : {
-                "Core" : "4.0.0.5"
-=======
-            "Version" : "3.7.406.8",
-            "AssemblyVersionOverride" : "3.3",
-            "Dependencies"            : {
-                "Core" : "3.7.402.71"
->>>>>>> 9d3d406e
-            },
-            "InPreview"               : false
-        },
-        "VPCLattice"                          : {
-<<<<<<< HEAD
-            "Version" : "4.0.0.4",
-            "AssemblyVersionOverride" : "4.0",
-            "Dependencies"            : {
-                "Core" : "4.0.0.5"
-=======
-            "Version" : "3.7.401.107",
-            "AssemblyVersionOverride" : "3.3",
-            "Dependencies"            : {
-                "Core" : "3.7.402.71"
->>>>>>> 9d3d406e
-            },
-            "InPreview"               : false
-        },
-        "OSIS"                                : {
-<<<<<<< HEAD
-            "Version" : "4.0.0.4",
-            "AssemblyVersionOverride" : "4.0",
-            "Dependencies"            : {
-                "Core" : "4.0.0.5"
-=======
-            "Version" : "3.7.400.165",
-            "AssemblyVersionOverride" : "3.3",
-            "Dependencies"            : {
-                "Core" : "3.7.402.71"
->>>>>>> 9d3d406e
-            },
-            "InPreview"               : false
-        },
-        "MediaPackageV2"                      : {
-<<<<<<< HEAD
-            "Version" : "4.0.1.0",
-            "AssemblyVersionOverride" : "4.0",
-            "Dependencies"            : {
-                "Core" : "4.0.0.5"
-=======
-            "Version" : "3.7.405.12",
-            "AssemblyVersionOverride" : "3.3",
-            "Dependencies"            : {
-                "Core" : "3.7.402.71"
->>>>>>> 9d3d406e
-            },
-            "InPreview"               : false
-        },
-        "PaymentCryptographyData"             : {
-<<<<<<< HEAD
-            "Version" : "4.0.0.4",
-            "AssemblyVersionOverride" : "4.0",
-            "Dependencies"            : {
-                "Core" : "4.0.0.5"
-=======
-            "Version" : "3.7.402.127",
-            "AssemblyVersionOverride" : "3.3",
-            "Dependencies"            : {
-                "Core" : "3.7.402.71"
->>>>>>> 9d3d406e
-            },
-            "InPreview"               : false
-        },
-        "PaymentCryptography"                 : {
-<<<<<<< HEAD
-            "Version" : "4.0.0.4",
-            "AssemblyVersionOverride" : "4.0",
-            "Dependencies"            : {
-                "Core" : "4.0.0.5"
-=======
-            "Version" : "3.7.403.42",
-            "AssemblyVersionOverride" : "3.3",
-            "Dependencies"            : {
-                "Core" : "3.7.402.71"
->>>>>>> 9d3d406e
-            },
-            "InPreview"               : false
-        },
-        "CodeGuruSecurity"                    : {
-<<<<<<< HEAD
-            "Version" : "4.0.0.4",
-            "AssemblyVersionOverride" : "4.0",
-            "Dependencies"            : {
-                "Core" : "4.0.0.5"
-=======
-            "Version" : "3.7.400.165",
-            "AssemblyVersionOverride" : "3.3",
-            "Dependencies"            : {
-                "Core" : "3.7.402.71"
->>>>>>> 9d3d406e
-            },
-            "InPreview"               : false
-        },
-        "VerifiedPermissions"                 : {
-<<<<<<< HEAD
-            "Version" : "4.0.1.3",
-            "AssemblyVersionOverride" : "4.0",
-            "Dependencies"            : {
-                "Core" : "4.0.0.5"
-=======
-            "Version" : "3.7.404.21",
-            "AssemblyVersionOverride" : "3.3",
-            "Dependencies"            : {
-                "Core" : "3.7.402.71"
->>>>>>> 9d3d406e
-            },
-            "InPreview"               : false
-        },
-        "AppFabric"                           : {
-<<<<<<< HEAD
-            "Version" : "4.0.0.4",
-            "AssemblyVersionOverride" : "4.0",
-            "Dependencies"            : {
-                "Core" : "4.0.0.5"
-=======
-            "Version" : "3.7.400.165",
-            "AssemblyVersionOverride" : "3.3",
-            "Dependencies"            : {
-                "Core" : "3.7.402.71"
->>>>>>> 9d3d406e
-            },
-            "InPreview"               : false
-        },
-        "MedicalImaging"                      : {
-<<<<<<< HEAD
-            "Version" : "4.0.0.4",
-            "AssemblyVersionOverride" : "4.0",
-            "Dependencies"            : {
-                "Core" : "4.0.0.5"
-=======
-            "Version" : "3.7.400.165",
-            "AssemblyVersionOverride" : "3.3",
-            "Dependencies"            : {
-                "Core" : "3.7.402.71"
->>>>>>> 9d3d406e
-            },
-            "InPreview"               : false
-        },
-        "EntityResolution"                    : {
-<<<<<<< HEAD
-            "Version" : "4.0.0.4",
-            "AssemblyVersionOverride" : "4.0",
-            "Dependencies"            : {
-                "Core" : "4.0.0.5"
-=======
-            "Version" : "3.7.404.6",
-            "AssemblyVersionOverride" : "3.3",
-            "Dependencies"            : {
-                "Core" : "3.7.402.71"
->>>>>>> 9d3d406e
-            },
-            "InPreview"               : false
-        },
-        "ManagedBlockchainQuery"              : {
-<<<<<<< HEAD
-            "Version" : "4.0.0.4",
-            "AssemblyVersionOverride" : "4.0",
-            "Dependencies"            : {
-                "Core" : "4.0.0.5"
-=======
-            "Version" : "3.7.400.165",
-            "AssemblyVersionOverride" : "3.3",
-            "Dependencies"            : {
-                "Core" : "3.7.402.71"
->>>>>>> 9d3d406e
-            },
-            "InPreview"               : false
-        },
-        "PcaConnectorAd"                      : {
-<<<<<<< HEAD
-            "Version" : "4.0.0.4",
-            "AssemblyVersionOverride" : "4.0",
-            "Dependencies"            : {
-                "Core" : "4.0.0.5"
-=======
-            "Version" : "3.7.401.55",
-            "AssemblyVersionOverride" : "3.3",
-            "Dependencies"            : {
-                "Core" : "3.7.402.71"
->>>>>>> 9d3d406e
-            },
-            "InPreview"               : false
-        },
-        "Neptunedata"                         : {
-<<<<<<< HEAD
-            "Version" : "4.0.0.4",
-            "AssemblyVersionOverride" : "4.0",
-            "Dependencies"            : {
-                "Core" : "4.0.0.5"
-=======
-            "Version" : "3.7.400.165",
-            "AssemblyVersionOverride" : "3.3",
-            "Dependencies"            : {
-                "Core" : "3.7.402.71"
->>>>>>> 9d3d406e
-            },
-            "InPreview"               : false
-        },
-        "BedrockRuntime"                      : {
-<<<<<<< HEAD
-            "Version" : "4.0.0.4",
-            "AssemblyVersionOverride" : "4.0",
-            "Dependencies"            : {
-                "Core" : "4.0.0.5"
-=======
-            "Version" : "3.7.420.24",
-            "AssemblyVersionOverride" : "3.3",
-            "Dependencies"            : {
-                "Core" : "3.7.402.71"
->>>>>>> 9d3d406e
-            },
-            "InPreview"               : false
-        },
-        "Bedrock"                             : {
-<<<<<<< HEAD
-            "Version" : "4.0.2.2",
-            "AssemblyVersionOverride" : "4.0",
-            "Dependencies"            : {
-                "Core" : "4.0.0.5"
-=======
-            "Version" : "3.7.421.14",
-            "AssemblyVersionOverride" : "3.3",
-            "Dependencies"            : {
-                "Core" : "3.7.402.71"
->>>>>>> 9d3d406e
-            },
-            "InPreview"               : false
-        },
-        "DataZone"                            : {
-<<<<<<< HEAD
-            "Version" : "4.0.1.3",
-            "AssemblyVersionOverride" : "4.0",
-            "Dependencies"            : {
-                "Core" : "4.0.0.5"
-=======
-            "Version" : "3.7.413.19",
-            "AssemblyVersionOverride" : "3.3",
-            "Dependencies"            : {
-                "Core" : "3.7.402.71"
->>>>>>> 9d3d406e
-            },
-            "InPreview"               : false
-        },
-        "LaunchWizard"                        : {
-<<<<<<< HEAD
-            "Version" : "4.0.0.4",
-            "AssemblyVersionOverride" : "4.0",
-            "Dependencies"            : {
-                "Core" : "4.0.0.5"
-=======
-            "Version" : "3.7.400.165",
-            "AssemblyVersionOverride" : "3.3",
-            "Dependencies"            : {
-                "Core" : "3.7.402.71"
->>>>>>> 9d3d406e
-            },
-            "InPreview"               : false
-        },
-        "TrustedAdvisor"                      : {
-<<<<<<< HEAD
-            "Version" : "4.0.0.4",
-            "AssemblyVersionOverride" : "4.0",
-            "Dependencies"            : {
-                "Core" : "4.0.0.5"
-=======
-            "Version" : "3.7.400.165",
-            "AssemblyVersionOverride" : "3.3",
-            "Dependencies"            : {
-                "Core" : "3.7.402.71"
->>>>>>> 9d3d406e
-            },
-            "InPreview"               : false
-        },
-        "CloudFrontKeyValueStore"             : {
-<<<<<<< HEAD
-            "Version" : "4.0.0.4",
-            "AssemblyVersionOverride" : "4.0",
-            "Dependencies"            : {
-                "Core" : "4.0.0.5"
-=======
-            "Version" : "3.7.400.165",
-            "AssemblyVersionOverride" : "3.3",
-            "Dependencies"            : {
-                "Core" : "3.7.402.71"
->>>>>>> 9d3d406e
-            },
-            "InPreview"               : false
-        },
-        "InspectorScan"                       : {
-<<<<<<< HEAD
-            "Version" : "4.0.0.4",
-            "AssemblyVersionOverride" : "4.0",
-            "Dependencies"            : {
-                "Core" : "4.0.0.5"
-=======
-            "Version" : "3.7.400.165",
-            "AssemblyVersionOverride" : "3.3",
-            "Dependencies"            : {
-                "Core" : "3.7.402.71"
->>>>>>> 9d3d406e
-            },
-            "InPreview"               : false
-        },
-        "CostOptimizationHub"                 : {
-<<<<<<< HEAD
-            "Version" : "4.0.1.0",
-            "AssemblyVersionOverride" : "4.0",
-            "Dependencies"            : {
-                "Core" : "4.0.0.5"
-=======
-            "Version" : "3.7.406.6",
-            "AssemblyVersionOverride" : "3.3",
-            "Dependencies"            : {
-                "Core" : "3.7.402.71"
->>>>>>> 9d3d406e
-            },
-            "InPreview"               : false
-        },
-        "Repostspace"                         : {
-<<<<<<< HEAD
-            "Version" : "4.0.0.4",
-            "AssemblyVersionOverride" : "4.0",
-            "Dependencies"            : {
-                "Core" : "4.0.0.5"
-=======
-            "Version" : "3.7.401.128",
-            "AssemblyVersionOverride" : "3.3",
-            "Dependencies"            : {
-                "Core" : "3.7.402.71"
->>>>>>> 9d3d406e
-            },
-            "InPreview"               : false
-        },
-        "BCMDataExports"                      : {
-<<<<<<< HEAD
-            "Version" : "4.0.0.4",
-            "AssemblyVersionOverride" : "4.0",
-            "Dependencies"            : {
-                "Core" : "4.0.0.5"
-=======
-            "Version" : "3.7.400.165",
-            "AssemblyVersionOverride" : "3.3",
-            "Dependencies"            : {
-                "Core" : "3.7.402.71"
->>>>>>> 9d3d406e
-            },
-            "InPreview"               : false
-        },
-        "FreeTier"                            : {
-<<<<<<< HEAD
-            "Version" : "4.0.0.4",
-            "AssemblyVersionOverride" : "4.0",
-            "Dependencies"            : {
-                "Core" : "4.0.0.5"
-=======
-            "Version" : "3.7.400.165",
-            "AssemblyVersionOverride" : "3.3",
-            "Dependencies"            : {
-                "Core" : "3.7.402.71"
->>>>>>> 9d3d406e
-            },
-            "InPreview"               : false
-        },
-        "EKSAuth"                             : {
-<<<<<<< HEAD
-            "Version" : "4.0.0.4",
-            "AssemblyVersionOverride" : "4.0",
-            "Dependencies"            : {
-                "Core" : "4.0.0.5"
-=======
-            "Version" : "3.7.400.165",
-            "AssemblyVersionOverride" : "3.3",
-            "Dependencies"            : {
-                "Core" : "3.7.402.71"
->>>>>>> 9d3d406e
-            },
-            "InPreview"               : false
-        },
-        "WorkSpacesThinClient"                : {
-<<<<<<< HEAD
-            "Version" : "4.0.0.4",
-            "AssemblyVersionOverride" : "4.0",
-            "Dependencies"            : {
-                "Core" : "4.0.0.5"
-=======
-            "Version" : "3.7.404.2",
-            "AssemblyVersionOverride" : "3.3",
-            "Dependencies"            : {
-                "Core" : "3.7.402.71"
->>>>>>> 9d3d406e
-            },
-            "InPreview"               : false
-        },
-        "B2bi"                                : {
-<<<<<<< HEAD
-            "Version" : "4.0.0.4",
-            "AssemblyVersionOverride" : "4.0",
-            "Dependencies"            : {
-                "Core" : "4.0.0.5"
-=======
-            "Version" : "3.7.404.71",
-            "AssemblyVersionOverride" : "3.3",
-            "Dependencies"            : {
-                "Core" : "3.7.402.71"
->>>>>>> 9d3d406e
-            },
-            "InPreview"               : false
-        },
-        "BedrockAgentRuntime"                 : {
-<<<<<<< HEAD
-            "Version" : "4.0.3.0",
-            "AssemblyVersionOverride" : "4.0",
-            "Dependencies"            : {
-                "Core" : "4.0.0.5"
-=======
-            "Version" : "3.7.428.3",
-            "AssemblyVersionOverride" : "3.3",
-            "Dependencies"            : {
-                "Core" : "3.7.402.71"
->>>>>>> 9d3d406e
-            },
-            "InPreview"               : false
-        },
-        "QBusiness"                           : {
-<<<<<<< HEAD
-            "Version" : "4.0.1.4",
-            "AssemblyVersionOverride" : "4.0",
-            "Dependencies"            : {
-                "Core" : "4.0.0.5"
-=======
-            "Version" : "3.7.414.23",
-            "AssemblyVersionOverride" : "3.3",
-            "Dependencies"            : {
-                "Core" : "3.7.402.71"
->>>>>>> 9d3d406e
-            },
-            "InPreview"               : false
-        },
-        "QConnect"                            : {
-<<<<<<< HEAD
-            "Version" : "4.0.0.4",
-            "AssemblyVersionOverride" : "4.0",
-            "Dependencies"            : {
-                "Core" : "4.0.0.5"
-=======
-            "Version" : "3.7.405.28",
-            "AssemblyVersionOverride" : "3.3",
-            "Dependencies"            : {
-                "Core" : "3.7.402.71"
->>>>>>> 9d3d406e
-            },
-            "InPreview"               : false
-        },
-        "BedrockAgent"                        : {
-<<<<<<< HEAD
-            "Version" : "4.0.2.1",
-            "AssemblyVersionOverride" : "4.0",
-            "Dependencies"            : {
-                "Core" : "4.0.0.5"
-=======
-            "Version" : "3.7.427.6",
-            "AssemblyVersionOverride" : "3.3",
-            "Dependencies"            : {
-                "Core" : "3.7.402.71"
->>>>>>> 9d3d406e
-            },
-            "InPreview"               : false
-        },
-        "CleanRoomsML"                        : {
-<<<<<<< HEAD
-            "Version" : "4.0.0.4",
-            "AssemblyVersionOverride" : "4.0",
-            "Dependencies"            : {
-                "Core" : "4.0.0.5"
-=======
-            "Version" : "3.7.402.100",
-            "AssemblyVersionOverride" : "3.3",
-            "Dependencies"            : {
-                "Core" : "3.7.402.71"
->>>>>>> 9d3d406e
-            },
-            "InPreview"               : false
-        },
-        "MarketplaceDeployment"               : {
-<<<<<<< HEAD
-            "Version" : "4.0.0.4",
-            "AssemblyVersionOverride" : "4.0",
-            "Dependencies"            : {
-                "Core" : "4.0.0.5"
-=======
-            "Version" : "3.7.400.165",
-            "AssemblyVersionOverride" : "3.3",
-            "Dependencies"            : {
-                "Core" : "3.7.402.71"
->>>>>>> 9d3d406e
-            },
-            "InPreview"               : false
-        },
-        "MarketplaceAgreement"                : {
-<<<<<<< HEAD
-            "Version" : "4.0.0.4",
-            "AssemblyVersionOverride" : "4.0",
-            "Dependencies"            : {
-                "Core" : "4.0.0.5"
-=======
-            "Version" : "3.7.400.165",
-            "AssemblyVersionOverride" : "3.3",
-            "Dependencies"            : {
-                "Core" : "3.7.402.71"
->>>>>>> 9d3d406e
-            },
-            "InPreview"               : false
-        },
-        "NeptuneGraph"                        : {
-<<<<<<< HEAD
-            "Version" : "4.0.0.4",
-            "AssemblyVersionOverride" : "4.0",
-            "Dependencies"            : {
-                "Core" : "4.0.0.5"
-=======
-            "Version" : "3.7.405.49",
-            "AssemblyVersionOverride" : "3.3",
-            "Dependencies"            : {
-                "Core" : "3.7.402.71"
->>>>>>> 9d3d406e
-            },
-            "InPreview"               : false
-        },
-        "NetworkMonitor"                      : {
-<<<<<<< HEAD
-            "Version" : "4.0.0.4",
-            "AssemblyVersionOverride" : "4.0",
-            "Dependencies"            : {
-                "Core" : "4.0.0.5"
-=======
-            "Version" : "3.7.400.165",
-            "AssemblyVersionOverride" : "3.3",
-            "Dependencies"            : {
-                "Core" : "3.7.402.71"
->>>>>>> 9d3d406e
-            },
-            "InPreview"               : false
-        },
-        "SupplyChain"                         : {
-<<<<<<< HEAD
-            "Version" : "4.0.1.2",
-            "AssemblyVersionOverride" : "4.0",
-            "Dependencies"            : {
-                "Core" : "4.0.0.5"
-=======
-            "Version" : "3.7.405.14",
-            "AssemblyVersionOverride" : "3.3",
-            "Dependencies"            : {
-                "Core" : "3.7.402.71"
->>>>>>> 9d3d406e
-            },
-            "InPreview"               : false
-        },
-        "Artifact"                            : {
-<<<<<<< HEAD
-            "Version" : "4.0.0.4",
-            "AssemblyVersionOverride" : "4.0",
-            "Dependencies"            : {
-                "Core" : "4.0.0.5"
-=======
-            "Version" : "3.7.402.87",
-            "AssemblyVersionOverride" : "3.3",
-            "Dependencies"            : {
-                "Core" : "3.7.402.71"
->>>>>>> 9d3d406e
-            },
-            "InPreview"               : false
-        },
-        "Chatbot"                             : {
-<<<<<<< HEAD
-            "Version" : "4.0.0.4",
-            "AssemblyVersionOverride" : "4.0",
-            "Dependencies"            : {
-                "Core" : "4.0.0.5"
-=======
-            "Version" : "3.7.403.108",
-            "AssemblyVersionOverride" : "3.3",
-            "Dependencies"            : {
-                "Core" : "3.7.402.71"
->>>>>>> 9d3d406e
-            },
-            "InPreview"               : false
-        },
-        "TimestreamInfluxDB"                  : {
-<<<<<<< HEAD
-            "Version" : "4.0.0.4",
-            "AssemblyVersionOverride" : "4.0",
-            "Dependencies"            : {
-                "Core" : "4.0.0.5"
-=======
-            "Version" : "3.7.406.69",
-            "AssemblyVersionOverride" : "3.3",
-            "Dependencies"            : {
-                "Core" : "3.7.402.71"
->>>>>>> 9d3d406e
-            },
-            "InPreview"               : false
-        },
-        "CodeConnections"                     : {
-<<<<<<< HEAD
-            "Version" : "4.0.0.4",
-            "AssemblyVersionOverride" : "4.0",
-            "Dependencies"            : {
-                "Core" : "4.0.0.5"
-=======
-            "Version" : "3.7.401.144",
-            "AssemblyVersionOverride" : "3.3",
-            "Dependencies"            : {
-                "Core" : "3.7.402.71"
->>>>>>> 9d3d406e
-            },
-            "InPreview"               : false
-        },
-        "Deadline"                            : {
-<<<<<<< HEAD
-            "Version" : "4.0.3.0",
-            "AssemblyVersionOverride" : "4.0",
-            "Dependencies"            : {
-                "Core" : "4.0.0.5"
-=======
-            "Version" : "3.7.408.9",
-            "AssemblyVersionOverride" : "3.3",
-            "Dependencies"            : {
-                "Core" : "3.7.402.71"
->>>>>>> 9d3d406e
-            },
-            "InPreview"               : false
-        },
-        "ControlCatalog"                      : {
-<<<<<<< HEAD
-            "Version" : "4.0.0.4",
-            "AssemblyVersionOverride" : "4.0",
-            "Dependencies"            : {
-                "Core" : "4.0.0.5"
-=======
-            "Version" : "3.7.404.0",
-            "AssemblyVersionOverride" : "3.3",
-            "Dependencies"            : {
-                "Core" : "3.7.402.71"
->>>>>>> 9d3d406e
-            },
-            "InPreview"               : false
-        },
-        "Route53Profiles"                     : {
-<<<<<<< HEAD
-            "Version" : "4.0.0.4",
-            "AssemblyVersionOverride" : "4.0",
-            "Dependencies"            : {
-                "Core" : "4.0.0.5"
-=======
-            "Version" : "3.7.400.165",
-            "AssemblyVersionOverride" : "3.3",
-            "Dependencies"            : {
-                "Core" : "3.7.402.71"
->>>>>>> 9d3d406e
-            },
-            "InPreview"               : false
-        },
-        "MailManager"                         : {
-<<<<<<< HEAD
-            "Version" : "4.0.1.3",
-            "AssemblyVersionOverride" : "4.0",
-            "Dependencies"            : {
-                "Core" : "4.0.0.5"
-=======
-            "Version" : "3.7.408.22",
-            "AssemblyVersionOverride" : "3.3",
-            "Dependencies"            : {
-                "Core" : "3.7.402.71"
->>>>>>> 9d3d406e
-            },
-            "InPreview"               : false
-        },
-        "TaxSettings"                         : {
-<<<<<<< HEAD
-            "Version" : "4.0.0.4",
-            "AssemblyVersionOverride" : "4.0",
-            "Dependencies"            : {
-                "Core" : "4.0.0.5"
-=======
-            "Version" : "3.7.406.31",
-            "AssemblyVersionOverride" : "3.3",
-            "Dependencies"            : {
-                "Core" : "3.7.402.71"
->>>>>>> 9d3d406e
-            },
-            "InPreview"               : false
-        },
-        "ApplicationSignals"                  : {
-<<<<<<< HEAD
-            "Version" : "4.0.0.4",
-            "AssemblyVersionOverride" : "4.0",
-            "Dependencies"            : {
-                "Core" : "4.0.0.5"
-=======
-            "Version" : "3.7.406.39",
-            "AssemblyVersionOverride" : "3.3",
-            "Dependencies"            : {
-                "Core" : "3.7.402.71"
->>>>>>> 9d3d406e
-            },
-            "InPreview"               : false
-        },
-        "PcaConnectorScep"                    : {
-<<<<<<< HEAD
-            "Version" : "4.0.0.4",
-            "AssemblyVersionOverride" : "4.0",
-            "Dependencies"            : {
-                "Core" : "4.0.0.5"
-=======
-            "Version" : "3.7.400.165",
-            "AssemblyVersionOverride" : "3.3",
-            "Dependencies"            : {
-                "Core" : "3.7.402.71"
->>>>>>> 9d3d406e
-            },
-            "InPreview"               : false
-        },
-        "AppTest"                             : {
-<<<<<<< HEAD
-            "Version" : "4.0.0.4",
-            "AssemblyVersionOverride" : "4.0",
-            "Dependencies"            : {
-                "Core" : "4.0.0.5"
-=======
-            "Version" : "3.7.400.165",
-            "AssemblyVersionOverride" : "3.3",
-            "Dependencies"            : {
-                "Core" : "3.7.402.71"
->>>>>>> 9d3d406e
-            },
-            "InPreview"               : false
-        },
-        "QApps"                               : {
-<<<<<<< HEAD
-            "Version" : "4.0.0.4",
-            "AssemblyVersionOverride" : "4.0",
-            "Dependencies"            : {
-                "Core" : "4.0.0.5"
-=======
-            "Version" : "3.7.404.106",
-            "AssemblyVersionOverride" : "3.3",
-            "Dependencies"            : {
-                "Core" : "3.7.402.71"
->>>>>>> 9d3d406e
-            },
-            "InPreview"               : false
-        },
-        "SSMQuickSetup"                       : {
-<<<<<<< HEAD
-            "Version" : "4.0.0.4",
-            "AssemblyVersionOverride" : "4.0",
-            "Dependencies"            : {
-                "Core" : "4.0.0.5"
-=======
-            "Version" : "3.7.401.109",
-            "AssemblyVersionOverride" : "3.3",
-            "Dependencies"            : {
-                "Core" : "3.7.402.71"
->>>>>>> 9d3d406e
-            },
-            "InPreview"               : false
-        },
-        "PCS"                                 : {
-<<<<<<< HEAD
-            "Version" : "4.0.1.1",
-            "AssemblyVersionOverride" : "4.0",
-            "Dependencies"            : {
-                "Core" : "4.0.0.5"
-=======
-            "Version" : "3.7.405.0",
-            "AssemblyVersionOverride" : "3.3",
-            "Dependencies"            : {
-                "Core" : "3.7.402.71"
->>>>>>> 9d3d406e
-            },
-            "InPreview"               : false
-        },
-        "DirectoryServiceData"                : {
-<<<<<<< HEAD
-            "Version" : "4.0.0.4",
-            "AssemblyVersionOverride" : "4.0",
-            "Dependencies"            : {
-                "Core" : "4.0.0.5"
-            },
-            "InPreview"               : false
-        },
-        "DynamoDBStreams"                     : {
-            "Version" : "4.0.0.4",
-            "AssemblyVersionOverride" : "4.0",
-            "Dependencies"            : {
-                "Core" : "4.0.0.5"
-=======
-            "Version" : "3.7.400.144",
-            "AssemblyVersionOverride" : "3.3",
-            "Dependencies"            : {
-                "Core" : "3.7.402.71"
->>>>>>> 9d3d406e
-            },
-            "InPreview"               : false
-        },
-        "MarketplaceReporting"                : {
-<<<<<<< HEAD
-            "Version" : "4.0.0.4",
-            "AssemblyVersionOverride" : "4.0",
-            "Dependencies"            : {
-                "Core" : "4.0.0.5"
-=======
-            "Version" : "3.7.400.136",
-            "AssemblyVersionOverride" : "3.3",
-            "Dependencies"            : {
-                "Core" : "3.7.402.71"
->>>>>>> 9d3d406e
-            },
-            "InPreview"               : false
-        },
-        "SocialMessaging"                     : {
-<<<<<<< HEAD
-            "Version" : "4.0.0.4",
-            "AssemblyVersionOverride" : "4.0",
-            "Dependencies"            : {
-                "Core" : "4.0.0.5"
-=======
-            "Version" : "3.7.401.106",
-            "AssemblyVersionOverride" : "3.3",
-            "Dependencies"            : {
-                "Core" : "3.7.402.71"
->>>>>>> 9d3d406e
-            },
-            "InPreview"               : false
-        },
-        "GeoPlaces"                           : {
-<<<<<<< HEAD
-            "Version" : "4.0.0.4",
-            "AssemblyVersionOverride" : "4.0",
-            "Dependencies"            : {
-                "Core" : "4.0.0.5"
-=======
-            "Version" : "3.7.400.122",
-            "AssemblyVersionOverride" : "3.3",
-            "Dependencies"            : {
-                "Core" : "3.7.402.71"
->>>>>>> 9d3d406e
-            },
-            "InPreview"               : false
-        },
-        "GeoMaps"                             : {
-<<<<<<< HEAD
-            "Version" : "4.0.0.4",
-            "AssemblyVersionOverride" : "4.0",
-            "Dependencies"            : {
-                "Core" : "4.0.0.5"
-=======
-            "Version" : "3.7.401.51",
-            "AssemblyVersionOverride" : "3.3",
-            "Dependencies"            : {
-                "Core" : "3.7.402.71"
->>>>>>> 9d3d406e
-            },
-            "InPreview"               : false
-        },
-        "GeoRoutes"                           : {
-<<<<<<< HEAD
-            "Version" : "4.0.0.4",
-            "AssemblyVersionOverride" : "4.0",
-            "Dependencies"            : {
-                "Core" : "4.0.0.5"
-=======
-            "Version" : "3.7.401.79",
-            "AssemblyVersionOverride" : "3.3",
-            "Dependencies"            : {
-                "Core" : "3.7.402.71"
->>>>>>> 9d3d406e
-            },
-            "InPreview"               : false
-        },
-        "Billing"                             : {
-<<<<<<< HEAD
-            "Version" : "4.0.0.4",
-            "AssemblyVersionOverride" : "4.0",
-            "Dependencies"            : {
-                "Core" : "4.0.0.5"
-=======
-            "Version" : "3.7.401.97",
-            "AssemblyVersionOverride" : "3.3",
-            "Dependencies"            : {
-                "Core" : "3.7.402.71"
->>>>>>> 9d3d406e
-            },
-            "InPreview"               : false
-        },
-        "PartnerCentralSelling"               : {
-<<<<<<< HEAD
-            "Version" : "4.0.1.0",
-            "AssemblyVersionOverride" : "4.0",
-            "Dependencies"            : {
-                "Core" : "4.0.0.5"
-=======
-            "Version" : "3.7.404.10",
-            "AssemblyVersionOverride" : "3.3",
-            "Dependencies"            : {
-                "Core" : "3.7.402.71"
->>>>>>> 9d3d406e
-            },
-            "InPreview"               : false
-        },
-        "ConnectCampaignsV2"                  : {
-<<<<<<< HEAD
-            "Version" : "4.0.0.4",
-            "AssemblyVersionOverride" : "4.0",
-            "Dependencies"            : {
-                "Core" : "4.0.0.5"
-=======
-            "Version" : "3.7.402.0",
-            "AssemblyVersionOverride" : "3.3",
-            "Dependencies"            : {
-                "Core" : "3.7.402.71"
->>>>>>> 9d3d406e
-            },
-            "InPreview"               : false
-        },
-        "Notifications"                       : {
-<<<<<<< HEAD
-            "Version" : "4.0.0.4",
-            "AssemblyVersionOverride" : "4.0",
-            "Dependencies"            : {
-                "Core" : "4.0.0.5"
-=======
-            "Version" : "3.7.401.83",
-            "AssemblyVersionOverride" : "3.3",
-            "Dependencies"            : {
-                "Core" : "3.7.402.71"
->>>>>>> 9d3d406e
-            },
-            "InPreview"               : false
-        },
-        "NotificationsContacts"               : {
-<<<<<<< HEAD
-            "Version" : "4.0.0.4",
-            "AssemblyVersionOverride" : "4.0",
-            "Dependencies"            : {
-                "Core" : "4.0.0.5"
-=======
-            "Version" : "3.7.400.109",
-            "AssemblyVersionOverride" : "3.3",
-            "Dependencies"            : {
-                "Core" : "3.7.402.71"
->>>>>>> 9d3d406e
-            },
-            "InPreview"               : false
-        },
-        "BCMPricingCalculator"                : {
-<<<<<<< HEAD
-            "Version" : "4.0.1.0",
-            "AssemblyVersionOverride" : "4.0",
-            "Dependencies"            : {
-                "Core" : "4.0.0.5"
-=======
-            "Version" : "3.7.406.4",
-            "AssemblyVersionOverride" : "3.3",
-            "Dependencies"            : {
-                "Core" : "3.7.402.71"
->>>>>>> 9d3d406e
-            },
-            "InPreview"               : false
-        },
-        "ObservabilityAdmin"                  : {
-<<<<<<< HEAD
-            "Version" : "4.0.0.4",
-            "AssemblyVersionOverride" : "4.0",
-            "Dependencies"            : {
-                "Core" : "4.0.0.5"
-=======
-            "Version" : "3.7.400.107",
-            "AssemblyVersionOverride" : "3.3",
-            "Dependencies"            : {
-                "Core" : "3.7.402.71"
->>>>>>> 9d3d406e
-            },
-            "InPreview"               : false
-        },
-        "SecurityIR"                          : {
-<<<<<<< HEAD
-            "Version" : "4.0.1.0",
-            "AssemblyVersionOverride" : "4.0",
-            "Dependencies"            : {
-                "Core" : "4.0.0.5"
-=======
-            "Version" : "3.7.402.9",
-            "AssemblyVersionOverride" : "3.3",
-            "Dependencies"            : {
-                "Core" : "3.7.402.71"
->>>>>>> 9d3d406e
-            },
-            "InPreview"               : false
-        },
-        "Invoicing"                           : {
-<<<<<<< HEAD
-            "Version" : "4.0.0.4",
-            "AssemblyVersionOverride" : "4.0",
-            "Dependencies"            : {
-                "Core" : "4.0.0.5"
-=======
-            "Version" : "3.7.401.5",
-            "AssemblyVersionOverride" : "3.3",
-            "Dependencies"            : {
-                "Core" : "3.7.402.71"
->>>>>>> 9d3d406e
-            },
-            "InPreview"               : false
-        },
-        "NetworkFlowMonitor"                  : {
-<<<<<<< HEAD
-            "Version" : "4.0.0.4",
-            "AssemblyVersionOverride" : "4.0",
-            "Dependencies"            : {
-                "Core" : "4.0.0.5"
-=======
-            "Version" : "3.7.401.57",
-            "AssemblyVersionOverride" : "3.3",
-            "Dependencies"            : {
-                "Core" : "3.7.402.71"
->>>>>>> 9d3d406e
-            },
-            "InPreview"               : false
-        },
-        "S3Tables"                            : {
-<<<<<<< HEAD
-            "Version" : "4.0.0.4",
-            "AssemblyVersionOverride" : "4.0",
-            "Dependencies"            : {
-                "Core" : "4.0.0.5"
-=======
-            "Version" : "3.7.403.3",
-            "AssemblyVersionOverride" : "3.3",
-            "Dependencies"            : {
-                "Core" : "3.7.402.71"
->>>>>>> 9d3d406e
-            },
-            "InPreview"               : false
-        },
-        "DSQL"                                : {
-<<<<<<< HEAD
-            "Version" : "4.0.3.0",
-            "AssemblyVersionOverride" : "4.0",
-            "Dependencies"            : {
-                "Core" : "4.0.0.5"
-=======
-            "Version" : "3.7.405.10",
-            "AssemblyVersionOverride" : "3.3",
-            "Dependencies"            : {
-                "Core" : "3.7.402.71"
->>>>>>> 9d3d406e
-            },
-            "InPreview"               : false
-        },
-        "BedrockDataAutomationRuntime"        : {
-<<<<<<< HEAD
-            "Version" : "4.0.1.0",
-            "AssemblyVersionOverride" : "4.0",
-            "Dependencies"            : {
-                "Core" : "4.0.0.5"
-=======
-            "Version" : "3.7.402.13",
-            "AssemblyVersionOverride" : "3.3",
-            "Dependencies"            : {
-                "Core" : "3.7.402.71"
->>>>>>> 9d3d406e
+                "Core" : "4.0.0.10"
             },
             "InPreview"               : false
         },
         "BedrockDataAutomation"               : {
-<<<<<<< HEAD
-            "Version" : "4.0.2.0",
-            "AssemblyVersionOverride" : "4.0",
-            "Dependencies"            : {
-                "Core" : "4.0.0.5"
-=======
-            "Version" : "3.7.404.13",
-            "AssemblyVersionOverride" : "3.3",
-            "Dependencies"            : {
-                "Core" : "3.7.402.71"
->>>>>>> 9d3d406e
+            "Version" : "4.0.2.4",
+            "AssemblyVersionOverride" : "4.0",
+            "Dependencies"            : {
+                "Core" : "4.0.0.10"
             },
             "InPreview"               : false
         },
         "BackupSearch"                        : {
-<<<<<<< HEAD
-            "Version" : "4.0.0.4",
-            "AssemblyVersionOverride" : "4.0",
-            "Dependencies"            : {
-                "Core" : "4.0.0.5"
-=======
-            "Version" : "3.7.400.100",
-            "AssemblyVersionOverride" : "3.3",
-            "Dependencies"            : {
-                "Core" : "3.7.402.71"
->>>>>>> 9d3d406e
+            "Version" : "4.0.0.8",
+            "AssemblyVersionOverride" : "4.0",
+            "Dependencies"            : {
+                "Core" : "4.0.0.10"
             },
             "InPreview"               : false
         },
         "IoTManagedIntegrations"              : {
-<<<<<<< HEAD
-            "Version" : "4.0.0.4",
-            "AssemblyVersionOverride" : "4.0",
-            "Dependencies"            : {
-                "Core" : "4.0.0.5"
-=======
-            "Version" : "3.7.400.59",
-            "AssemblyVersionOverride" : "3.3",
-            "Dependencies"            : {
-                "Core" : "3.7.402.71"
->>>>>>> 9d3d406e
+            "Version" : "4.0.0.8",
+            "AssemblyVersionOverride" : "4.0",
+            "Dependencies"            : {
+                "Core" : "4.0.0.10"
             },
             "InPreview"               : false
         },
         "GameLiftStreams"                     : {
-<<<<<<< HEAD
-            "Version" : "4.0.0.4",
-            "AssemblyVersionOverride" : "4.0",
-            "Dependencies"            : {
-                "Core" : "4.0.0.5"
-=======
-            "Version" : "3.7.401.45",
-            "AssemblyVersionOverride" : "3.3",
-            "Dependencies"            : {
-                "Core" : "3.7.402.71"
->>>>>>> 9d3d406e
+            "Version" : "4.0.0.8",
+            "AssemblyVersionOverride" : "4.0",
+            "Dependencies"            : {
+                "Core" : "4.0.0.10"
             },
             "InPreview"               : false
         },
         "SSMGuiConnect"                       : {
-<<<<<<< HEAD
-            "Version" : "4.0.0.4",
-            "AssemblyVersionOverride" : "4.0",
-            "Dependencies"            : {
-                "Core" : "4.0.0.5"
-=======
-            "Version" : "3.7.400.23",
-            "AssemblyVersionOverride" : "3.3",
-            "Dependencies"            : {
-                "Core" : "3.7.402.71"
+            "Version" : "4.0.0.8",
+            "AssemblyVersionOverride" : "4.0",
+            "Dependencies"            : {
+                "Core" : "4.0.0.10"
             },
             "InPreview"               : false
         },
         "Evs"                                 : {
-            "Version" : "3.7.400.5",
-            "AssemblyVersionOverride" : "3.3",
-            "Dependencies"            : {
-                "Core" : "3.7.402.71"
->>>>>>> 9d3d406e
+            "Version" : "4.0.0.3",
+            "AssemblyVersionOverride" : "4.0",
+            "Dependencies"            : {
+                "Core" : "4.0.0.10"
             },
             "InPreview"               : false
         }
