<<<<<<< HEAD
### 5.0.0-preview003 (2025-03-17 16:54Z)
  * AWS Tools for PowerShell now use AWS .NET SDK 4.0.0.0 and leverage its new features and improvements. Please find a description of the changes at https://github.com/aws/aws-sdk-net/blob/v4-release/changelogs/SDK.CHANGELOG.ALL.md.
  * Please find a description of the changes for 5.0.0-preview003 at https://github.com/aws/aws-tools-for-powershell/issues/357

### 5.0.0-preview002 (2025-02-18 15:37Z)
  * AWS Tools for PowerShell now use AWS .NET SDK 4.0.0.0 and leverage its new features and improvements. Please find a description of the changes at https://github.com/aws/aws-sdk-net/blob/v4-release/changelogs/SDK.CHANGELOG.ALL.md.
  * Please find a description of the changes for 5.0.0-preview002 at https://github.com/aws/aws-tools-for-powershell/issues/357

### 4.1.795 (2025-04-08 21:44Z)
=======
﻿### 4.1.807 (2025-04-25 20:35Z)
  * AWS Tools for PowerShell now use AWS .NET SDK 3.7.1031.0 and leverage its new features and improvements. Please find a description of the changes at https://github.com/aws/aws-sdk-net/blob/main/changelogs/SDK.CHANGELOG.ALL.md.

### 4.1.806 (2025-04-24 23:56Z)
  * AWS Tools for PowerShell now use AWS .NET SDK 3.7.1030.0 and leverage its new features and improvements. Please find a description of the changes at https://github.com/aws/aws-sdk-net/blob/main/changelogs/SDK.CHANGELOG.ALL.md.
  * Amazon AppSync
    * Modified cmdlet New-ASYNChannelNamespace: added parameters OnPublish_Behavior, OnPublish_Integration_DataSourceName, OnPublish_LambdaConfig_InvokeType, OnSubscribe_Behavior, OnSubscribe_Integration_DataSourceName and OnSubscribe_LambdaConfig_InvokeType.
    * Modified cmdlet Update-ASYNChannelNamespace: added parameters OnPublish_Behavior, OnPublish_Integration_DataSourceName, OnPublish_LambdaConfig_InvokeType, OnSubscribe_Behavior, OnSubscribe_Integration_DataSourceName and OnSubscribe_LambdaConfig_InvokeType.
  * Amazon Data Automation for Amazon Bedrock
    * Modified cmdlet New-BDADataAutomationProject: added parameters ModalityRouting_Jpeg, ModalityRouting_Mov, ModalityRouting_Mp4, ModalityRouting_Png, OverrideConfiguration_Audio_ModalityProcessing_State, OverrideConfiguration_Document_ModalityProcessing_State, OverrideConfiguration_Image_ModalityProcessing_State and OverrideConfiguration_Video_ModalityProcessing_State.
    * Modified cmdlet Update-BDADataAutomationProject: added parameters ModalityRouting_Jpeg, ModalityRouting_Mov, ModalityRouting_Mp4, ModalityRouting_Png, OverrideConfiguration_Audio_ModalityProcessing_State, OverrideConfiguration_Document_ModalityProcessing_State, OverrideConfiguration_Image_ModalityProcessing_State and OverrideConfiguration_Video_ModalityProcessing_State.
  * Amazon Relational Database Service
    * Modified cmdlet Edit-RDSTenantDatabase: added parameters ManageMasterUserPassword, MasterUserSecretKmsKeyId and RotateMasterUserPassword.
    * Modified cmdlet New-RDSTenantDatabase: added parameters ManageMasterUserPassword and MasterUserSecretKmsKeyId.
    * Modified cmdlet Restore-RDSDBInstanceFromDBSnapshot: added parameters ManageMasterUserPassword and MasterUserSecretKmsKeyId.
    * Modified cmdlet Restore-RDSDBInstanceToPointInTime: added parameters ManageMasterUserPassword and MasterUserSecretKmsKeyId.

### 4.1.805 (2025-04-23 20:36Z)
  * AWS Tools for PowerShell now use AWS .NET SDK 3.7.1029.0 and leverage its new features and improvements. Please find a description of the changes at https://github.com/aws/aws-sdk-net/blob/main/changelogs/SDK.CHANGELOG.ALL.md.
  * Amazon CodeBuild
    * Modified cmdlet New-CBFleet: added parameter ComputeConfiguration_InstanceType.
    * Modified cmdlet New-CBProject: added parameter ComputeConfiguration_InstanceType.
    * Modified cmdlet Update-CBFleet: added parameter ComputeConfiguration_InstanceType.
    * Modified cmdlet Update-CBProject: added parameter ComputeConfiguration_InstanceType.
  * Amazon EC2 Container Service
    * Added cmdlet Stop-ECSServiceDeployment leveraging the StopServiceDeployment service API.

### 4.1.804 (2025-04-22 20:47Z)
  * AWS Tools for PowerShell now use AWS .NET SDK 3.7.1028.0 and leverage its new features and improvements. Please find a description of the changes at https://github.com/aws/aws-sdk-net/blob/main/changelogs/SDK.CHANGELOG.ALL.md.
  * Amazon Account
    * Added cmdlet Get-ACCTAccountInformation leveraging the GetAccountInformation service API.
    * Added cmdlet Write-ACCTAccountName leveraging the PutAccountName service API.
  * Amazon Cognito Identity Provider
    * Added cmdlet Get-CGIPTokensFromRefreshToken leveraging the GetTokensFromRefreshToken service API.
    * Modified cmdlet New-CGIPUserPoolClient: added parameters RefreshTokenRotation_Feature and RefreshTokenRotation_RetryGracePeriodSecond.
    * Modified cmdlet Update-CGIPUserPoolClient: added parameters RefreshTokenRotation_Feature and RefreshTokenRotation_RetryGracePeriodSecond.
  * Amazon Elastic Compute Cloud (EC2)
    * Modified cmdlet Edit-EC2ClientVpnEndpoint: added parameter ClientRouteEnforcementOptions_Enforced.
    * Modified cmdlet New-EC2ClientVpnEndpoint: added parameter ClientRouteEnforcementOptions_Enforced.
  * Amazon MQ
    * Added cmdlet Remove-MQConfiguration leveraging the DeleteConfiguration service API.
  * Amazon Redshift Serverless
    * Added cmdlet Get-RSSReservation leveraging the GetReservation service API.
    * Added cmdlet Get-RSSReservationList leveraging the ListReservations service API.
    * Added cmdlet Get-RSSReservationOffering leveraging the GetReservationOffering service API.
    * Added cmdlet Get-RSSReservationOfferingList leveraging the ListReservationOfferings service API.
    * Added cmdlet New-RSSReservation leveraging the CreateReservation service API.

### 4.1.803 (2025-04-21 20:38Z)
  * AWS Tools for PowerShell now use AWS .NET SDK 3.7.1027.0 and leverage its new features and improvements. Please find a description of the changes at https://github.com/aws/aws-sdk-net/blob/main/changelogs/SDK.CHANGELOG.ALL.md.
  * Amazon Budgets
    * Modified cmdlet Get-BGTBudget: added parameter ShowFilterExpression.
    * Modified cmdlet Get-BGTBudgetList: added parameter ShowFilterExpression.
    * Modified cmdlet New-BGTBudget: added parameters Budget_FilterExpression and Budget_Metric.
    * Modified cmdlet Update-BGTBudget: added parameters NewBudget_FilterExpression and NewBudget_Metric.
  * Amazon Elemental MediaTailor
    * Modified cmdlet Get-EMTPrefetchScheduleList: added parameter ScheduleType.
    * Modified cmdlet New-EMTPrefetchSchedule: added parameters RecurringConsumption_AvailMatchingCriterion, RecurringConsumption_RetrievedAdExpirationSecond, RecurringPrefetchConfiguration_EndTime, RecurringPrefetchConfiguration_StartTime, RecurringRetrieval_DelayAfterAvailEndSecond, RecurringRetrieval_DynamicVariable, RecurringRetrieval_TrafficShapingType, RecurringTrafficShaping_WindowDurationSeconds, Retrieval_TrafficShapingType, ScheduleType and TrafficShaping_WindowDurationSeconds.
  * Amazon QBusiness
    * Added cmdlet Get-QBUSDocumentAccess leveraging the CheckDocumentAccess service API.

### 4.1.802 (2025-04-18 20:43Z)
  * AWS Tools for PowerShell now use AWS .NET SDK 3.7.1026.0 and leverage its new features and improvements. Please find a description of the changes at https://github.com/aws/aws-sdk-net/blob/main/changelogs/SDK.CHANGELOG.ALL.md.
  * Amazon Q Connect
    * Modified cmdlet Get-QCRecommendation: added parameter NextChunkToken.
    * Modified cmdlet Send-QCMessage: added parameter Configuration_GenerateFillerMessage.
  * Amazon Service Quotas
    * Modified cmdlet Request-SQServiceQuotaIncrease: added parameter SupportCaseAllowed.

### 4.1.801 (2025-04-17 20:30Z)
  * AWS Tools for PowerShell now use AWS .NET SDK 3.7.1025.0 and leverage its new features and improvements. Please find a description of the changes at https://github.com/aws/aws-sdk-net/blob/main/changelogs/SDK.CHANGELOG.ALL.md.
  * Amazon Bedrock
    * Modified cmdlet New-BDREvaluationJob: added parameters CustomMetricConfig_CustomMetric and EvaluationConfig_Automated_CustomMetricConfig_EvaluatorModelConfig_BedrockEvaluatorModels.
  * Amazon MemoryDB
    * Modified cmdlet New-MDBCluster: added parameters IpDiscovery and NetworkType.
    * Modified cmdlet Update-MDBCluster: added parameter IpDiscovery.
  * Amazon Omics
    * Added cmdlet Get-OMICSWorkflowVersion leveraging the GetWorkflowVersion service API.
    * Added cmdlet Get-OMICSWorkflowVersionList leveraging the ListWorkflowVersions service API.
    * Added cmdlet New-OMICSWorkflowVersion leveraging the CreateWorkflowVersion service API.
    * Added cmdlet Remove-OMICSWorkflowVersion leveraging the DeleteWorkflowVersion service API.
    * Added cmdlet Update-OMICSWorkflowVersion leveraging the UpdateWorkflowVersion service API.
    * Modified cmdlet New-OMICSWorkflow: added parameter StorageType.
    * Modified cmdlet Start-OMICSRun: added parameter WorkflowVersionName.
    * Modified cmdlet Update-OMICSWorkflow: added parameters StorageCapacity and StorageType.
  * Amazon Prometheus Service
    * Added cmdlet Get-PROMWorkspaceConfiguration leveraging the DescribeWorkspaceConfiguration service API.
    * Added cmdlet Update-PROMWorkspaceConfiguration leveraging the UpdateWorkspaceConfiguration service API.

### 4.1.800 (2025-04-16 20:54Z)
  * AWS Tools for PowerShell now use AWS .NET SDK 3.7.1024.0 and leverage its new features and improvements. Please find a description of the changes at https://github.com/aws/aws-sdk-net/blob/main/changelogs/SDK.CHANGELOG.ALL.md.
  * Amazon Aurora DSQL
    * Added cmdlet Get-DSQLVpcEndpointServiceName leveraging the GetVpcEndpointServiceName service API.
  * Amazon Connect Cases
    * Modified cmdlet New-CCASRelatedItem: added parameters SlaInputConfiguration_FieldId, SlaInputConfiguration_Name, SlaInputConfiguration_TargetFieldValue, SlaInputConfiguration_TargetSlaMinute and SlaInputConfiguration_Type.
  * Amazon EventBridge
    * Modified cmdlet New-EVBConnection: added parameter KmsKeyIdentifier.
    * Modified cmdlet Update-EVBConnection: added parameter KmsKeyIdentifier.
  * Amazon Resource Groups
    * Modified cmdlet Start-RGTagSyncTask: added parameter ResourceQuery.
  * Amazon S3 Tables
    * Added cmdlet Get-S3TTableBucketEncryption leveraging the GetTableBucketEncryption service API.
    * Added cmdlet Get-S3TTableEncryption leveraging the GetTableEncryption service API.
    * Added cmdlet Remove-S3TTableBucketEncryption leveraging the DeleteTableBucketEncryption service API.
    * Added cmdlet Write-S3TTableBucketEncryption leveraging the PutTableBucketEncryption service API.
    * Modified cmdlet New-S3TTable: added parameters EncryptionConfiguration_KmsKeyArn and EncryptionConfiguration_SseAlgorithm.
    * Modified cmdlet New-S3TTableBucket: added parameters EncryptionConfiguration_KmsKeyArn and EncryptionConfiguration_SseAlgorithm.

### 4.1.799 (2025-04-14 20:44Z)
  * AWS Tools for PowerShell now use AWS .NET SDK 3.7.1023.0 and leverage its new features and improvements. Please find a description of the changes at https://github.com/aws/aws-sdk-net/blob/main/changelogs/SDK.CHANGELOG.ALL.md.
  * Amazon Tax Settings
    * Modified cmdlet Write-TSATaxRegistration: added parameters IndonesiaAdditionalInfo_DecisionNumber, IndonesiaAdditionalInfo_PpnExceptionDesignationCode and IndonesiaAdditionalInfo_TaxRegistrationNumberType.
    * Modified cmdlet Write-TSATaxRegistrationBatch: added parameters IndonesiaAdditionalInfo_DecisionNumber, IndonesiaAdditionalInfo_PpnExceptionDesignationCode and IndonesiaAdditionalInfo_TaxRegistrationNumberType.

### 4.1.798 (2025-04-11 20:44Z)
  * AWS Tools for PowerShell now use AWS .NET SDK 3.7.1022.0 and leverage its new features and improvements. Please find a description of the changes at https://github.com/aws/aws-sdk-net/blob/main/changelogs/SDK.CHANGELOG.ALL.md.
  * Amazon Verified Permissions
    * Modified cmdlet New-AVPPolicyStore: added parameter DeletionProtection.
    * Modified cmdlet Update-AVPPolicyStore: added parameter DeletionProtection.

### 4.1.797 (2025-04-10 21:15Z)
  * AWS Tools for PowerShell now use AWS .NET SDK 3.7.1021.0 and leverage its new features and improvements. Please find a description of the changes at https://github.com/aws/aws-sdk-net/blob/main/changelogs/SDK.CHANGELOG.ALL.md.
  * Amazon ElastiCache
    * Modified cmdlet Edit-ECCacheCluster: added parameters ScaleConfig_ScaleIntervalMinute and ScaleConfig_ScalePercentage.
  * Amazon Elemental MediaLive
    * Modified cmdlet New-EMLSdiSource: added parameter PassThru.
    * Modified cmdlet Update-EMLInputDevice: added parameters HdDeviceSettings_InputResolution and UhdDeviceSettings_InputResolution.
  * Amazon M2
    * Added cmdlet Get-AMMDataSetExportHistoryList leveraging the ListDataSetExportHistory service API.
    * Added cmdlet Get-AMMDataSetExportTask leveraging the GetDataSetExportTask service API.
    * Added cmdlet New-AMMDataSetExportTask leveraging the CreateDataSetExportTask service API.
    * Modified cmdlet Start-AMMBatchJob: added parameters JobStepRestartMarker_Skip and JobStepRestartMarker_StepCheckpoint.
  * Amazon QBusiness
    * Modified cmdlet Update-QBUSChatControlsConfiguration: added parameter HallucinationReductionConfiguration_HallucinationReductionControl.
  * Amazon QuickSight
    * Modified cmdlet New-QSAnalysis: added parameter HighlightOperation_Trigger.
    * Modified cmdlet New-QSDashboard: added parameter HighlightOperation_Trigger.
    * Modified cmdlet New-QSTemplate: added parameter HighlightOperation_Trigger.
    * Modified cmdlet Update-QSAnalysis: added parameter HighlightOperation_Trigger.
    * Modified cmdlet Update-QSDashboard: added parameter HighlightOperation_Trigger.
    * Modified cmdlet Update-QSTemplate: added parameter HighlightOperation_Trigger.

### 4.1.796 (2025-04-09 23:18Z)
  * AWS Tools for PowerShell now use AWS .NET SDK 3.7.1020.0 and leverage its new features and improvements. Please find a description of the changes at https://github.com/aws/aws-sdk-net/blob/main/changelogs/SDK.CHANGELOG.ALL.md.
  * Amazon Ground Station
    * Modified cmdlet Register-GSAgent: added parameter Tag.
  * Amazon Transfer for SFTP
    * Modified cmdlet New-TFRConnector: added parameter SftpConfig_MaxConcurrentConnection.
    * Modified cmdlet Update-TFRConnector: added parameter SftpConfig_MaxConcurrentConnection.

### 4.1.795 (2025-04-08 21:44Z)
>>>>>>> 6f00f067
  * AWS Tools for PowerShell now use AWS .NET SDK 3.7.1019.0 and leverage its new features and improvements. Please find a description of the changes at https://github.com/aws/aws-sdk-net/blob/main/changelogs/SDK.CHANGELOG.ALL.md.
  * Amazon IoT FleetWise
    * Modified cmdlet Update-IFWVehicle: added parameter StateTemplatesToUpdate.
  * Amazon Tax Settings
    * Modified cmdlet Write-TSATaxRegistration: added parameters UzbekistanAdditionalInfo_TaxRegistrationNumberType and UzbekistanAdditionalInfo_VatRegistrationNumber.
    * Modified cmdlet Write-TSATaxRegistrationBatch: added parameters UzbekistanAdditionalInfo_TaxRegistrationNumberType and UzbekistanAdditionalInfo_VatRegistrationNumber.

### 4.1.794 (2025-04-07 21:06Z)
  * AWS Tools for PowerShell now use AWS .NET SDK 3.7.1018.0 and leverage its new features and improvements. Please find a description of the changes at https://github.com/aws/aws-sdk-net/blob/main/changelogs/SDK.CHANGELOG.ALL.md.
  * Amazon Bedrock Runtime
    * Modified cmdlet Invoke-BDRRGuardrail: added parameter OutputScope.
  * Amazon CodeBuild
    * Added cmdlet Get-CBCommandExecutionBatch leveraging the BatchGetCommandExecutions service API.
    * Added cmdlet Get-CBCommandExecutionListForSandbox leveraging the ListCommandExecutionsForSandbox service API.
    * Added cmdlet Get-CBSandboxBatch leveraging the BatchGetSandboxes service API.
    * Added cmdlet Get-CBSandboxIdList leveraging the ListSandboxes service API.
    * Added cmdlet Get-CBSandboxIdListForProject leveraging the ListSandboxesForProject service API.
    * Added cmdlet Start-CBCommandExecution leveraging the StartCommandExecution service API.
    * Added cmdlet Start-CBSandbox leveraging the StartSandbox service API.
    * Added cmdlet Start-CBSandboxConnection leveraging the StartSandboxConnection service API.
    * Added cmdlet Stop-CBSandbox leveraging the StopSandbox service API.
  * Amazon Elemental MediaLive
    * Added cmdlet Get-EMLSdiSource leveraging the DescribeSdiSource service API.
    * Added cmdlet Get-EMLSdiSourceList leveraging the ListSdiSources service API.
    * Added cmdlet New-EMLSdiSource leveraging the CreateSdiSource service API.
    * Added cmdlet Remove-EMLSdiSource leveraging the DeleteSdiSource service API.
    * Added cmdlet Update-EMLSdiSource leveraging the UpdateSdiSource service API.
    * Modified cmdlet New-EMLInput: added parameter SdiSource.
    * Modified cmdlet Update-EMLInput: added parameter SdiSource.
    * Modified cmdlet Update-EMLNode: added parameter SdiSourceMapping.
  * Amazon Personalize
    * Modified cmdlet New-PERSSolution: added parameter EventsConfig_EventParametersList.
    * Modified cmdlet Update-PERSSolution: added parameter EventsConfig_EventParametersList.
  * Amazon Transfer for SFTP
    * Added cmdlet Start-TFRRemoteDelete leveraging the StartRemoteDelete service API.
    * Added cmdlet Start-TFRRemoteMove leveraging the StartRemoteMove service API.

### 4.1.793 (2025-04-04 21:19Z)
  * AWS Tools for PowerShell now use AWS .NET SDK 3.7.1017.0 and leverage its new features and improvements. Please find a description of the changes at https://github.com/aws/aws-sdk-net/blob/main/changelogs/SDK.CHANGELOG.ALL.md.
  * Amazon EventBridge
    * Modified cmdlet New-EVBArchive: added parameter KmsKeyIdentifier.
    * Modified cmdlet Update-EVBArchive: added parameter KmsKeyIdentifier.

### 4.1.792 (2025-04-03 21:15Z)
  * AWS Tools for PowerShell now use AWS .NET SDK 3.7.1016.0 and leverage its new features and improvements. Please find a description of the changes at https://github.com/aws/aws-sdk-net/blob/main/changelogs/SDK.CHANGELOG.ALL.md.
  * Amazon Agents for Amazon Bedrock
    * Modified cmdlet New-AABKnowledgeBase: added parameters FieldMapping_CustomMetadataField and MongoDbAtlasConfiguration_TextIndexName.
    * Modified cmdlet Update-AABKnowledgeBase: added parameters FieldMapping_CustomMetadataField and MongoDbAtlasConfiguration_TextIndexName.
  * Amazon SES Mail Manager
    * Modified cmdlet New-MMGRIngressPoint: added parameters PrivateNetworkConfiguration_VpcEndpointId and PublicNetworkConfiguration_IpType.
  * Amazon Simple Email Service V2 (SES V2)
    * Modified cmdlet New-SES2DeliverabilityTestReport: added parameters Simple_Attachment and Template_Attachment.
    * Modified cmdlet Send-SES2BulkEmail: added parameter Template_Attachment.
    * Modified cmdlet Send-SES2Email: added parameters Simple_Attachment and Template_Attachment.

### 4.1.791 (2025-04-03 03:37Z)
  * AWS Tools for PowerShell now use AWS .NET SDK 3.7.1015.1 and leverage its new features and improvements. Please find a description of the changes at https://github.com/aws/aws-sdk-net/blob/main/changelogs/SDK.CHANGELOG.ALL.md.

### 4.1.790 (2025-04-02 21:27Z)
  * AWS Tools for PowerShell now use AWS .NET SDK 3.7.1015.0 and leverage its new features and improvements. Please find a description of the changes at https://github.com/aws/aws-sdk-net/blob/main/changelogs/SDK.CHANGELOG.ALL.md.
  * Amazon CloudWatch Application Signals
    * Modified cmdlet Get-CWASServiceLevelObjectiveList: added parameters DependencyConfig_DependencyKeyAttribute, DependencyConfig_DependencyOperationName and MetricSourceType.
    * Modified cmdlet New-CWASServiceLevelObjective: added parameters RequestBasedSliConfig_RequestBasedSliMetricConfig_DependencyConfig_DependencyKeyAttributes, RequestBasedSliConfig_RequestBasedSliMetricConfig_DependencyConfig_DependencyOperationName, SliConfig_SliMetricConfig_DependencyConfig_DependencyKeyAttributes and SliConfig_SliMetricConfig_DependencyConfig_DependencyOperationName.
    * Modified cmdlet Update-CWASServiceLevelObjective: added parameters RequestBasedSliConfig_RequestBasedSliMetricConfig_DependencyConfig_DependencyKeyAttributes, RequestBasedSliConfig_RequestBasedSliMetricConfig_DependencyConfig_DependencyOperationName, SliConfig_SliMetricConfig_DependencyConfig_DependencyKeyAttributes and SliConfig_SliMetricConfig_DependencyConfig_DependencyOperationName.
  * Amazon Elemental MediaLive
    * Modified cmdlet New-EMLInput: added parameter Smpte2110ReceiverGroupSettings_Smpte2110ReceiverGroup.
    * Modified cmdlet Update-EMLInput: added parameter Smpte2110ReceiverGroupSettings_Smpte2110ReceiverGroup.
  * Amazon Lex Model Building V2
    * Modified cmdlet New-LMBV2Bot: added parameter ErrorLogSettings_Enabled.
    * Modified cmdlet New-LMBV2Intent: added parameter QInConnectAssistantConfiguration_AssistantArn.
    * Modified cmdlet Start-LMBV2Import: added parameter ErrorLogSettings_Enabled.
    * Modified cmdlet Update-LMBV2Bot: added parameter ErrorLogSettings_Enabled.
    * Modified cmdlet Update-LMBV2Intent: added parameter QInConnectAssistantConfiguration_AssistantArn.

### 4.1.789 (2025-04-01 20:56Z)
  * AWS Tools for PowerShell now use AWS .NET SDK 3.7.1014.0 and leverage its new features and improvements. Please find a description of the changes at https://github.com/aws/aws-sdk-net/blob/main/changelogs/SDK.CHANGELOG.ALL.md.
  * Amazon Clean Rooms Service
    * Modified cmdlet Update-CRSCollaboration: added parameter AnalyticsEngine.
  * Amazon SageMaker Service
    * Modified cmdlet New-SMNotebookInstanceLifecycleConfig: added parameter Tag.

### 4.1.788 (2025-03-31 21:19Z)
  * AWS Tools for PowerShell now use AWS .NET SDK 3.7.1013.0 and leverage its new features and improvements. Please find a description of the changes at https://github.com/aws/aws-sdk-net/blob/main/changelogs/SDK.CHANGELOG.ALL.md.
  * Amazon Elastic Compute Cloud (EC2)
    * Added cmdlet Disable-EC2RouteServerPropagation leveraging the DisableRouteServerPropagation service API.
    * Added cmdlet Edit-EC2RouteServer leveraging the ModifyRouteServer service API.
    * Added cmdlet Enable-EC2RouteServerPropagation leveraging the EnableRouteServerPropagation service API.
    * Added cmdlet Get-EC2RouteServer leveraging the DescribeRouteServers service API.
    * Added cmdlet Get-EC2RouteServerAssociation leveraging the GetRouteServerAssociations service API.
    * Added cmdlet Get-EC2RouteServerEndpoint leveraging the DescribeRouteServerEndpoints service API.
    * Added cmdlet Get-EC2RouteServerPeer leveraging the DescribeRouteServerPeers service API.
    * Added cmdlet Get-EC2RouteServerPropagation leveraging the GetRouteServerPropagations service API.
    * Added cmdlet Get-EC2RouteServerRoutingDatabase leveraging the GetRouteServerRoutingDatabase service API.
    * Added cmdlet New-EC2RouteServer leveraging the CreateRouteServer service API.
    * Added cmdlet New-EC2RouteServerEndpoint leveraging the CreateRouteServerEndpoint service API.
    * Added cmdlet New-EC2RouteServerPeer leveraging the CreateRouteServerPeer service API.
    * Added cmdlet Register-EC2RouteServer leveraging the AssociateRouteServer service API.
    * Added cmdlet Remove-EC2RouteServer leveraging the DeleteRouteServer service API.
    * Added cmdlet Remove-EC2RouteServerEndpoint leveraging the DeleteRouteServerEndpoint service API.
    * Added cmdlet Remove-EC2RouteServerPeer leveraging the DeleteRouteServerPeer service API.
    * Added cmdlet Unregister-EC2RouteServer leveraging the DisassociateRouteServer service API.
  * Amazon Elastic Container Service for Kubernetes
    * Modified cmdlet Update-EKSClusterConfig: added parameters RemoteNetworkConfig_RemoteNodeNetwork and RemoteNetworkConfig_RemotePodNetwork.
  * Amazon Outposts
    * Modified cmdlet Get-OUTPOutpostSupportedInstanceType: added parameter AssetId.
    * Modified cmdlet Start-OUTPCapacityTask: added parameter AssetId.
  * Amazon S3 Control
    * Added cmdlet Get-S3CAccessPointScope leveraging the GetAccessPointScope service API.
    * Added cmdlet Get-S3CAccessPointsForDirectoryBucketList leveraging the ListAccessPointsForDirectoryBuckets service API.
    * Added cmdlet Remove-S3CAccessPointScope leveraging the DeleteAccessPointScope service API.
    * Added cmdlet Write-S3CAccessPointScope leveraging the PutAccessPointScope service API.
    * Modified cmdlet New-S3CAccessPoint: added parameters Scope_Permission and Scope_Prefix.
  * Amazon Transfer for SFTP
    * Modified cmdlet New-TFRWebApp: added parameter WebAppEndpointPolicy.

### 4.1.787 (2025-03-28 21:00Z)
  * AWS Tools for PowerShell now use AWS .NET SDK 3.7.1012.0 and leverage its new features and improvements. Please find a description of the changes at https://github.com/aws/aws-sdk-net/blob/main/changelogs/SDK.CHANGELOG.ALL.md.
  * Amazon API Gateway
    * Modified cmdlet New-AGDomainName: added parameter EndpointConfiguration_IpAddressType.
    * Modified cmdlet New-AGRestApi: added parameter EndpointConfiguration_IpAddressType.
  * Amazon API Gateway V2
    * Modified cmdlet New-AG2Api: added parameter IpAddressType.
    * Modified cmdlet Update-AG2Api: added parameter IpAddressType.
  * Amazon CodeBuild
    * Modified cmdlet New-CBProject: added parameter Cache_CacheNamespace.
    * Modified cmdlet Start-CBBatch: added parameter CacheOverride_CacheNamespace.
    * Modified cmdlet Start-CBBuild: added parameter CacheOverride_CacheNamespace.
    * Modified cmdlet Update-CBProject: added parameter Cache_CacheNamespace.
  * Amazon Payment Cryptography Control Plane
    * Modified cmdlet Export-PAYCCKey: added parameters DerivationData_SharedInformation, DiffieHellmanTr31KeyBlock_CertificateAuthorityPublicKeyIdentifier, DiffieHellmanTr31KeyBlock_DeriveKeyAlgorithm, DiffieHellmanTr31KeyBlock_KeyDerivationFunction, DiffieHellmanTr31KeyBlock_KeyDerivationHashAlgorithm, DiffieHellmanTr31KeyBlock_PrivateKeyIdentifier, DiffieHellmanTr31KeyBlock_PublicKeyCertificate, KeyMaterial_DiffieHellmanTr31KeyBlock_KeyBlockHeaders_KeyExportability, KeyMaterial_DiffieHellmanTr31KeyBlock_KeyBlockHeaders_KeyModesOfUse_Decrypt, KeyMaterial_DiffieHellmanTr31KeyBlock_KeyBlockHeaders_KeyModesOfUse_DeriveKey, KeyMaterial_DiffieHellmanTr31KeyBlock_KeyBlockHeaders_KeyModesOfUse_Encrypt, KeyMaterial_DiffieHellmanTr31KeyBlock_KeyBlockHeaders_KeyModesOfUse_Generate, KeyMaterial_DiffieHellmanTr31KeyBlock_KeyBlockHeaders_KeyModesOfUse_NoRestrictions, KeyMaterial_DiffieHellmanTr31KeyBlock_KeyBlockHeaders_KeyModesOfUse_Sign, KeyMaterial_DiffieHellmanTr31KeyBlock_KeyBlockHeaders_KeyModesOfUse_Unwrap, KeyMaterial_DiffieHellmanTr31KeyBlock_KeyBlockHeaders_KeyModesOfUse_Verify, KeyMaterial_DiffieHellmanTr31KeyBlock_KeyBlockHeaders_KeyModesOfUse_Wrap, KeyMaterial_DiffieHellmanTr31KeyBlock_KeyBlockHeaders_KeyVersion and KeyMaterial_DiffieHellmanTr31KeyBlock_KeyBlockHeaders_OptionalBlocks.
    * Modified cmdlet Import-PAYCCKey: added parameters DerivationData_SharedInformation, DiffieHellmanTr31KeyBlock_CertificateAuthorityPublicKeyIdentifier, DiffieHellmanTr31KeyBlock_DeriveKeyAlgorithm, DiffieHellmanTr31KeyBlock_KeyDerivationFunction, DiffieHellmanTr31KeyBlock_KeyDerivationHashAlgorithm, DiffieHellmanTr31KeyBlock_PrivateKeyIdentifier, DiffieHellmanTr31KeyBlock_PublicKeyCertificate and DiffieHellmanTr31KeyBlock_WrappedKeyBlock.
    * Modified cmdlet New-PAYCCKey: added parameter DeriveKeyUsage.
  * Amazon QuickSight
    * Modified cmdlet Initialize-QSEmbedUrlForRegisteredUserWithIdentity: added parameters DataQnA_Enabled, DataStories_Enabled, ExperienceConfiguration_Dashboard_FeatureConfigurations_AmazonQInQuickSight_ExecutiveSummary_Enabled, ExperienceConfiguration_Dashboard_FeatureConfigurations_RecentSnapshots_Enabled, ExperienceConfiguration_Dashboard_FeatureConfigurations_Schedules_Enabled, ExperienceConfiguration_Dashboard_FeatureConfigurations_ThresholdAlerts_Enabled, ExperienceConfiguration_QuickSightConsole_FeatureConfigurations_AmazonQInQuickSight_ExecutiveSummary_Enabled, ExperienceConfiguration_QuickSightConsole_FeatureConfigurations_RecentSnapshots_Enabled, ExperienceConfiguration_QuickSightConsole_FeatureConfigurations_Schedules_Enabled, ExperienceConfiguration_QuickSightConsole_FeatureConfigurations_ThresholdAlerts_Enabled and GenerativeAuthoring_Enabled.
    * Modified cmdlet New-QSAnalysis: added parameters Options_ExcludedDataSetArn and Options_QBusinessInsightsStatus.
    * Modified cmdlet New-QSDashboard: added parameters DataQAEnabledOption_AvailabilityStatus, Options_ExcludedDataSetArn and Options_QBusinessInsightsStatus.
    * Modified cmdlet New-QSDataSet: added parameter UseAs.
    * Modified cmdlet New-QSDataSource: added parameter OracleParameters_UseServiceName.
    * Modified cmdlet New-QSEmbedUrlForRegisteredUser: added parameters DataQnA_Enabled, DataStories_Enabled, ExperienceConfiguration_Dashboard_FeatureConfigurations_AmazonQInQuickSight_ExecutiveSummary_Enabled, ExperienceConfiguration_Dashboard_FeatureConfigurations_RecentSnapshots_Enabled, ExperienceConfiguration_Dashboard_FeatureConfigurations_Schedules_Enabled, ExperienceConfiguration_Dashboard_FeatureConfigurations_ThresholdAlerts_Enabled, ExperienceConfiguration_QuickSightConsole_FeatureConfigurations_AmazonQInQuickSight_ExecutiveSummary_Enabled, ExperienceConfiguration_QuickSightConsole_FeatureConfigurations_RecentSnapshots_Enabled, ExperienceConfiguration_QuickSightConsole_FeatureConfigurations_Schedules_Enabled, ExperienceConfiguration_QuickSightConsole_FeatureConfigurations_ThresholdAlerts_Enabled and GenerativeAuthoring_Enabled.
    * Modified cmdlet New-QSTemplate: added parameters Options_ExcludedDataSetArn and Options_QBusinessInsightsStatus.
    * Modified cmdlet Update-QSAnalysis: added parameters Options_ExcludedDataSetArn and Options_QBusinessInsightsStatus.
    * Modified cmdlet Update-QSDashboard: added parameters DataQAEnabledOption_AvailabilityStatus, Options_ExcludedDataSetArn and Options_QBusinessInsightsStatus.
    * Modified cmdlet Update-QSDataSource: added parameter OracleParameters_UseServiceName.
    * Modified cmdlet Update-QSTemplate: added parameters Options_ExcludedDataSetArn and Options_QBusinessInsightsStatus.
    * Modified cmdlet Write-QSDataSetRefreshProperty: added parameter EmailAlert_AlertStatus.
  * Amazon SageMaker Service
    * Modified cmdlet New-SMTransformJob: added parameter TransformResources_TransformAmiVersion.

### 4.1.786 (2025-03-27 21:05Z)
  * AWS Tools for PowerShell now use AWS .NET SDK 3.7.1011.0 and leverage its new features and improvements. Please find a description of the changes at https://github.com/aws/aws-sdk-net/blob/main/changelogs/SDK.CHANGELOG.ALL.md.
  * Amazon Batch
    * Modified cmdlet Register-BATJobDefinition: added parameter ContainerProperties_EnableExecuteCommand.
  * Amazon CloudFormation
    * Modified cmdlet Get-CFNResourceScanList: added parameter ScanTypeFilter.
    * Modified cmdlet Start-CFNResourceScan: added parameter ScanFilter.
  * Amazon Pricing Calculator
    * Modified cmdlet Update-BCMPCPreference: added parameter StandaloneAccountRateTypeSelection.
  * Amazon SageMaker Service
    * Modified cmdlet New-SMApp: added parameter RecoveryMode.

### 4.1.785 (2025-03-26 21:27Z)
  * AWS Tools for PowerShell now use AWS .NET SDK 3.7.1010.0 and leverage its new features and improvements. Please find a description of the changes at https://github.com/aws/aws-sdk-net/blob/main/changelogs/SDK.CHANGELOG.ALL.md.
  * Amazon Direct Connect
    * Modified cmdlet New-DCGateway: added parameter Tag.
  * Amazon Elemental MediaTailor
    * Modified cmdlet Add-EMTLogsForPlaybackConfiguration: added parameters AdsInteractionLog_ExcludeEventType, AdsInteractionLog_PublishOptInEventType and ManifestServiceInteractionLog_ExcludeEventType.
  * Amazon WAF V2
    * Modified cmdlet Get-WAF2WebACL: added parameter ARN.

### 4.1.784 (2025-03-25 22:45Z)
  * AWS Tools for PowerShell now use AWS .NET SDK 3.7.1009.0 and leverage its new features and improvements. Please find a description of the changes at https://github.com/aws/aws-sdk-net/blob/main/changelogs/SDK.CHANGELOG.ALL.md.
  * Amazon Agents for Amazon Bedrock
    * Modified cmdlet New-AABKnowledgeBase: added parameters OpensearchManagedClusterConfiguration_DomainArn, OpensearchManagedClusterConfiguration_DomainEndpoint, OpensearchManagedClusterConfiguration_VectorIndexName, StorageConfiguration_OpensearchManagedClusterConfiguration_FieldMapping_MetadataField, StorageConfiguration_OpensearchManagedClusterConfiguration_FieldMapping_TextField and StorageConfiguration_OpensearchManagedClusterConfiguration_FieldMapping_VectorField.
    * Modified cmdlet Update-AABKnowledgeBase: added parameters OpensearchManagedClusterConfiguration_DomainArn, OpensearchManagedClusterConfiguration_DomainEndpoint, OpensearchManagedClusterConfiguration_VectorIndexName, StorageConfiguration_OpensearchManagedClusterConfiguration_FieldMapping_MetadataField, StorageConfiguration_OpensearchManagedClusterConfiguration_FieldMapping_TextField and StorageConfiguration_OpensearchManagedClusterConfiguration_FieldMapping_VectorField.
  * Amazon Elastic Container Service for Kubernetes
    * Modified cmdlet Update-EKSClusterVersion: added parameter ForceUpdate.
  * Amazon SageMaker Service
    * Modified cmdlet New-SMPartnerApp: added parameter KmsKeyId.

### 4.1.783 (2025-03-24 20:45Z)
  * AWS Tools for PowerShell now use AWS .NET SDK 3.7.1008.0 and leverage its new features and improvements. Please find a description of the changes at https://github.com/aws/aws-sdk-net/blob/main/changelogs/SDK.CHANGELOG.ALL.md.
  * Amazon Systems Manager
    * Modified cmdlet Get-SSMDeployablePatchSnapshotForInstance: added parameter BaselineOverride_AvailableSecurityUpdatesComplianceStatus.
    * Modified cmdlet New-SSMPatchBaseline: added parameter AvailableSecurityUpdatesComplianceStatus.
    * Modified cmdlet Update-SSMPatchBaseline: added parameter AvailableSecurityUpdatesComplianceStatus.

### 4.1.782 (2025-03-21 21:52Z)
  * AWS Tools for PowerShell now use AWS .NET SDK 3.7.1007.0 and leverage its new features and improvements. Please find a description of the changes at https://github.com/aws/aws-sdk-net/blob/main/changelogs/SDK.CHANGELOG.ALL.md.
  * Amazon DataZone
    * Modified cmdlet New-DZDomain: added parameter SingleSignOn_IdcInstanceArn.
    * Modified cmdlet Update-DZDomain: added parameter SingleSignOn_IdcInstanceArn.
  * Amazon Route53 Recovery Control Config
    * Added cmdlet Update-R53RCCluster leveraging the UpdateCluster service API.
    * Modified cmdlet New-R53RCCluster: added parameter NetworkType.

### 4.1.781 (2025-03-20 20:46Z)
  * AWS Tools for PowerShell now use AWS .NET SDK 3.7.1006.0 and leverage its new features and improvements. Please find a description of the changes at https://github.com/aws/aws-sdk-net/blob/main/changelogs/SDK.CHANGELOG.ALL.md.
  * Amazon Network Firewall
    * Added cmdlet Get-NWFWFlowOperation leveraging the DescribeFlowOperation service API.
    * Added cmdlet Get-NWFWFlowOperationList leveraging the ListFlowOperations service API.
    * Added cmdlet Get-NWFWFlowOperationResultList leveraging the ListFlowOperationResults service API.
    * Added cmdlet Start-NWFWFlowCapture leveraging the StartFlowCapture service API.
    * Added cmdlet Start-NWFWFlowFlush leveraging the StartFlowFlush service API.

### 4.1.780 (2025-03-19 21:12Z)
  * AWS Tools for PowerShell now use AWS .NET SDK 3.7.1005.0 and leverage its new features and improvements. Please find a description of the changes at https://github.com/aws/aws-sdk-net/blob/main/changelogs/SDK.CHANGELOG.ALL.md.
  * Amazon Elemental MediaConnect
    * Modified cmdlet New-EMCNFlow: added parameters FlowSize, NdiConfig_MachineName, NdiConfig_NdiDiscoveryServer and NdiConfig_NdiState.
    * Modified cmdlet Update-EMCNFlow: added parameters NdiConfig_MachineName, NdiConfig_NdiDiscoveryServer and NdiConfig_NdiState.
    * Modified cmdlet Update-EMCNFlowOutput: added parameters NdiProgramName and NdiSpeedHqQuality.

### 4.1.779 (2025-03-18 21:13Z)
  * AWS Tools for PowerShell now use AWS .NET SDK 3.7.1004.0 and leverage its new features and improvements. Please find a description of the changes at https://github.com/aws/aws-sdk-net/blob/main/changelogs/SDK.CHANGELOG.ALL.md.
  * Amazon AppSync
    * Modified cmdlet New-ASYNDomainName: added parameter Tag.
  * Amazon Clean Rooms Service
    * Added cmdlet Get-CRSProtectedJob leveraging the GetProtectedJob service API.
    * Added cmdlet Get-CRSProtectedJobList leveraging the ListProtectedJobs service API.
    * Added cmdlet Start-CRSProtectedJob leveraging the StartProtectedJob service API.
    * Added cmdlet Update-CRSProtectedJob leveraging the UpdateProtectedJob service API.
    * Modified cmdlet New-CRSAnalysisTemplate: added parameters Artifacts_AdditionalArtifact, Artifacts_RoleArn, Location_Bucket, Location_Key and Schema_ReferencedTable.
    * Modified cmdlet New-CRSCollaboration: added parameters JobCompute_IsResponsible and JobLogStatus.
    * Modified cmdlet New-CRSConfiguredTable: added parameter SelectedAnalysisMethod.
    * Modified cmdlet New-CRSMembership: added parameters DefaultJobResultConfiguration_OutputConfiguration_S3_Bucket, DefaultJobResultConfiguration_OutputConfiguration_S3_KeyPrefix, DefaultJobResultConfiguration_RoleArn, JobCompute_IsResponsible and JobLogStatus.
    * Modified cmdlet Update-CRSConfiguredTable: added parameters AnalysisMethod and SelectedAnalysisMethod.
    * Modified cmdlet Update-CRSMembership: added parameters DefaultJobResultConfiguration_OutputConfiguration_S3_Bucket, DefaultJobResultConfiguration_OutputConfiguration_S3_KeyPrefix, DefaultJobResultConfiguration_RoleArn and JobLogStatus.

### 4.1.778 (2025-03-17 21:01Z)
  * AWS Tools for PowerShell now use AWS .NET SDK 3.7.1003.0 and leverage its new features and improvements. Please find a description of the changes at https://github.com/aws/aws-sdk-net/blob/main/changelogs/SDK.CHANGELOG.ALL.md.
  * Amazon CloudWatch Application Signals
    * Added cmdlet Get-CWASServiceLevelObjectiveExclusionWindowList leveraging the ListServiceLevelObjectiveExclusionWindows service API.
    * Added cmdlet Update-CWASUpdateExclusionWindow leveraging the BatchUpdateExclusionWindows service API.
  * Amazon CloudWatch RUM
    * Modified cmdlet New-CWRUMAppMonitor: added parameters DomainList, JavaScriptSourceMaps_S3Uri and JavaScriptSourceMaps_Status.
    * Modified cmdlet Update-CWRUMAppMonitor: added parameters DomainList, JavaScriptSourceMaps_S3Uri and JavaScriptSourceMaps_Status.
  * Amazon Location Service Maps V2
    * Modified cmdlet Get-GEOMStaticMap: added parameters ColorScheme, CropLabel, LabelSize, Language, PointsOfInterest and PoliticalView.

### 4.1.777 (2025-03-14 20:37Z)
  * AWS Tools for PowerShell now use AWS .NET SDK 3.7.1002.0 and leverage its new features and improvements. Please find a description of the changes at https://github.com/aws/aws-sdk-net/blob/main/changelogs/SDK.CHANGELOG.ALL.md.
  * Amazon Glue
    * Modified cmdlet New-GLUECatalog: added parameter CatalogInput_AllowFullTableExternalDataAccess.
    * Modified cmdlet Update-GLUECatalog: added parameter CatalogInput_AllowFullTableExternalDataAccess.
  * Amazon Lake Formation
    * Modified cmdlet Grant-LKFPermission: added parameter Condition_Expression.
    * Modified cmdlet New-LKFLakeFormationOptIn: added parameter Condition_Expression.
    * Modified cmdlet Register-LKFResource: added parameter WithPrivilegedAccess.
    * Modified cmdlet Remove-LKFLakeFormationOptIn: added parameter Condition_Expression.
    * Modified cmdlet Revoke-LKFPermission: added parameter Condition_Expression.

### 4.1.776 (2025-03-14 00:32Z)
  * AWS Tools for PowerShell now use AWS .NET SDK 3.7.1001.0 and leverage its new features and improvements. Please find a description of the changes at https://github.com/aws/aws-sdk-net/blob/main/changelogs/SDK.CHANGELOG.ALL.md.
  * Amazon Amplify
    * Modified cmdlet New-AMPBranch: added parameter EnableSkewProtection.
    * Modified cmdlet Update-AMPBranch: added parameter EnableSkewProtection.
  * Amazon DataZone
    * Modified cmdlet Update-DZEnvironment: added parameters BlueprintVersion and UserParameter.
    * Modified cmdlet Update-DZProject: added parameters ProjectProfileVersion and UserParameter.
  * Amazon Elemental MediaPackage v2
    * Added cmdlet Reset-MPV2ChannelState leveraging the ResetChannelState service API.
    * Added cmdlet Reset-MPV2OriginEndpointState leveraging the ResetOriginEndpointState service API.
  * Amazon Interactive Video Service RealTime
    * Modified cmdlet New-IVSRTStage: added parameter HlsConfiguration_TargetSegmentDurationSecond.
    * Modified cmdlet Update-IVSRTStage: added parameter HlsConfiguration_TargetSegmentDurationSecond.

### 4.1.775 (2025-03-11 20:47Z)
  * AWS Tools for PowerShell now use AWS .NET SDK 3.7.1000.0 and leverage its new features and improvements. Please find a description of the changes at https://github.com/aws/aws-sdk-net/blob/main/changelogs/SDK.CHANGELOG.ALL.md.
  * Amazon EC2 Container Registry
    * Modified cmdlet New-ECRPullThroughCacheRule: added parameters CustomRoleArn and UpstreamRepositoryPrefix.
    * Modified cmdlet Update-ECRPullThroughCacheRule: added parameter CustomRoleArn.

### 4.1.774 (2025-03-10 20:57Z)
  * AWS Tools for PowerShell now use AWS .NET SDK 3.7.999.0 and leverage its new features and improvements. Please find a description of the changes at https://github.com/aws/aws-sdk-net/blob/main/changelogs/SDK.CHANGELOG.ALL.md.
  * Amazon Agents for Amazon Bedrock
    * Modified cmdlet New-AABAgentActionGroup: added parameter ParentActionGroupSignatureParam.
    * Modified cmdlet Update-AABAgentActionGroup: added parameter ParentActionGroupSignatureParam.
  * Amazon Connect Service
    * Modified cmdlet New-CONNContact: added parameter PreviousContactId.
  * Amazon Pca Connector Ad
    * Modified cmdlet New-PCAADConnector: added parameter VpcInformation_IpAddressType.

### 4.1.773 (2025-03-07 21:50Z)
  * AWS Tools for PowerShell now use AWS .NET SDK 3.7.998.0 and leverage its new features and improvements. Please find a description of the changes at https://github.com/aws/aws-sdk-net/blob/main/changelogs/SDK.CHANGELOG.ALL.md.
  * Amazon Agents for Amazon Bedrock
    * Modified cmdlet New-AABDataSource: added parameters ContextEnrichmentConfiguration_Type, EnrichmentStrategyConfiguration_Method and VectorIngestionConfiguration_ContextEnrichmentConfiguration_BedrockFoundationModelConfiguration_ModelArn.
    * Modified cmdlet New-AABKnowledgeBase: added parameters NeptuneAnalyticsConfiguration_GraphArn, StorageConfiguration_NeptuneAnalyticsConfiguration_FieldMapping_MetadataField and StorageConfiguration_NeptuneAnalyticsConfiguration_FieldMapping_TextField.
    * Modified cmdlet Update-AABDataSource: added parameters ContextEnrichmentConfiguration_Type, EnrichmentStrategyConfiguration_Method and VectorIngestionConfiguration_ContextEnrichmentConfiguration_BedrockFoundationModelConfiguration_ModelArn.
    * Modified cmdlet Update-AABKnowledgeBase: added parameters NeptuneAnalyticsConfiguration_GraphArn, StorageConfiguration_NeptuneAnalyticsConfiguration_FieldMapping_MetadataField and StorageConfiguration_NeptuneAnalyticsConfiguration_FieldMapping_TextField.
  * Amazon Bedrock Agent Runtime
    * Modified cmdlet Invoke-BARInlineAgent: added parameters AgentCollaboration, Collaborator, CollaboratorConfiguration and ConversationHistory_Message.
  * Amazon Elastic Load Balancing V2
    * Added cmdlet Edit-ELB2IpPool leveraging the ModifyIpPools service API.
    * Modified cmdlet New-ELB2LoadBalancer: added parameter IpamPools_Ipv4IpamPoolId.

### 4.1.772 (2025-03-06 21:32Z)
  * AWS Tools for PowerShell now use AWS .NET SDK 3.7.997.0 and leverage its new features and improvements. Please find a description of the changes at https://github.com/aws/aws-sdk-net/blob/main/changelogs/SDK.CHANGELOG.ALL.md.
  * Amazon Bedrock
    * Added cmdlet New-BDRPromptRouter leveraging the CreatePromptRouter service API.
    * Added cmdlet Remove-BDRPromptRouter leveraging the DeletePromptRouter service API.
    * Modified cmdlet Get-BDRPromptRouterList: added parameters PassThru and Type.
  * Amazon Interactive Video Service RealTime
    * Modified cmdlet New-IVSRTStage: added parameter AutoParticipantRecordingConfiguration_RecordingReconnectWindowSecond.
    * Modified cmdlet Update-IVSRTStage: added parameter AutoParticipantRecordingConfiguration_RecordingReconnectWindowSecond.
  * Amazon Redshift Data API Service
    * Modified cmdlet Get-RSDStatementList: added parameters ClusterIdentifier, Database and WorkgroupName.
  * Amazon WorkSpaces
    * Added cmdlet Edit-WKSEndpointEncryptionMode leveraging the ModifyEndpointEncryptionMode service API.

### 4.1.771 (2025-03-05 21:36Z)
  * AWS Tools for PowerShell now use AWS .NET SDK 3.7.996.0 and leverage its new features and improvements. Please find a description of the changes at https://github.com/aws/aws-sdk-net/blob/main/changelogs/SDK.CHANGELOG.ALL.md.
  * Amazon DataSync
    * Modified cmdlet Update-DSYNLocationNfs: added parameter ServerHostname.
    * Modified cmdlet Update-DSYNLocationObjectStorage: added parameter ServerHostname.
    * Modified cmdlet Update-DSYNLocationSmb: added parameter ServerHostname.
  * Amazon GameLiftStreams. Added cmdlets to support the service. Cmdlets for the service have the noun prefix GMLS and can be listed using the command 'Get-AWSCmdletName -Service GMLS'.
  * Amazon WorkSpaces
    * Modified cmdlet Edit-WKSWorkspaceAccessProperty: added parameter WorkspaceAccessProperties_DeviceTypeWorkSpacesThinClient.

### 4.1.770 (2025-03-04 23:42Z)
  * AWS Tools for PowerShell now use AWS .NET SDK 3.7.995.0 and leverage its new features and improvements. Please find a description of the changes at https://github.com/aws/aws-sdk-net/blob/main/changelogs/SDK.CHANGELOG.ALL.md.
  * Amazon IoT SiteWise
    * Modified cmdlet New-IOTSWGateway: added parameters GatewayVersion and GreengrassV2_CoreDeviceOperatingSystem.
  * Amazon Managed integrations for AWS IoT Device Management. Added cmdlets to support the service. Cmdlets for the service have the noun prefix IOTMI and can be listed using the command 'Get-AWSCmdletName -Service IOTMI'.

### 4.1.769 (2025-03-03 21:58Z)
  * AWS Tools for PowerShell now use AWS .NET SDK 3.7.994.0 and leverage its new features and improvements. Please find a description of the changes at https://github.com/aws/aws-sdk-net/blob/main/changelogs/SDK.CHANGELOG.ALL.md.
  * Amazon CloudWatch RUM
    * Added cmdlet Get-CWRUMResourcePolicy leveraging the GetResourcePolicy service API.
    * Added cmdlet Remove-CWRUMResourcePolicy leveraging the DeleteResourcePolicy service API.
    * Added cmdlet Write-CWRUMResourcePolicy leveraging the PutResourcePolicy service API.
    * Modified cmdlet Write-CWRUMRumEvent: added parameter Alias.
  * Amazon QBusiness
    * Modified cmdlet New-QBUSDataSource: added parameters AudioExtractionConfiguration_AudioExtractionStatus and VideoExtractionConfiguration_VideoExtractionStatus.
    * Modified cmdlet Update-QBUSDataSource: added parameters AudioExtractionConfiguration_AudioExtractionStatus and VideoExtractionConfiguration_VideoExtractionStatus.

### 4.1.768 (2025-02-28 22:11Z)
  * AWS Tools for PowerShell now use AWS .NET SDK 3.7.993.0 and leverage its new features and improvements. Please find a description of the changes at https://github.com/aws/aws-sdk-net/blob/main/changelogs/SDK.CHANGELOG.ALL.md.
  * Amazon Data Automation for Amazon Bedrock
    * Added cmdlet Add-BDAResourceTag leveraging the TagResource service API.
    * Added cmdlet Get-BDAResourceTag leveraging the ListTagsForResource service API.
    * Added cmdlet Remove-BDAResourceTag leveraging the UntagResource service API.
    * Modified cmdlet New-BDABlueprint: added parameter Tag.
    * Modified cmdlet New-BDADataAutomationProject: added parameter Tag.
    * Modified cmdlet Update-BDABlueprint: added parameters EncryptionConfiguration_KmsEncryptionContext and EncryptionConfiguration_KmsKeyId.
    * Modified cmdlet Update-BDADataAutomationProject: added parameters EncryptionConfiguration_KmsEncryptionContext and EncryptionConfiguration_KmsKeyId.
  * Amazon Elemental MediaConvert
    * Added cmdlet Invoke-EMCProbe leveraging the Probe service API.
  * Amazon Runtime for Amazon Bedrock Data Automation
    * Added cmdlet Add-BDARResourceTag leveraging the TagResource service API.
    * Added cmdlet Get-BDARResourceTag leveraging the ListTagsForResource service API.
    * Added cmdlet Remove-BDARResourceTag leveraging the UntagResource service API.
    * [Breaking Change] Modified cmdlet Invoke-BDARDataAutomationAsync: removed parameter DataAutomationConfiguration_DataAutomationArn; added parameters DataAutomationConfiguration_DataAutomationProjectArn, DataAutomationProfileArn and Tag.

### 4.1.767 (2025-02-27 21:45Z)
  * AWS Tools for PowerShell now use AWS .NET SDK 3.7.992.0 and leverage its new features and improvements. Please find a description of the changes at https://github.com/aws/aws-sdk-net/blob/main/changelogs/SDK.CHANGELOG.ALL.md.
  * Amazon Bedrock Agent Runtime
    * Added cmdlet Add-BARResourceTag leveraging the TagResource service API.
    * Added cmdlet Close-BARSession leveraging the EndSession service API.
    * Added cmdlet Get-BARInvocationList leveraging the ListInvocations service API.
    * Added cmdlet Get-BARInvocationStep leveraging the GetInvocationStep service API.
    * Added cmdlet Get-BARInvocationStepList leveraging the ListInvocationSteps service API.
    * Added cmdlet Get-BARResourceTag leveraging the ListTagsForResource service API.
    * Added cmdlet Get-BARSession leveraging the GetSession service API.
    * Added cmdlet Get-BARSessionList leveraging the ListSessions service API.
    * Added cmdlet New-BARInvocation leveraging the CreateInvocation service API.
    * Added cmdlet New-BARSession leveraging the CreateSession service API.
    * Added cmdlet Remove-BARResourceTag leveraging the UntagResource service API.
    * Added cmdlet Remove-BARSession leveraging the DeleteSession service API.
    * Added cmdlet Update-BARSession leveraging the UpdateSession service API.
    * Added cmdlet Write-BARInvocationStep leveraging the PutInvocationStep service API.
  * Amazon QBusiness
    * Added cmdlet Remove-QBUSAttachment leveraging the DeleteAttachment service API.
  * Amazon Redshift Serverless
    * Added cmdlet Get-RSSTrack leveraging the GetTrack service API.
    * Added cmdlet Get-RSSTrackList leveraging the ListTracks service API.
    * Modified cmdlet New-RSSWorkgroup: added parameter TrackName.
    * Modified cmdlet Update-RSSWorkgroup: added parameter TrackName.
  * Amazon SageMaker Service
    * Added cmdlet Update-SMHubContent leveraging the UpdateHubContent service API.
    * Added cmdlet Update-SMHubContentReference leveraging the UpdateHubContentReference service API.
    * Modified cmdlet Import-SMHubContent: added parameter SupportStatus.
  * Amazon Storage Gateway
    * Added cmdlet Invoke-SGEvictFilesFailingUpload leveraging the EvictFilesFailingUpload service API.

### 4.1.766 (2025-02-26 21:54Z)
  * AWS Tools for PowerShell now use AWS .NET SDK 3.7.991.0 and leverage its new features and improvements. Please find a description of the changes at https://github.com/aws/aws-sdk-net/blob/main/changelogs/SDK.CHANGELOG.ALL.md.
  * Amazon Batch
    * Added cmdlet Get-BATConsumableResource leveraging the DescribeConsumableResource service API.
    * Added cmdlet Get-BATConsumableResourceList leveraging the ListConsumableResources service API.
    * Added cmdlet Get-BATJobsByConsumableResourceList leveraging the ListJobsByConsumableResource service API.
    * Added cmdlet New-BATConsumableResource leveraging the CreateConsumableResource service API.
    * Added cmdlet Remove-BATConsumableResource leveraging the DeleteConsumableResource service API.
    * Added cmdlet Update-BATConsumableResource leveraging the UpdateConsumableResource service API.
    * Modified cmdlet Register-BATJobDefinition: added parameter ConsumableResourceProperties_ConsumableResourceList.
    * Modified cmdlet Submit-BATJob: added parameter ConsumableResourcePropertiesOverride_ConsumableResourceList.
  * CHM
    * [Breaking Change] Removed cmdlets Add-CHMAttendee, Add-CHMMeeting, Add-CHMPhoneNumbersToVoiceConnector, Add-CHMPhoneNumbersToVoiceConnectorGroup, Add-CHMResourceTag, Confirm-CHME911Address, Get-CHMAppInstance, Get-CHMAppInstanceAdmin, Get-CHMAppInstanceAdminList, Get-CHMAppInstanceList, Get-CHMAppInstanceRetentionSetting, Get-CHMAppInstanceStreamingConfiguration, Get-CHMAppInstanceUser, Get-CHMAppInstanceUserList, Get-CHMAttendee, Get-CHMAttendeeList, Get-CHMAttendeeTagList, Get-CHMChannel, Get-CHMChannelBan, Get-CHMChannelBanList, Get-CHMChannelList, Get-CHMChannelMembership, Get-CHMChannelMembershipForAppInstanceUser, Get-CHMChannelMembershipList, Get-CHMChannelMembershipsForAppInstanceUserList, Get-CHMChannelMessage, Get-CHMChannelMessageList, Get-CHMChannelModeratedByAppInstanceUser, Get-CHMChannelModerator, Get-CHMChannelModeratorList, Get-CHMChannelsModeratedByAppInstanceUserList, Get-CHMMediaCapturePipeline, Get-CHMMediaCapturePipelineList, Get-CHMMeeting, Get-CHMMeetingList, Get-CHMMeetingTagList, Get-CHMMessagingSessionEndpoint, Get-CHMProxySession, Get-CHMProxySessionList, Get-CHMResourceTag, Get-CHMSipMediaApplication, Get-CHMSipMediaApplicationList, Get-CHMSipMediaApplicationLoggingConfiguration, Get-CHMSipRule, Get-CHMSipRuleList, Get-CHMVoiceConnector, Get-CHMVoiceConnectorEmergencyCallingConfiguration, Get-CHMVoiceConnectorGroup, Get-CHMVoiceConnectorGroupList, Get-CHMVoiceConnectorList, Get-CHMVoiceConnectorLoggingConfiguration, Get-CHMVoiceConnectorOrigination, Get-CHMVoiceConnectorProxy, Get-CHMVoiceConnectorStreamingConfiguration, Get-CHMVoiceConnectorTermination, Get-CHMVoiceConnectorTerminationCredentialList, Get-CHMVoiceConnectorTerminationHealth, Hide-CHMChannelMessage, New-CHMAppInstance, New-CHMAppInstanceAdmin, New-CHMAppInstanceUser, New-CHMAttendee, New-CHMAttendeeBatch, New-CHMChannel, New-CHMChannelBan, New-CHMChannelMembership, New-CHMChannelModerator, New-CHMCreateChannelMembership, New-CHMMediaCapturePipeline, New-CHMMeeting, New-CHMMeetingWithAttendee, New-CHMProxySession, New-CHMSipMediaApplication, New-CHMSipMediaApplicationCall, New-CHMSipRule, New-CHMVoiceConnector, New-CHMVoiceConnectorGroup, Remove-CHMAppInstance, Remove-CHMAppInstanceAdmin, Remove-CHMAppInstanceStreamingConfiguration, Remove-CHMAppInstanceUser, Remove-CHMAttendee, Remove-CHMAttendeeTag, Remove-CHMChannel, Remove-CHMChannelBan, Remove-CHMChannelMembership, Remove-CHMChannelMessage, Remove-CHMChannelModerator, Remove-CHMMediaCapturePipeline, Remove-CHMMeeting, Remove-CHMMeetingTag, Remove-CHMPhoneNumbersFromVoiceConnector, Remove-CHMPhoneNumbersFromVoiceConnectorGroup, Remove-CHMProxySession, Remove-CHMResourceTag, Remove-CHMSipMediaApplication, Remove-CHMSipRule, Remove-CHMVoiceConnector, Remove-CHMVoiceConnectorEmergencyCallingConfiguration, Remove-CHMVoiceConnectorGroup, Remove-CHMVoiceConnectorOrigination, Remove-CHMVoiceConnectorProxy, Remove-CHMVoiceConnectorStreamingConfiguration, Remove-CHMVoiceConnectorTermination, Remove-CHMVoiceConnectorTerminationCredential, Send-CHMChannelMessage, Start-CHMMeetingTranscription, Stop-CHMMeetingTranscription, Update-CHMAppInstance, Update-CHMAppInstanceUser, Update-CHMChannel, Update-CHMChannelMessage, Update-CHMChannelReadMarker, Update-CHMProxySession, Update-CHMSipMediaApplication, Update-CHMSipMediaApplicationCall, Update-CHMSipRule, Update-CHMVoiceConnector, Update-CHMVoiceConnectorGroup, Write-CHMAppInstanceRetentionSetting, Write-CHMAppInstanceStreamingConfiguration, Write-CHMSipMediaApplicationLoggingConfiguration, Write-CHMVoiceConnectorEmergencyCallingConfiguration, Write-CHMVoiceConnectorLoggingConfiguration, Write-CHMVoiceConnectorOrigination, Write-CHMVoiceConnectorProxy, Write-CHMVoiceConnectorStreamingConfiguration, Write-CHMVoiceConnectorTermination and Write-CHMVoiceConnectorTerminationCredential.
  * Amazon CloudWatch Application Signals
    * Modified cmdlet Get-CWASServiceLevelObjectiveList: added parameters IncludeLinkedAccount and SloOwnerAwsAccountId.
    * Modified cmdlet Get-CWASServiceList: added parameters AwsAccountId and IncludeLinkedAccount.
  * Amazon IoT FleetWise
    * Modified cmdlet Get-IFWCampaignList: added parameter ListResponseScope.
    * Modified cmdlet Get-IFWDecoderManifestList: added parameter ListResponseScope.
    * Modified cmdlet Get-IFWFleetList: added parameters ListResponseScope and PassThru.
    * Modified cmdlet Get-IFWModelManifestList: added parameter ListResponseScope.
    * Modified cmdlet Get-IFWStateTemplateList: added parameters ListResponseScope and PassThru.
    * Modified cmdlet Get-IFWVehicleList: added parameter ListResponseScope.
  * Amazon SageMaker Service
    * Modified cmdlet Update-SMInferenceComponent: added parameters AutoRollbackConfiguration_Alarm, MaximumBatchSize_Type, MaximumBatchSize_Value, RollbackMaximumBatchSize_Type, RollbackMaximumBatchSize_Value, RollingUpdatePolicy_MaximumExecutionTimeoutInSecond and RollingUpdatePolicy_WaitIntervalInSecond.

### 4.1.765 (2025-02-25 21:54Z)
  * AWS Tools for PowerShell now use AWS .NET SDK 3.7.990.0 and leverage its new features and improvements. Please find a description of the changes at https://github.com/aws/aws-sdk-net/blob/main/changelogs/SDK.CHANGELOG.ALL.md.
  * Amazon Device Farm
    * Modified cmdlet Get-DFDevicePoolCompatibility: added parameters DeviceProxy_Host and DeviceProxy_Port.
    * Modified cmdlet New-DFRemoteAccessSession: added parameters DeviceProxy_Host and DeviceProxy_Port.
    * Modified cmdlet Submit-DFTestRun: added parameters DeviceProxy_Host and DeviceProxy_Port.
  * Amazon Elastic Compute Cloud (EC2)
    * Modified cmdlet Copy-EC2Image: added parameter SnapshotCopyCompletionDurationMinute.
  * Amazon Tax Settings
    * Modified cmdlet Write-TSATaxRegistration: added parameters EgyptAdditionalInfo_UniqueIdentificationNumber, EgyptAdditionalInfo_UniqueIdentificationNumberExpirationDate, GreeceAdditionalInfo_ContractingAuthorityCode, VietnamAdditionalInfo_ElectronicTransactionCodeNumber, VietnamAdditionalInfo_EnterpriseIdentificationNumber, VietnamAdditionalInfo_PaymentVoucherNumber and VietnamAdditionalInfo_PaymentVoucherNumberDate.
    * Modified cmdlet Write-TSATaxRegistrationBatch: added parameters EgyptAdditionalInfo_UniqueIdentificationNumber, EgyptAdditionalInfo_UniqueIdentificationNumberExpirationDate, GreeceAdditionalInfo_ContractingAuthorityCode, VietnamAdditionalInfo_ElectronicTransactionCodeNumber, VietnamAdditionalInfo_EnterpriseIdentificationNumber, VietnamAdditionalInfo_PaymentVoucherNumber and VietnamAdditionalInfo_PaymentVoucherNumberDate.

### 4.1.764 (2025-02-24 23:17Z)
  * AWS Tools for PowerShell now use AWS .NET SDK 3.7.989.0 and leverage its new features and improvements. Please find a description of the changes at https://github.com/aws/aws-sdk-net/blob/main/changelogs/SDK.CHANGELOG.ALL.md.
  * [Breaking Change] Removed support for Amazon Elastic Inference

### 4.1.763 (2025-02-21 21:27Z)
  * AWS Tools for PowerShell now use AWS .NET SDK 3.7.988.0 and leverage its new features and improvements. Please find a description of the changes at https://github.com/aws/aws-sdk-net/blob/main/changelogs/SDK.CHANGELOG.ALL.md.
  * Amazon Agents for Amazon Bedrock
    * Modified cmdlet New-AABDataSource: added parameter CrawlerConfiguration_UserAgentHeader.
    * Modified cmdlet Update-AABDataSource: added parameter CrawlerConfiguration_UserAgentHeader.

### 4.1.762 (2025-02-20 21:43Z)
  * AWS Tools for PowerShell now use AWS .NET SDK 3.7.987.0 and leverage its new features and improvements. Please find a description of the changes at https://github.com/aws/aws-sdk-net/blob/main/changelogs/SDK.CHANGELOG.ALL.md.
  * Amazon SageMaker Service
    * Modified cmdlet Update-SMCluster: added parameter InstanceGroupsToDelete.
  * Amazon WorkSpaces Web
    * Modified cmdlet New-WSWUserSetting: added parameters ToolbarConfiguration_HiddenToolbarItem, ToolbarConfiguration_MaxDisplayResolution, ToolbarConfiguration_ToolbarType and ToolbarConfiguration_VisualMode.
    * Modified cmdlet Update-WSWUserSetting: added parameters ToolbarConfiguration_HiddenToolbarItem, ToolbarConfiguration_MaxDisplayResolution, ToolbarConfiguration_ToolbarType and ToolbarConfiguration_VisualMode.

### 4.1.761 (2025-02-19 21:37Z)
  * AWS Tools for PowerShell now use AWS .NET SDK 3.7.986.0 and leverage its new features and improvements. Please find a description of the changes at https://github.com/aws/aws-sdk-net/blob/main/changelogs/SDK.CHANGELOG.ALL.md.
  * Amazon Network Firewall
    * Added cmdlet Get-NWFWAnalysisReportList leveraging the ListAnalysisReports service API.
    * Added cmdlet Get-NWFWAnalysisReportResult leveraging the GetAnalysisReportResults service API.
    * Added cmdlet Start-NWFWAnalysisReport leveraging the StartAnalysisReport service API.
    * Added cmdlet Update-NWFWFirewallAnalysisSetting leveraging the UpdateFirewallAnalysisSettings service API.
    * Modified cmdlet New-NWFWFirewall: added parameter EnabledAnalysisType.
  * Amazon Simple Email Service V2 (SES V2)
    * Added cmdlet Write-SES2ConfigurationSetArchivingOption leveraging the PutConfigurationSetArchivingOptions service API.
    * Modified cmdlet New-SES2ConfigurationSet: added parameter ArchivingOptions_ArchiveArn.

### 4.1.760 (2025-02-18 21:41Z)
  * AWS Tools for PowerShell now use AWS .NET SDK 3.7.985.0 and leverage its new features and improvements. Please find a description of the changes at https://github.com/aws/aws-sdk-net/blob/main/changelogs/SDK.CHANGELOG.ALL.md.
  * Amazon Elemental MediaLive
    * [Breaking Change] Modified cmdlet Start-EMLMonitorDeployment: removed parameter RequestId.
  * Amazon EMR Containers
    * Modified cmdlet New-EMRCManagedEndpoint: added parameters ManagedLogs_AllowAWSToRetainLog and ManagedLogs_EncryptionKeyArn.
    * Modified cmdlet Start-EMRCJobRun: added parameters ManagedLogs_AllowAWSToRetainLog and ManagedLogs_EncryptionKeyArn.

### 4.1.759 (2025-02-17 21:35Z)
  * AWS Tools for PowerShell now use AWS .NET SDK 3.7.984.0 and leverage its new features and improvements. Please find a description of the changes at https://github.com/aws/aws-sdk-net/blob/main/changelogs/SDK.CHANGELOG.ALL.md.
  * Amazon Amplify
    * Modified cmdlet New-AMPApp: added parameter ComputeRoleArn.
    * Modified cmdlet New-AMPBranch: added parameter ComputeRoleArn.
    * Modified cmdlet Update-AMPApp: added parameter ComputeRoleArn.
    * Modified cmdlet Update-AMPBranch: added parameter ComputeRoleArn.
  * Amazon Database Migration Service
    * Modified cmdlet Get-DMSApplicableIndividualAssessment: added parameter ReplicationConfigArn.
  * Amazon Timestream InfluxDB
    * Added cmdlet Get-TIDBDbCluster leveraging the GetDbCluster service API.
    * Added cmdlet Get-TIDBDbClusterList leveraging the ListDbClusters service API.
    * Added cmdlet Get-TIDBDbInstancesForClusterList leveraging the ListDbInstancesForCluster service API.
    * Added cmdlet New-TIDBDbCluster leveraging the CreateDbCluster service API.
    * Added cmdlet Remove-TIDBDbCluster leveraging the DeleteDbCluster service API.
    * Added cmdlet Update-TIDBDbCluster leveraging the UpdateDbCluster service API.

### 4.1.758 (2025-02-14 21:50Z)
  * AWS Tools for PowerShell now use AWS .NET SDK 3.7.983.0 and leverage its new features and improvements. Please find a description of the changes at https://github.com/aws/aws-sdk-net/blob/main/changelogs/SDK.CHANGELOG.ALL.md.
  * Amazon Connect Service
    * Added cmdlet Get-CONNAnalyticsDataLakeDataSetList leveraging the ListAnalyticsDataLakeDataSets service API.
    * Modified cmdlet Add-CONNApprovedOrigin: added parameter ClientToken.
    * Modified cmdlet Add-CONNBot: added parameter ClientToken.
    * Modified cmdlet Add-CONNInstanceStorageConfig: added parameter ClientToken.
    * Modified cmdlet Add-CONNLambdaFunction: added parameter ClientToken.
    * Modified cmdlet Add-CONNLexBot: added parameter ClientToken.
    * Modified cmdlet Add-CONNSecurityKey: added parameter ClientToken.
    * Modified cmdlet Remove-CONNApprovedOrigin: added parameter ClientToken.
    * Modified cmdlet Remove-CONNBot: added parameter ClientToken.
    * Modified cmdlet Remove-CONNInstance: added parameter ClientToken.
    * Modified cmdlet Remove-CONNInstanceStorageConfig: added parameter ClientToken.
    * Modified cmdlet Remove-CONNLambdaFunction: added parameter ClientToken.
    * Modified cmdlet Remove-CONNLexBot: added parameter ClientToken.
    * Modified cmdlet Remove-CONNSecurityKey: added parameter ClientToken.
    * Modified cmdlet Update-CONNInstanceAttribute: added parameter ClientToken.
    * Modified cmdlet Update-CONNInstanceStorageConfig: added parameter ClientToken.
  * Amazon Database Migration Service
    * Modified cmdlet Start-DMSReplication: added parameter PremigrationAssessmentSetting.
  * Amazon WAF V2
    * Modified cmdlet New-WAF2WebACL: added parameter DataProtectionConfig_DataProtection.
    * Modified cmdlet Update-WAF2WebACL: added parameter DataProtectionConfig_DataProtection.

### 4.1.757 (2025-02-13 21:47Z)
  * AWS Tools for PowerShell now use AWS .NET SDK 3.7.982.0 and leverage its new features and improvements. Please find a description of the changes at https://github.com/aws/aws-sdk-net/blob/main/changelogs/SDK.CHANGELOG.ALL.md.
  * Amazon IAM Access Analyzer
    * Added cmdlet Get-IAMAAFindingsStatistic leveraging the GetFindingsStatistics service API.
  * Amazon Storage Gateway
    * Added cmdlet Get-SGCacheReport leveraging the DescribeCacheReport service API.
    * Added cmdlet Get-SGCacheReportList leveraging the ListCacheReports service API.
    * Added cmdlet Remove-SGCacheReport leveraging the DeleteCacheReport service API.
    * Added cmdlet Start-SGCacheReport leveraging the StartCacheReport service API.
    * Added cmdlet Stop-SGCacheReport leveraging the CancelCacheReport service API.

### 4.1.756 (2025-02-12 22:43Z)
  * AWS Tools for PowerShell now use AWS .NET SDK 3.7.981.0 and leverage its new features and improvements. Please find a description of the changes at https://github.com/aws/aws-sdk-net/blob/main/changelogs/SDK.CHANGELOG.ALL.md.
  * Amazon Elemental MediaLive
    * Modified cmdlet New-EMLCloudWatchAlarmTemplate: added parameter RequestId.
    * Modified cmdlet New-EMLCloudWatchAlarmTemplateGroup: added parameter RequestId.
    * Modified cmdlet New-EMLEventBridgeRuleTemplate: added parameter RequestId.
    * Modified cmdlet New-EMLEventBridgeRuleTemplateGroup: added parameter RequestId.
    * Modified cmdlet New-EMLSignalMap: added parameter RequestId.
    * Modified cmdlet Start-EMLMonitorDeployment: added parameter RequestId.
  * Amazon FSx
    * Modified cmdlet Update-FSXFileSystem: added parameter FileSystemTypeVersion.
  * Amazon OpenSearch Serverless
    * Modified cmdlet New-OSSSecurityConfig: added parameter SamlOptions_OpenSearchServerlessEntityId.
    * Modified cmdlet Update-OSSSecurityConfig: added parameter SamlOptions_OpenSearchServerlessEntityId.

### 4.1.755 (2025-02-11 22:18Z)
  * AWS Tools for PowerShell now use AWS .NET SDK 3.7.980.0 and leverage its new features and improvements. Please find a description of the changes at https://github.com/aws/aws-sdk-net/blob/main/changelogs/SDK.CHANGELOG.ALL.md.
  * Amazon Simple Storage Service (S3)
    * Modified cmdlet Copy-S3Object: added parameter ExpectedBucketOwner.
    * Modified cmdlet Write-S3Object: added parameter ExpectedBucketOwner.

### 4.1.754 (2025-02-10 21:58Z)
  * AWS Tools for PowerShell now use AWS .NET SDK 3.7.979.0 and leverage its new features and improvements. Please find a description of the changes at https://github.com/aws/aws-sdk-net/blob/main/changelogs/SDK.CHANGELOG.ALL.md.
  * Amazon Database Migration Service
    * Modified cmdlet Edit-DMSDataProvider: added parameters IbmDb2LuwSettings_CertificateArn, IbmDb2LuwSettings_DatabaseName, IbmDb2LuwSettings_Port, IbmDb2LuwSettings_ServerName, IbmDb2LuwSettings_SslMode, IbmDb2zOsSettings_CertificateArn, IbmDb2zOsSettings_DatabaseName, IbmDb2zOsSettings_Port, IbmDb2zOsSettings_ServerName and IbmDb2zOsSettings_SslMode.
    * Modified cmdlet New-DMSDataProvider: added parameters IbmDb2LuwSettings_CertificateArn, IbmDb2LuwSettings_DatabaseName, IbmDb2LuwSettings_Port, IbmDb2LuwSettings_ServerName, IbmDb2LuwSettings_SslMode, IbmDb2zOsSettings_CertificateArn, IbmDb2zOsSettings_DatabaseName, IbmDb2zOsSettings_Port, IbmDb2zOsSettings_ServerName and IbmDb2zOsSettings_SslMode.

### 4.1.753 (2025-02-07 22:00Z)
  * AWS Tools for PowerShell now use AWS .NET SDK 3.7.978.0 and leverage its new features and improvements. Please find a description of the changes at https://github.com/aws/aws-sdk-net/blob/main/changelogs/SDK.CHANGELOG.ALL.md.
  * Amazon Elastic Container Service for Kubernetes
    * Modified cmdlet Get-EKSClusterVersion: added parameter VersionStatus.
  * Amazon Transcribe Service
    * Modified cmdlet Start-TRSMedicalScribeJob: added parameter ClinicalNoteGenerationSettings_NoteTemplate.

### 4.1.752 (2025-02-06 21:23Z)
  * AWS Tools for PowerShell now use AWS .NET SDK 3.7.977.0 and leverage its new features and improvements. Please find a description of the changes at https://github.com/aws/aws-sdk-net/blob/main/changelogs/SDK.CHANGELOG.ALL.md.
  * Amazon CloudFormation
    * Added cmdlet Get-CFNCFNStackRefactor leveraging the DescribeStackRefactor service API.
    * Added cmdlet Get-CFNCFNStackRefactorActionList leveraging the ListStackRefactorActions service API.
    * Added cmdlet Get-CFNCFNStackRefactorList leveraging the ListStackRefactors service API.
    * Added cmdlet New-CFNCFNStackRefactor leveraging the CreateStackRefactor service API.
    * Added cmdlet Start-CFNCFNStackRefactor leveraging the ExecuteStackRefactor service API.
  * Amazon Connect Cases
    * Added cmdlet Get-CCASCaseRuleList leveraging the ListCaseRules service API.
    * Added cmdlet Group-CCASGetCaseRule leveraging the BatchGetCaseRule service API.
    * Added cmdlet New-CCASCaseRule leveraging the CreateCaseRule service API.
    * Added cmdlet Remove-CCASCaseRule leveraging the DeleteCaseRule service API.
    * Added cmdlet Update-CCASCaseRule leveraging the UpdateCaseRule service API.
    * Modified cmdlet New-CCASTemplate: added parameter Rule.
    * Modified cmdlet Update-CCASTemplate: added parameter Rule.

### 4.1.751 (2025-02-05 22:21Z)
  * AWS Tools for PowerShell now use AWS .NET SDK 3.7.976.1 and leverage its new features and improvements. Please find a description of the changes at https://github.com/aws/aws-sdk-net/blob/main/changelogs/SDK.CHANGELOG.ALL.md.

### 4.1.750 (2025-02-04 23:33Z)
  * AWS Tools for PowerShell now use AWS .NET SDK 3.7.976.0 and leverage its new features and improvements. Please find a description of the changes at https://github.com/aws/aws-sdk-net/blob/main/changelogs/SDK.CHANGELOG.ALL.md.
  * Amazon Database Migration Service
    * Modified cmdlet Edit-DMSDataMigration: added parameter TargetDataSetting.
    * Modified cmdlet New-DMSDataMigration: added parameter TargetDataSetting.
  * Amazon Identity and Access Management
    * Modified cmdlet New-IAMSAMLProvider: added parameters AddPrivateKey and AssertionEncryptionMode.
    * Modified cmdlet Update-IAMSAMLProvider: added parameters AddPrivateKey, AssertionEncryptionMode and RemovePrivateKey.
  * Amazon Neptune Graph
    * Modified cmdlet Get-NEPTGExportTaskList: added parameters GraphIdentifier and PassThru.
  * Amazon QBusiness
    * Modified cmdlet Update-QBUSChatControlsConfiguration: added parameter OrchestrationConfiguration_Control.

### 4.1.749 (2025-02-03 21:45Z)
  * AWS Tools for PowerShell now use AWS .NET SDK 3.7.975.0 and leverage its new features and improvements. Please find a description of the changes at https://github.com/aws/aws-sdk-net/blob/main/changelogs/SDK.CHANGELOG.ALL.md.
  * Amazon Elemental MediaTailor
    * Modified cmdlet Add-EMTLogsForPlaybackConfiguration: added parameter EnabledLoggingStrategy.

### 4.1.748 (2025-01-31 21:36Z)
  * AWS Tools for PowerShell now use AWS .NET SDK 3.7.974.0 and leverage its new features and improvements. Please find a description of the changes at https://github.com/aws/aws-sdk-net/blob/main/changelogs/SDK.CHANGELOG.ALL.md.
  * Amazon Location Service Routes V2
    * Modified cmdlet Get-GEOROptimizedWaypoint: added parameters Clustering_Algorithm and DrivingDistanceOptions_DrivingDistance.
  * Amazon Prometheus Service
    * Modified cmdlet New-PROMScraper: added parameters RoleConfiguration_SourceRoleArn and RoleConfiguration_TargetRoleArn.
    * Modified cmdlet Update-PROMScraper: added parameters RoleConfiguration_SourceRoleArn and RoleConfiguration_TargetRoleArn.

### 4.1.747 (2025-01-30 21:59Z)
  * AWS Tools for PowerShell now use AWS .NET SDK 3.7.973.0 and leverage its new features and improvements. Please find a description of the changes at https://github.com/aws/aws-sdk-net/blob/main/changelogs/SDK.CHANGELOG.ALL.md.
  * Amazon Elemental MediaTailor
    * Modified cmdlet Set-EMTPlaybackConfiguration: added parameter AdConditioningConfiguration_StreamingMediaFileConditioning.
  * Amazon QBusiness
    * Added cmdlet Get-QBUSSubscriptionList leveraging the ListSubscriptions service API.
    * Added cmdlet New-QBUSSubscription leveraging the CreateSubscription service API.
    * Added cmdlet Stop-QBUSSubscription leveraging the CancelSubscription service API.
    * Added cmdlet Update-QBUSSubscription leveraging the UpdateSubscription service API.
  * Amazon S3 Tables
    * Modified cmdlet New-S3TTable: added parameter Schema_Field.
  * Amazon Verified Permissions
    * Modified cmdlet Get-AVPBatchIsAuthorizedWithToken: added parameter Entities_CedarJson.
    * Modified cmdlet Test-AVPAuthorization: added parameters Context_CedarJson and Entities_CedarJson.
    * Modified cmdlet Test-AVPBatchAuthorization: added parameter Entities_CedarJson.
    * Modified cmdlet Test-AVPTokenAuthorization: added parameters Context_CedarJson and Entities_CedarJson.

### 4.1.746 (2025-01-29 22:24Z)
  * AWS Tools for PowerShell now use AWS .NET SDK 3.7.972.0 and leverage its new features and improvements. Please find a description of the changes at https://github.com/aws/aws-sdk-net/blob/main/changelogs/SDK.CHANGELOG.ALL.md.
  * Amazon SES Mail Manager
    * Added cmdlet Add-MMGRMemberToAddressList leveraging the RegisterMemberToAddressList service API.
    * Added cmdlet Get-MMGRAddressList leveraging the GetAddressList service API.
    * Added cmdlet Get-MMGRAddressListImportJob leveraging the GetAddressListImportJob service API.
    * Added cmdlet Get-MMGRAddressListImportJobList leveraging the ListAddressListImportJobs service API.
    * Added cmdlet Get-MMGRAddressListList leveraging the ListAddressLists service API.
    * Added cmdlet Get-MMGRMemberOfAddressList leveraging the GetMemberOfAddressList service API.
    * Added cmdlet Get-MMGRMembersOfAddressListList leveraging the ListMembersOfAddressList service API.
    * Added cmdlet New-MMGRAddressList leveraging the CreateAddressList service API.
    * Added cmdlet New-MMGRAddressListImportJob leveraging the CreateAddressListImportJob service API.
    * Added cmdlet Remove-MMGRAddressList leveraging the DeleteAddressList service API.
    * Added cmdlet Remove-MMGRMemberFromAddressList leveraging the DeregisterMemberFromAddressList service API.
    * Added cmdlet Start-MMGRAddressListImportJob leveraging the StartAddressListImportJob service API.
    * Added cmdlet Stop-MMGRAddressListImportJob leveraging the StopAddressListImportJob service API.

### 4.1.745 (2025-01-28 21:33Z)
  * AWS Tools for PowerShell now use AWS .NET SDK 3.7.971.0 and leverage its new features and improvements. Please find a description of the changes at https://github.com/aws/aws-sdk-net/blob/main/changelogs/SDK.CHANGELOG.ALL.md.
  * Amazon AWSDeadlineCloud
    * Added cmdlet Get-ADCLimit leveraging the GetLimit service API.
    * Added cmdlet Get-ADCLimitList leveraging the ListLimits service API.
    * Added cmdlet Get-ADCQueueLimitAssociation leveraging the GetQueueLimitAssociation service API.
    * Added cmdlet Get-ADCQueueLimitAssociationList leveraging the ListQueueLimitAssociations service API.
    * Added cmdlet New-ADCLimit leveraging the CreateLimit service API.
    * Added cmdlet New-ADCQueueLimitAssociation leveraging the CreateQueueLimitAssociation service API.
    * Added cmdlet Remove-ADCLimit leveraging the DeleteLimit service API.
    * Added cmdlet Remove-ADCQueueLimitAssociation leveraging the DeleteQueueLimitAssociation service API.
    * Added cmdlet Update-ADCLimit leveraging the UpdateLimit service API.
    * Added cmdlet Update-ADCQueueLimitAssociation leveraging the UpdateQueueLimitAssociation service API.
    * Modified cmdlet New-ADCJob: added parameter MaxWorkerCount.
    * Modified cmdlet Update-ADCJob: added parameter MaxWorkerCount.
  * Amazon DataSync
    * Modified cmdlet New-DSYNLocationSmb: added parameters AuthenticationType, DnsIpAddress, KerberosKeytab, KerberosKrb5Conf and KerberosPrincipal.
    * Modified cmdlet Update-DSYNLocationSmb: added parameters AuthenticationType, DnsIpAddress, KerberosKeytab, KerberosKrb5Conf and KerberosPrincipal.
  * Amazon Kinesis Firehose
    * Modified cmdlet New-KINFDeliveryStream: added parameters DirectPutSourceConfiguration_ThroughputHintInMBs and IcebergDestinationConfiguration_AppendOnly.
    * Modified cmdlet Update-KINFDestination: added parameter IcebergDestinationUpdate_AppendOnly.
  * Amazon Timestream InfluxDB
    * Modified cmdlet Update-TIDBDbInstance: added parameters AllocatedStorage and DbStorageType.

### 4.1.744 (2025-01-27 22:12Z)
  * AWS Tools for PowerShell now use AWS .NET SDK 3.7.970.0 and leverage its new features and improvements. Please find a description of the changes at https://github.com/aws/aws-sdk-net/blob/main/changelogs/SDK.CHANGELOG.ALL.md.

### 4.1.743 (2025-01-24 21:33Z)
  * AWS Tools for PowerShell now use AWS .NET SDK 3.7.969.0 and leverage its new features and improvements. Please find a description of the changes at https://github.com/aws/aws-sdk-net/blob/main/changelogs/SDK.CHANGELOG.ALL.md.
  * Amazon CloudTrail
    * Added cmdlet Search-CTSampleQuery leveraging the SearchSampleQueries service API.
  * Amazon Elastic Container Service for Kubernetes
    * Modified cmdlet New-EKSNodegroup: added parameter UpdateConfig_UpdateStrategy.
    * Modified cmdlet Update-EKSNodegroupConfig: added parameter UpdateConfig_UpdateStrategy.
  * Amazon Transfer for SFTP
    * Modified cmdlet New-TFRAgreement: added parameters CustomDirectories_FailedFilesDirectory, CustomDirectories_MdnFilesDirectory, CustomDirectories_PayloadFilesDirectory, CustomDirectories_StatusFilesDirectory and CustomDirectories_TemporaryFilesDirectory.
    * Modified cmdlet Update-TFRAgreement: added parameters CustomDirectories_FailedFilesDirectory, CustomDirectories_MdnFilesDirectory, CustomDirectories_PayloadFilesDirectory, CustomDirectories_StatusFilesDirectory and CustomDirectories_TemporaryFilesDirectory.

### 4.1.742 (2025-01-23 21:26Z)
  * AWS Tools for PowerShell now use AWS .NET SDK 3.7.968.0 and leverage its new features and improvements. Please find a description of the changes at https://github.com/aws/aws-sdk-net/blob/main/changelogs/SDK.CHANGELOG.ALL.md.

### 4.1.741 (2025-01-22 21:58Z)
  * AWS Tools for PowerShell now use AWS .NET SDK 3.7.967.0 and leverage its new features and improvements. Please find a description of the changes at https://github.com/aws/aws-sdk-net/blob/main/changelogs/SDK.CHANGELOG.ALL.md.
  * 
    * Added cmdlet Get-AWSSensitiveDataConfiguration.
    * Added cmdlet Set-AWSSensitiveDataConfiguration.
  * Amazon Bedrock Agent Runtime
    * Modified cmdlet Invoke-BARFlow: added parameter ExecutionId.

### 4.1.740 (2025-01-21 22:24Z)
  * AWS Tools for PowerShell now use AWS .NET SDK 3.7.966.0 and leverage its new features and improvements. Please find a description of the changes at https://github.com/aws/aws-sdk-net/blob/main/changelogs/SDK.CHANGELOG.ALL.md.
  * Amazon Connect Service
    * Added cmdlet Remove-CONNContactFlowVersion leveraging the DeleteContactFlowVersion service API.
    * Modified cmdlet New-CONNContactFlowVersion: added parameter ContactFlowVersion.
  * Amazon IoT SiteWise
    * Modified cmdlet Import-IOTSWPutAssetPropertyValue: added parameters EnablePartialEntryProcessing and PassThru.
    * Modified cmdlet Write-IOTSWStorageConfiguration: added parameter DisallowIngestNullNaN.

### 4.1.739 (2025-01-17 21:47Z)
  * AWS Tools for PowerShell now use AWS .NET SDK 3.7.965.0 and leverage its new features and improvements. Please find a description of the changes at https://github.com/aws/aws-sdk-net/blob/main/changelogs/SDK.CHANGELOG.ALL.md.
  * Amazon User Notifications
    * Added cmdlet Add-UNOManagedNotificationAccountContact leveraging the AssociateManagedNotificationAccountContact service API.
    * Added cmdlet Add-UNOManagedNotificationAdditionalChannel leveraging the AssociateManagedNotificationAdditionalChannel service API.
    * Added cmdlet Disable-UNONotificationsAccessForOrganization leveraging the DisableNotificationsAccessForOrganization service API.
    * Added cmdlet Enable-UNONotificationsAccessForOrganization leveraging the EnableNotificationsAccessForOrganization service API.
    * Added cmdlet Get-UNOManagedNotificationChannelAssociationList leveraging the ListManagedNotificationChannelAssociations service API.
    * Added cmdlet Get-UNOManagedNotificationChildEvent leveraging the GetManagedNotificationChildEvent service API.
    * Added cmdlet Get-UNOManagedNotificationChildEventList leveraging the ListManagedNotificationChildEvents service API.
    * Added cmdlet Get-UNOManagedNotificationConfiguration leveraging the GetManagedNotificationConfiguration service API.
    * Added cmdlet Get-UNOManagedNotificationConfigurationList leveraging the ListManagedNotificationConfigurations service API.
    * Added cmdlet Get-UNOManagedNotificationEvent leveraging the GetManagedNotificationEvent service API.
    * Added cmdlet Get-UNOManagedNotificationEventList leveraging the ListManagedNotificationEvents service API.
    * Added cmdlet Get-UNONotificationsAccessForOrganization leveraging the GetNotificationsAccessForOrganization service API.
    * Added cmdlet Remove-UNOManagedNotificationAccountContact leveraging the DisassociateManagedNotificationAccountContact service API.
    * Added cmdlet Remove-UNOManagedNotificationAdditionalChannel leveraging the DisassociateManagedNotificationAdditionalChannel service API.

### 4.1.738 (2025-01-16 21:57Z)
  * AWS Tools for PowerShell now use AWS .NET SDK 3.7.964.0 and leverage its new features and improvements. Please find a description of the changes at https://github.com/aws/aws-sdk-net/blob/main/changelogs/SDK.CHANGELOG.ALL.md.

### 4.1.737 (2025-01-15 22:38Z)
  * AWS Tools for PowerShell now use AWS .NET SDK 3.7.963.0 and leverage its new features and improvements. Please find a description of the changes at https://github.com/aws/aws-sdk-net/blob/main/changelogs/SDK.CHANGELOG.ALL.md.
  * Amazon Bedrock Agent Runtime
    * Modified cmdlet Invoke-BARInlineAgent: added parameters StreamingConfigurations_ApplyGuardrailInterval and StreamingConfigurations_StreamFinalResponse.
  * Amazon Partner Central Selling API
    * Added cmdlet Add-PCResourceTag leveraging the TagResource service API.
    * Added cmdlet Get-PCResourceTag leveraging the ListTagsForResource service API.
    * Added cmdlet Remove-PCResourceTag leveraging the UntagResource service API.
    * Modified cmdlet Invoke-PCResourceSnapshotJob: added parameter Tag.
    * Modified cmdlet Invoke-PCStartEngagementByAcceptingInvitationTask: added parameter Tag.
    * Modified cmdlet Invoke-PCStartEngagementFromOpportunityTask: added parameter Tag.
  * Amazon Simple Storage Service (S3)
    * Modified cmdlet Write-S3Object: added parameters ChecksumValue and MpuObjectSize.
    * Modified cmdlet Write-S3GetObjectResponse: added parameter ChecksumCRC64NVME.

### 4.1.736 (2025-01-14 21:25Z)
  * AWS Tools for PowerShell now use AWS .NET SDK 3.7.962.0 and leverage its new features and improvements. Please find a description of the changes at https://github.com/aws/aws-sdk-net/blob/main/changelogs/SDK.CHANGELOG.ALL.md.
  * Amazon GameLift Service
    * Modified cmdlet Start-GMLGameSessionPlacement: added parameters PriorityConfigurationOverride_LocationOrder and PriorityConfigurationOverride_PlacementFallbackStrategy.

### 4.1.735 (2025-01-13 21:54Z)
  * AWS Tools for PowerShell now use AWS .NET SDK 3.7.961.0 and leverage its new features and improvements. Please find a description of the changes at https://github.com/aws/aws-sdk-net/blob/main/changelogs/SDK.CHANGELOG.ALL.md.
  * Amazon Elastic Compute Cloud (EC2)
    * Modified cmdlet Edit-EC2ClientVpnEndpoint: added parameter DisconnectOnSessionTimeout.
    * Modified cmdlet New-EC2ClientVpnEndpoint: added parameter DisconnectOnSessionTimeout.
  * Amazon Managed Streaming for Kafka Connect
    * Added cmdlet Get-MSKCConnectorOperation leveraging the DescribeConnectorOperation service API.
    * Added cmdlet Get-MSKCConnectorOperationList leveraging the ListConnectorOperations service API.
    * Modified cmdlet Update-MSKCConnector: added parameter ConnectorConfiguration.
  * Amazon Transcribe Service
    * Modified cmdlet New-TRSCallAnalyticsCategory: added parameter Tag.
    * Modified cmdlet Start-TRSCallAnalyticsJob: added parameter Tag.

### 4.1.734 (2025-01-10 23:55Z)
  * AWS Tools for PowerShell now use AWS .NET SDK 3.7.960.1 and leverage its new features and improvements. Please find a description of the changes at https://github.com/aws/aws-sdk-net/blob/main/changelogs/SDK.CHANGELOG.ALL.md.
  * Update the AWS Tools for PowerShell to support EKS Pod Identity credentials

### 4.1.733 (2025-01-09 22:01Z)
  * AWS Tools for PowerShell now use AWS .NET SDK 3.7.960.0 and leverage its new features and improvements. Please find a description of the changes at https://github.com/aws/aws-sdk-net/blob/main/changelogs/SDK.CHANGELOG.ALL.md.
  * Amazon CodeBuild
    * Modified cmdlet New-CBProject: added parameter Restrictions_FleetsAllowed.
    * Modified cmdlet Start-CBBatch: added parameter Restrictions_FleetsAllowed.
    * Modified cmdlet Update-CBProject: added parameter Restrictions_FleetsAllowed.

### 4.1.732 (2025-01-08 21:41Z)
  * AWS Tools for PowerShell now use AWS .NET SDK 3.7.959.0 and leverage its new features and improvements. Please find a description of the changes at https://github.com/aws/aws-sdk-net/blob/main/changelogs/SDK.CHANGELOG.ALL.md.

### 4.1.731 (2025-01-07 21:35Z)
  * AWS Tools for PowerShell now use AWS .NET SDK 3.7.958.0 and leverage its new features and improvements. Please find a description of the changes at https://github.com/aws/aws-sdk-net/blob/main/changelogs/SDK.CHANGELOG.ALL.md.
  * Amazon CloudHSM V2
    * Modified cmdlet Edit-HSM2Cluster: added parameter HsmType.
  * Amazon DynamoDB
    * Modified cmdlet Update-DDBContinuousBackup: added parameter PointInTimeRecoverySpecification_RecoveryPeriodInDay.
  * Amazon EC2 Image Builder
    * Added cmdlet Import-EC2IBDiskImage leveraging the ImportDiskImage service API.

### 4.1.730 (2025-01-06 21:32Z)
  * AWS Tools for PowerShell now use AWS .NET SDK 3.7.957.0 and leverage its new features and improvements. Please find a description of the changes at https://github.com/aws/aws-sdk-net/blob/main/changelogs/SDK.CHANGELOG.ALL.md.
  * Amazon Supply Chain
    * Modified cmdlet New-SUPCHInstance: added parameter WebAppDnsDomain.

### 4.1.729 (2025-01-03 21:36Z)
  * AWS Tools for PowerShell now use AWS .NET SDK 3.7.956.0 and leverage its new features and improvements. Please find a description of the changes at https://github.com/aws/aws-sdk-net/blob/main/changelogs/SDK.CHANGELOG.ALL.md.

### 4.1.728 (2025-01-02 21:35Z)
  * AWS Tools for PowerShell now use AWS .NET SDK 3.7.955.0 and leverage its new features and improvements. Please find a description of the changes at https://github.com/aws/aws-sdk-net/blob/main/changelogs/SDK.CHANGELOG.ALL.md.
  * Amazon Elemental MediaConnect
    * Modified cmdlet New-EMCNFlow: added parameters SourceMonitoringConfig_AudioMonitoringSetting, SourceMonitoringConfig_ContentQualityAnalysisState and SourceMonitoringConfig_VideoMonitoringSetting.
    * Modified cmdlet Update-EMCNFlow: added parameters SourceMonitoringConfig_AudioMonitoringSetting, SourceMonitoringConfig_ContentQualityAnalysisState and SourceMonitoringConfig_VideoMonitoringSetting.
  * Amazon GameLift Service
    * Added cmdlet Stop-GMLGameSession leveraging the TerminateGameSession service API.
  * Amazon SageMaker Service
    * Modified cmdlet New-SMAlgorithm: added parameter AdditionalS3DataSource_ETag.

<|MERGE_RESOLUTION|>--- conflicted
+++ resolved
@@ -1,943 +1,939 @@
-<<<<<<< HEAD
-### 5.0.0-preview003 (2025-03-17 16:54Z)
-  * AWS Tools for PowerShell now use AWS .NET SDK 4.0.0.0 and leverage its new features and improvements. Please find a description of the changes at https://github.com/aws/aws-sdk-net/blob/v4-release/changelogs/SDK.CHANGELOG.ALL.md.
-  * Please find a description of the changes for 5.0.0-preview003 at https://github.com/aws/aws-tools-for-powershell/issues/357
-
-### 5.0.0-preview002 (2025-02-18 15:37Z)
-  * AWS Tools for PowerShell now use AWS .NET SDK 4.0.0.0 and leverage its new features and improvements. Please find a description of the changes at https://github.com/aws/aws-sdk-net/blob/v4-release/changelogs/SDK.CHANGELOG.ALL.md.
-  * Please find a description of the changes for 5.0.0-preview002 at https://github.com/aws/aws-tools-for-powershell/issues/357
-
-### 4.1.795 (2025-04-08 21:44Z)
-=======
-﻿### 4.1.807 (2025-04-25 20:35Z)
-  * AWS Tools for PowerShell now use AWS .NET SDK 3.7.1031.0 and leverage its new features and improvements. Please find a description of the changes at https://github.com/aws/aws-sdk-net/blob/main/changelogs/SDK.CHANGELOG.ALL.md.
-
-### 4.1.806 (2025-04-24 23:56Z)
-  * AWS Tools for PowerShell now use AWS .NET SDK 3.7.1030.0 and leverage its new features and improvements. Please find a description of the changes at https://github.com/aws/aws-sdk-net/blob/main/changelogs/SDK.CHANGELOG.ALL.md.
-  * Amazon AppSync
-    * Modified cmdlet New-ASYNChannelNamespace: added parameters OnPublish_Behavior, OnPublish_Integration_DataSourceName, OnPublish_LambdaConfig_InvokeType, OnSubscribe_Behavior, OnSubscribe_Integration_DataSourceName and OnSubscribe_LambdaConfig_InvokeType.
-    * Modified cmdlet Update-ASYNChannelNamespace: added parameters OnPublish_Behavior, OnPublish_Integration_DataSourceName, OnPublish_LambdaConfig_InvokeType, OnSubscribe_Behavior, OnSubscribe_Integration_DataSourceName and OnSubscribe_LambdaConfig_InvokeType.
-  * Amazon Data Automation for Amazon Bedrock
-    * Modified cmdlet New-BDADataAutomationProject: added parameters ModalityRouting_Jpeg, ModalityRouting_Mov, ModalityRouting_Mp4, ModalityRouting_Png, OverrideConfiguration_Audio_ModalityProcessing_State, OverrideConfiguration_Document_ModalityProcessing_State, OverrideConfiguration_Image_ModalityProcessing_State and OverrideConfiguration_Video_ModalityProcessing_State.
-    * Modified cmdlet Update-BDADataAutomationProject: added parameters ModalityRouting_Jpeg, ModalityRouting_Mov, ModalityRouting_Mp4, ModalityRouting_Png, OverrideConfiguration_Audio_ModalityProcessing_State, OverrideConfiguration_Document_ModalityProcessing_State, OverrideConfiguration_Image_ModalityProcessing_State and OverrideConfiguration_Video_ModalityProcessing_State.
-  * Amazon Relational Database Service
-    * Modified cmdlet Edit-RDSTenantDatabase: added parameters ManageMasterUserPassword, MasterUserSecretKmsKeyId and RotateMasterUserPassword.
-    * Modified cmdlet New-RDSTenantDatabase: added parameters ManageMasterUserPassword and MasterUserSecretKmsKeyId.
-    * Modified cmdlet Restore-RDSDBInstanceFromDBSnapshot: added parameters ManageMasterUserPassword and MasterUserSecretKmsKeyId.
-    * Modified cmdlet Restore-RDSDBInstanceToPointInTime: added parameters ManageMasterUserPassword and MasterUserSecretKmsKeyId.
-
-### 4.1.805 (2025-04-23 20:36Z)
-  * AWS Tools for PowerShell now use AWS .NET SDK 3.7.1029.0 and leverage its new features and improvements. Please find a description of the changes at https://github.com/aws/aws-sdk-net/blob/main/changelogs/SDK.CHANGELOG.ALL.md.
-  * Amazon CodeBuild
-    * Modified cmdlet New-CBFleet: added parameter ComputeConfiguration_InstanceType.
-    * Modified cmdlet New-CBProject: added parameter ComputeConfiguration_InstanceType.
-    * Modified cmdlet Update-CBFleet: added parameter ComputeConfiguration_InstanceType.
-    * Modified cmdlet Update-CBProject: added parameter ComputeConfiguration_InstanceType.
-  * Amazon EC2 Container Service
-    * Added cmdlet Stop-ECSServiceDeployment leveraging the StopServiceDeployment service API.
-
-### 4.1.804 (2025-04-22 20:47Z)
-  * AWS Tools for PowerShell now use AWS .NET SDK 3.7.1028.0 and leverage its new features and improvements. Please find a description of the changes at https://github.com/aws/aws-sdk-net/blob/main/changelogs/SDK.CHANGELOG.ALL.md.
-  * Amazon Account
-    * Added cmdlet Get-ACCTAccountInformation leveraging the GetAccountInformation service API.
-    * Added cmdlet Write-ACCTAccountName leveraging the PutAccountName service API.
-  * Amazon Cognito Identity Provider
-    * Added cmdlet Get-CGIPTokensFromRefreshToken leveraging the GetTokensFromRefreshToken service API.
-    * Modified cmdlet New-CGIPUserPoolClient: added parameters RefreshTokenRotation_Feature and RefreshTokenRotation_RetryGracePeriodSecond.
-    * Modified cmdlet Update-CGIPUserPoolClient: added parameters RefreshTokenRotation_Feature and RefreshTokenRotation_RetryGracePeriodSecond.
-  * Amazon Elastic Compute Cloud (EC2)
-    * Modified cmdlet Edit-EC2ClientVpnEndpoint: added parameter ClientRouteEnforcementOptions_Enforced.
-    * Modified cmdlet New-EC2ClientVpnEndpoint: added parameter ClientRouteEnforcementOptions_Enforced.
-  * Amazon MQ
-    * Added cmdlet Remove-MQConfiguration leveraging the DeleteConfiguration service API.
-  * Amazon Redshift Serverless
-    * Added cmdlet Get-RSSReservation leveraging the GetReservation service API.
-    * Added cmdlet Get-RSSReservationList leveraging the ListReservations service API.
-    * Added cmdlet Get-RSSReservationOffering leveraging the GetReservationOffering service API.
-    * Added cmdlet Get-RSSReservationOfferingList leveraging the ListReservationOfferings service API.
-    * Added cmdlet New-RSSReservation leveraging the CreateReservation service API.
-
-### 4.1.803 (2025-04-21 20:38Z)
-  * AWS Tools for PowerShell now use AWS .NET SDK 3.7.1027.0 and leverage its new features and improvements. Please find a description of the changes at https://github.com/aws/aws-sdk-net/blob/main/changelogs/SDK.CHANGELOG.ALL.md.
-  * Amazon Budgets
-    * Modified cmdlet Get-BGTBudget: added parameter ShowFilterExpression.
-    * Modified cmdlet Get-BGTBudgetList: added parameter ShowFilterExpression.
-    * Modified cmdlet New-BGTBudget: added parameters Budget_FilterExpression and Budget_Metric.
-    * Modified cmdlet Update-BGTBudget: added parameters NewBudget_FilterExpression and NewBudget_Metric.
-  * Amazon Elemental MediaTailor
-    * Modified cmdlet Get-EMTPrefetchScheduleList: added parameter ScheduleType.
-    * Modified cmdlet New-EMTPrefetchSchedule: added parameters RecurringConsumption_AvailMatchingCriterion, RecurringConsumption_RetrievedAdExpirationSecond, RecurringPrefetchConfiguration_EndTime, RecurringPrefetchConfiguration_StartTime, RecurringRetrieval_DelayAfterAvailEndSecond, RecurringRetrieval_DynamicVariable, RecurringRetrieval_TrafficShapingType, RecurringTrafficShaping_WindowDurationSeconds, Retrieval_TrafficShapingType, ScheduleType and TrafficShaping_WindowDurationSeconds.
-  * Amazon QBusiness
-    * Added cmdlet Get-QBUSDocumentAccess leveraging the CheckDocumentAccess service API.
-
-### 4.1.802 (2025-04-18 20:43Z)
-  * AWS Tools for PowerShell now use AWS .NET SDK 3.7.1026.0 and leverage its new features and improvements. Please find a description of the changes at https://github.com/aws/aws-sdk-net/blob/main/changelogs/SDK.CHANGELOG.ALL.md.
-  * Amazon Q Connect
-    * Modified cmdlet Get-QCRecommendation: added parameter NextChunkToken.
-    * Modified cmdlet Send-QCMessage: added parameter Configuration_GenerateFillerMessage.
-  * Amazon Service Quotas
-    * Modified cmdlet Request-SQServiceQuotaIncrease: added parameter SupportCaseAllowed.
-
-### 4.1.801 (2025-04-17 20:30Z)
-  * AWS Tools for PowerShell now use AWS .NET SDK 3.7.1025.0 and leverage its new features and improvements. Please find a description of the changes at https://github.com/aws/aws-sdk-net/blob/main/changelogs/SDK.CHANGELOG.ALL.md.
-  * Amazon Bedrock
-    * Modified cmdlet New-BDREvaluationJob: added parameters CustomMetricConfig_CustomMetric and EvaluationConfig_Automated_CustomMetricConfig_EvaluatorModelConfig_BedrockEvaluatorModels.
-  * Amazon MemoryDB
-    * Modified cmdlet New-MDBCluster: added parameters IpDiscovery and NetworkType.
-    * Modified cmdlet Update-MDBCluster: added parameter IpDiscovery.
-  * Amazon Omics
-    * Added cmdlet Get-OMICSWorkflowVersion leveraging the GetWorkflowVersion service API.
-    * Added cmdlet Get-OMICSWorkflowVersionList leveraging the ListWorkflowVersions service API.
-    * Added cmdlet New-OMICSWorkflowVersion leveraging the CreateWorkflowVersion service API.
-    * Added cmdlet Remove-OMICSWorkflowVersion leveraging the DeleteWorkflowVersion service API.
-    * Added cmdlet Update-OMICSWorkflowVersion leveraging the UpdateWorkflowVersion service API.
-    * Modified cmdlet New-OMICSWorkflow: added parameter StorageType.
-    * Modified cmdlet Start-OMICSRun: added parameter WorkflowVersionName.
-    * Modified cmdlet Update-OMICSWorkflow: added parameters StorageCapacity and StorageType.
-  * Amazon Prometheus Service
-    * Added cmdlet Get-PROMWorkspaceConfiguration leveraging the DescribeWorkspaceConfiguration service API.
-    * Added cmdlet Update-PROMWorkspaceConfiguration leveraging the UpdateWorkspaceConfiguration service API.
-
-### 4.1.800 (2025-04-16 20:54Z)
-  * AWS Tools for PowerShell now use AWS .NET SDK 3.7.1024.0 and leverage its new features and improvements. Please find a description of the changes at https://github.com/aws/aws-sdk-net/blob/main/changelogs/SDK.CHANGELOG.ALL.md.
-  * Amazon Aurora DSQL
-    * Added cmdlet Get-DSQLVpcEndpointServiceName leveraging the GetVpcEndpointServiceName service API.
-  * Amazon Connect Cases
-    * Modified cmdlet New-CCASRelatedItem: added parameters SlaInputConfiguration_FieldId, SlaInputConfiguration_Name, SlaInputConfiguration_TargetFieldValue, SlaInputConfiguration_TargetSlaMinute and SlaInputConfiguration_Type.
-  * Amazon EventBridge
-    * Modified cmdlet New-EVBConnection: added parameter KmsKeyIdentifier.
-    * Modified cmdlet Update-EVBConnection: added parameter KmsKeyIdentifier.
-  * Amazon Resource Groups
-    * Modified cmdlet Start-RGTagSyncTask: added parameter ResourceQuery.
-  * Amazon S3 Tables
-    * Added cmdlet Get-S3TTableBucketEncryption leveraging the GetTableBucketEncryption service API.
-    * Added cmdlet Get-S3TTableEncryption leveraging the GetTableEncryption service API.
-    * Added cmdlet Remove-S3TTableBucketEncryption leveraging the DeleteTableBucketEncryption service API.
-    * Added cmdlet Write-S3TTableBucketEncryption leveraging the PutTableBucketEncryption service API.
-    * Modified cmdlet New-S3TTable: added parameters EncryptionConfiguration_KmsKeyArn and EncryptionConfiguration_SseAlgorithm.
-    * Modified cmdlet New-S3TTableBucket: added parameters EncryptionConfiguration_KmsKeyArn and EncryptionConfiguration_SseAlgorithm.
-
-### 4.1.799 (2025-04-14 20:44Z)
-  * AWS Tools for PowerShell now use AWS .NET SDK 3.7.1023.0 and leverage its new features and improvements. Please find a description of the changes at https://github.com/aws/aws-sdk-net/blob/main/changelogs/SDK.CHANGELOG.ALL.md.
-  * Amazon Tax Settings
-    * Modified cmdlet Write-TSATaxRegistration: added parameters IndonesiaAdditionalInfo_DecisionNumber, IndonesiaAdditionalInfo_PpnExceptionDesignationCode and IndonesiaAdditionalInfo_TaxRegistrationNumberType.
-    * Modified cmdlet Write-TSATaxRegistrationBatch: added parameters IndonesiaAdditionalInfo_DecisionNumber, IndonesiaAdditionalInfo_PpnExceptionDesignationCode and IndonesiaAdditionalInfo_TaxRegistrationNumberType.
-
-### 4.1.798 (2025-04-11 20:44Z)
-  * AWS Tools for PowerShell now use AWS .NET SDK 3.7.1022.0 and leverage its new features and improvements. Please find a description of the changes at https://github.com/aws/aws-sdk-net/blob/main/changelogs/SDK.CHANGELOG.ALL.md.
-  * Amazon Verified Permissions
-    * Modified cmdlet New-AVPPolicyStore: added parameter DeletionProtection.
-    * Modified cmdlet Update-AVPPolicyStore: added parameter DeletionProtection.
-
-### 4.1.797 (2025-04-10 21:15Z)
-  * AWS Tools for PowerShell now use AWS .NET SDK 3.7.1021.0 and leverage its new features and improvements. Please find a description of the changes at https://github.com/aws/aws-sdk-net/blob/main/changelogs/SDK.CHANGELOG.ALL.md.
-  * Amazon ElastiCache
-    * Modified cmdlet Edit-ECCacheCluster: added parameters ScaleConfig_ScaleIntervalMinute and ScaleConfig_ScalePercentage.
-  * Amazon Elemental MediaLive
-    * Modified cmdlet New-EMLSdiSource: added parameter PassThru.
-    * Modified cmdlet Update-EMLInputDevice: added parameters HdDeviceSettings_InputResolution and UhdDeviceSettings_InputResolution.
-  * Amazon M2
-    * Added cmdlet Get-AMMDataSetExportHistoryList leveraging the ListDataSetExportHistory service API.
-    * Added cmdlet Get-AMMDataSetExportTask leveraging the GetDataSetExportTask service API.
-    * Added cmdlet New-AMMDataSetExportTask leveraging the CreateDataSetExportTask service API.
-    * Modified cmdlet Start-AMMBatchJob: added parameters JobStepRestartMarker_Skip and JobStepRestartMarker_StepCheckpoint.
-  * Amazon QBusiness
-    * Modified cmdlet Update-QBUSChatControlsConfiguration: added parameter HallucinationReductionConfiguration_HallucinationReductionControl.
-  * Amazon QuickSight
-    * Modified cmdlet New-QSAnalysis: added parameter HighlightOperation_Trigger.
-    * Modified cmdlet New-QSDashboard: added parameter HighlightOperation_Trigger.
-    * Modified cmdlet New-QSTemplate: added parameter HighlightOperation_Trigger.
-    * Modified cmdlet Update-QSAnalysis: added parameter HighlightOperation_Trigger.
-    * Modified cmdlet Update-QSDashboard: added parameter HighlightOperation_Trigger.
-    * Modified cmdlet Update-QSTemplate: added parameter HighlightOperation_Trigger.
-
-### 4.1.796 (2025-04-09 23:18Z)
-  * AWS Tools for PowerShell now use AWS .NET SDK 3.7.1020.0 and leverage its new features and improvements. Please find a description of the changes at https://github.com/aws/aws-sdk-net/blob/main/changelogs/SDK.CHANGELOG.ALL.md.
-  * Amazon Ground Station
-    * Modified cmdlet Register-GSAgent: added parameter Tag.
-  * Amazon Transfer for SFTP
-    * Modified cmdlet New-TFRConnector: added parameter SftpConfig_MaxConcurrentConnection.
-    * Modified cmdlet Update-TFRConnector: added parameter SftpConfig_MaxConcurrentConnection.
-
-### 4.1.795 (2025-04-08 21:44Z)
->>>>>>> 6f00f067
-  * AWS Tools for PowerShell now use AWS .NET SDK 3.7.1019.0 and leverage its new features and improvements. Please find a description of the changes at https://github.com/aws/aws-sdk-net/blob/main/changelogs/SDK.CHANGELOG.ALL.md.
-  * Amazon IoT FleetWise
-    * Modified cmdlet Update-IFWVehicle: added parameter StateTemplatesToUpdate.
-  * Amazon Tax Settings
-    * Modified cmdlet Write-TSATaxRegistration: added parameters UzbekistanAdditionalInfo_TaxRegistrationNumberType and UzbekistanAdditionalInfo_VatRegistrationNumber.
-    * Modified cmdlet Write-TSATaxRegistrationBatch: added parameters UzbekistanAdditionalInfo_TaxRegistrationNumberType and UzbekistanAdditionalInfo_VatRegistrationNumber.
-
-### 4.1.794 (2025-04-07 21:06Z)
-  * AWS Tools for PowerShell now use AWS .NET SDK 3.7.1018.0 and leverage its new features and improvements. Please find a description of the changes at https://github.com/aws/aws-sdk-net/blob/main/changelogs/SDK.CHANGELOG.ALL.md.
-  * Amazon Bedrock Runtime
-    * Modified cmdlet Invoke-BDRRGuardrail: added parameter OutputScope.
-  * Amazon CodeBuild
-    * Added cmdlet Get-CBCommandExecutionBatch leveraging the BatchGetCommandExecutions service API.
-    * Added cmdlet Get-CBCommandExecutionListForSandbox leveraging the ListCommandExecutionsForSandbox service API.
-    * Added cmdlet Get-CBSandboxBatch leveraging the BatchGetSandboxes service API.
-    * Added cmdlet Get-CBSandboxIdList leveraging the ListSandboxes service API.
-    * Added cmdlet Get-CBSandboxIdListForProject leveraging the ListSandboxesForProject service API.
-    * Added cmdlet Start-CBCommandExecution leveraging the StartCommandExecution service API.
-    * Added cmdlet Start-CBSandbox leveraging the StartSandbox service API.
-    * Added cmdlet Start-CBSandboxConnection leveraging the StartSandboxConnection service API.
-    * Added cmdlet Stop-CBSandbox leveraging the StopSandbox service API.
-  * Amazon Elemental MediaLive
-    * Added cmdlet Get-EMLSdiSource leveraging the DescribeSdiSource service API.
-    * Added cmdlet Get-EMLSdiSourceList leveraging the ListSdiSources service API.
-    * Added cmdlet New-EMLSdiSource leveraging the CreateSdiSource service API.
-    * Added cmdlet Remove-EMLSdiSource leveraging the DeleteSdiSource service API.
-    * Added cmdlet Update-EMLSdiSource leveraging the UpdateSdiSource service API.
-    * Modified cmdlet New-EMLInput: added parameter SdiSource.
-    * Modified cmdlet Update-EMLInput: added parameter SdiSource.
-    * Modified cmdlet Update-EMLNode: added parameter SdiSourceMapping.
-  * Amazon Personalize
-    * Modified cmdlet New-PERSSolution: added parameter EventsConfig_EventParametersList.
-    * Modified cmdlet Update-PERSSolution: added parameter EventsConfig_EventParametersList.
-  * Amazon Transfer for SFTP
-    * Added cmdlet Start-TFRRemoteDelete leveraging the StartRemoteDelete service API.
-    * Added cmdlet Start-TFRRemoteMove leveraging the StartRemoteMove service API.
-
-### 4.1.793 (2025-04-04 21:19Z)
-  * AWS Tools for PowerShell now use AWS .NET SDK 3.7.1017.0 and leverage its new features and improvements. Please find a description of the changes at https://github.com/aws/aws-sdk-net/blob/main/changelogs/SDK.CHANGELOG.ALL.md.
-  * Amazon EventBridge
-    * Modified cmdlet New-EVBArchive: added parameter KmsKeyIdentifier.
-    * Modified cmdlet Update-EVBArchive: added parameter KmsKeyIdentifier.
-
-### 4.1.792 (2025-04-03 21:15Z)
-  * AWS Tools for PowerShell now use AWS .NET SDK 3.7.1016.0 and leverage its new features and improvements. Please find a description of the changes at https://github.com/aws/aws-sdk-net/blob/main/changelogs/SDK.CHANGELOG.ALL.md.
-  * Amazon Agents for Amazon Bedrock
-    * Modified cmdlet New-AABKnowledgeBase: added parameters FieldMapping_CustomMetadataField and MongoDbAtlasConfiguration_TextIndexName.
-    * Modified cmdlet Update-AABKnowledgeBase: added parameters FieldMapping_CustomMetadataField and MongoDbAtlasConfiguration_TextIndexName.
-  * Amazon SES Mail Manager
-    * Modified cmdlet New-MMGRIngressPoint: added parameters PrivateNetworkConfiguration_VpcEndpointId and PublicNetworkConfiguration_IpType.
-  * Amazon Simple Email Service V2 (SES V2)
-    * Modified cmdlet New-SES2DeliverabilityTestReport: added parameters Simple_Attachment and Template_Attachment.
-    * Modified cmdlet Send-SES2BulkEmail: added parameter Template_Attachment.
-    * Modified cmdlet Send-SES2Email: added parameters Simple_Attachment and Template_Attachment.
-
-### 4.1.791 (2025-04-03 03:37Z)
-  * AWS Tools for PowerShell now use AWS .NET SDK 3.7.1015.1 and leverage its new features and improvements. Please find a description of the changes at https://github.com/aws/aws-sdk-net/blob/main/changelogs/SDK.CHANGELOG.ALL.md.
-
-### 4.1.790 (2025-04-02 21:27Z)
-  * AWS Tools for PowerShell now use AWS .NET SDK 3.7.1015.0 and leverage its new features and improvements. Please find a description of the changes at https://github.com/aws/aws-sdk-net/blob/main/changelogs/SDK.CHANGELOG.ALL.md.
-  * Amazon CloudWatch Application Signals
-    * Modified cmdlet Get-CWASServiceLevelObjectiveList: added parameters DependencyConfig_DependencyKeyAttribute, DependencyConfig_DependencyOperationName and MetricSourceType.
-    * Modified cmdlet New-CWASServiceLevelObjective: added parameters RequestBasedSliConfig_RequestBasedSliMetricConfig_DependencyConfig_DependencyKeyAttributes, RequestBasedSliConfig_RequestBasedSliMetricConfig_DependencyConfig_DependencyOperationName, SliConfig_SliMetricConfig_DependencyConfig_DependencyKeyAttributes and SliConfig_SliMetricConfig_DependencyConfig_DependencyOperationName.
-    * Modified cmdlet Update-CWASServiceLevelObjective: added parameters RequestBasedSliConfig_RequestBasedSliMetricConfig_DependencyConfig_DependencyKeyAttributes, RequestBasedSliConfig_RequestBasedSliMetricConfig_DependencyConfig_DependencyOperationName, SliConfig_SliMetricConfig_DependencyConfig_DependencyKeyAttributes and SliConfig_SliMetricConfig_DependencyConfig_DependencyOperationName.
-  * Amazon Elemental MediaLive
-    * Modified cmdlet New-EMLInput: added parameter Smpte2110ReceiverGroupSettings_Smpte2110ReceiverGroup.
-    * Modified cmdlet Update-EMLInput: added parameter Smpte2110ReceiverGroupSettings_Smpte2110ReceiverGroup.
-  * Amazon Lex Model Building V2
-    * Modified cmdlet New-LMBV2Bot: added parameter ErrorLogSettings_Enabled.
-    * Modified cmdlet New-LMBV2Intent: added parameter QInConnectAssistantConfiguration_AssistantArn.
-    * Modified cmdlet Start-LMBV2Import: added parameter ErrorLogSettings_Enabled.
-    * Modified cmdlet Update-LMBV2Bot: added parameter ErrorLogSettings_Enabled.
-    * Modified cmdlet Update-LMBV2Intent: added parameter QInConnectAssistantConfiguration_AssistantArn.
-
-### 4.1.789 (2025-04-01 20:56Z)
-  * AWS Tools for PowerShell now use AWS .NET SDK 3.7.1014.0 and leverage its new features and improvements. Please find a description of the changes at https://github.com/aws/aws-sdk-net/blob/main/changelogs/SDK.CHANGELOG.ALL.md.
-  * Amazon Clean Rooms Service
-    * Modified cmdlet Update-CRSCollaboration: added parameter AnalyticsEngine.
-  * Amazon SageMaker Service
-    * Modified cmdlet New-SMNotebookInstanceLifecycleConfig: added parameter Tag.
-
-### 4.1.788 (2025-03-31 21:19Z)
-  * AWS Tools for PowerShell now use AWS .NET SDK 3.7.1013.0 and leverage its new features and improvements. Please find a description of the changes at https://github.com/aws/aws-sdk-net/blob/main/changelogs/SDK.CHANGELOG.ALL.md.
-  * Amazon Elastic Compute Cloud (EC2)
-    * Added cmdlet Disable-EC2RouteServerPropagation leveraging the DisableRouteServerPropagation service API.
-    * Added cmdlet Edit-EC2RouteServer leveraging the ModifyRouteServer service API.
-    * Added cmdlet Enable-EC2RouteServerPropagation leveraging the EnableRouteServerPropagation service API.
-    * Added cmdlet Get-EC2RouteServer leveraging the DescribeRouteServers service API.
-    * Added cmdlet Get-EC2RouteServerAssociation leveraging the GetRouteServerAssociations service API.
-    * Added cmdlet Get-EC2RouteServerEndpoint leveraging the DescribeRouteServerEndpoints service API.
-    * Added cmdlet Get-EC2RouteServerPeer leveraging the DescribeRouteServerPeers service API.
-    * Added cmdlet Get-EC2RouteServerPropagation leveraging the GetRouteServerPropagations service API.
-    * Added cmdlet Get-EC2RouteServerRoutingDatabase leveraging the GetRouteServerRoutingDatabase service API.
-    * Added cmdlet New-EC2RouteServer leveraging the CreateRouteServer service API.
-    * Added cmdlet New-EC2RouteServerEndpoint leveraging the CreateRouteServerEndpoint service API.
-    * Added cmdlet New-EC2RouteServerPeer leveraging the CreateRouteServerPeer service API.
-    * Added cmdlet Register-EC2RouteServer leveraging the AssociateRouteServer service API.
-    * Added cmdlet Remove-EC2RouteServer leveraging the DeleteRouteServer service API.
-    * Added cmdlet Remove-EC2RouteServerEndpoint leveraging the DeleteRouteServerEndpoint service API.
-    * Added cmdlet Remove-EC2RouteServerPeer leveraging the DeleteRouteServerPeer service API.
-    * Added cmdlet Unregister-EC2RouteServer leveraging the DisassociateRouteServer service API.
-  * Amazon Elastic Container Service for Kubernetes
-    * Modified cmdlet Update-EKSClusterConfig: added parameters RemoteNetworkConfig_RemoteNodeNetwork and RemoteNetworkConfig_RemotePodNetwork.
-  * Amazon Outposts
-    * Modified cmdlet Get-OUTPOutpostSupportedInstanceType: added parameter AssetId.
-    * Modified cmdlet Start-OUTPCapacityTask: added parameter AssetId.
-  * Amazon S3 Control
-    * Added cmdlet Get-S3CAccessPointScope leveraging the GetAccessPointScope service API.
-    * Added cmdlet Get-S3CAccessPointsForDirectoryBucketList leveraging the ListAccessPointsForDirectoryBuckets service API.
-    * Added cmdlet Remove-S3CAccessPointScope leveraging the DeleteAccessPointScope service API.
-    * Added cmdlet Write-S3CAccessPointScope leveraging the PutAccessPointScope service API.
-    * Modified cmdlet New-S3CAccessPoint: added parameters Scope_Permission and Scope_Prefix.
-  * Amazon Transfer for SFTP
-    * Modified cmdlet New-TFRWebApp: added parameter WebAppEndpointPolicy.
-
-### 4.1.787 (2025-03-28 21:00Z)
-  * AWS Tools for PowerShell now use AWS .NET SDK 3.7.1012.0 and leverage its new features and improvements. Please find a description of the changes at https://github.com/aws/aws-sdk-net/blob/main/changelogs/SDK.CHANGELOG.ALL.md.
-  * Amazon API Gateway
-    * Modified cmdlet New-AGDomainName: added parameter EndpointConfiguration_IpAddressType.
-    * Modified cmdlet New-AGRestApi: added parameter EndpointConfiguration_IpAddressType.
-  * Amazon API Gateway V2
-    * Modified cmdlet New-AG2Api: added parameter IpAddressType.
-    * Modified cmdlet Update-AG2Api: added parameter IpAddressType.
-  * Amazon CodeBuild
-    * Modified cmdlet New-CBProject: added parameter Cache_CacheNamespace.
-    * Modified cmdlet Start-CBBatch: added parameter CacheOverride_CacheNamespace.
-    * Modified cmdlet Start-CBBuild: added parameter CacheOverride_CacheNamespace.
-    * Modified cmdlet Update-CBProject: added parameter Cache_CacheNamespace.
-  * Amazon Payment Cryptography Control Plane
-    * Modified cmdlet Export-PAYCCKey: added parameters DerivationData_SharedInformation, DiffieHellmanTr31KeyBlock_CertificateAuthorityPublicKeyIdentifier, DiffieHellmanTr31KeyBlock_DeriveKeyAlgorithm, DiffieHellmanTr31KeyBlock_KeyDerivationFunction, DiffieHellmanTr31KeyBlock_KeyDerivationHashAlgorithm, DiffieHellmanTr31KeyBlock_PrivateKeyIdentifier, DiffieHellmanTr31KeyBlock_PublicKeyCertificate, KeyMaterial_DiffieHellmanTr31KeyBlock_KeyBlockHeaders_KeyExportability, KeyMaterial_DiffieHellmanTr31KeyBlock_KeyBlockHeaders_KeyModesOfUse_Decrypt, KeyMaterial_DiffieHellmanTr31KeyBlock_KeyBlockHeaders_KeyModesOfUse_DeriveKey, KeyMaterial_DiffieHellmanTr31KeyBlock_KeyBlockHeaders_KeyModesOfUse_Encrypt, KeyMaterial_DiffieHellmanTr31KeyBlock_KeyBlockHeaders_KeyModesOfUse_Generate, KeyMaterial_DiffieHellmanTr31KeyBlock_KeyBlockHeaders_KeyModesOfUse_NoRestrictions, KeyMaterial_DiffieHellmanTr31KeyBlock_KeyBlockHeaders_KeyModesOfUse_Sign, KeyMaterial_DiffieHellmanTr31KeyBlock_KeyBlockHeaders_KeyModesOfUse_Unwrap, KeyMaterial_DiffieHellmanTr31KeyBlock_KeyBlockHeaders_KeyModesOfUse_Verify, KeyMaterial_DiffieHellmanTr31KeyBlock_KeyBlockHeaders_KeyModesOfUse_Wrap, KeyMaterial_DiffieHellmanTr31KeyBlock_KeyBlockHeaders_KeyVersion and KeyMaterial_DiffieHellmanTr31KeyBlock_KeyBlockHeaders_OptionalBlocks.
-    * Modified cmdlet Import-PAYCCKey: added parameters DerivationData_SharedInformation, DiffieHellmanTr31KeyBlock_CertificateAuthorityPublicKeyIdentifier, DiffieHellmanTr31KeyBlock_DeriveKeyAlgorithm, DiffieHellmanTr31KeyBlock_KeyDerivationFunction, DiffieHellmanTr31KeyBlock_KeyDerivationHashAlgorithm, DiffieHellmanTr31KeyBlock_PrivateKeyIdentifier, DiffieHellmanTr31KeyBlock_PublicKeyCertificate and DiffieHellmanTr31KeyBlock_WrappedKeyBlock.
-    * Modified cmdlet New-PAYCCKey: added parameter DeriveKeyUsage.
-  * Amazon QuickSight
-    * Modified cmdlet Initialize-QSEmbedUrlForRegisteredUserWithIdentity: added parameters DataQnA_Enabled, DataStories_Enabled, ExperienceConfiguration_Dashboard_FeatureConfigurations_AmazonQInQuickSight_ExecutiveSummary_Enabled, ExperienceConfiguration_Dashboard_FeatureConfigurations_RecentSnapshots_Enabled, ExperienceConfiguration_Dashboard_FeatureConfigurations_Schedules_Enabled, ExperienceConfiguration_Dashboard_FeatureConfigurations_ThresholdAlerts_Enabled, ExperienceConfiguration_QuickSightConsole_FeatureConfigurations_AmazonQInQuickSight_ExecutiveSummary_Enabled, ExperienceConfiguration_QuickSightConsole_FeatureConfigurations_RecentSnapshots_Enabled, ExperienceConfiguration_QuickSightConsole_FeatureConfigurations_Schedules_Enabled, ExperienceConfiguration_QuickSightConsole_FeatureConfigurations_ThresholdAlerts_Enabled and GenerativeAuthoring_Enabled.
-    * Modified cmdlet New-QSAnalysis: added parameters Options_ExcludedDataSetArn and Options_QBusinessInsightsStatus.
-    * Modified cmdlet New-QSDashboard: added parameters DataQAEnabledOption_AvailabilityStatus, Options_ExcludedDataSetArn and Options_QBusinessInsightsStatus.
-    * Modified cmdlet New-QSDataSet: added parameter UseAs.
-    * Modified cmdlet New-QSDataSource: added parameter OracleParameters_UseServiceName.
-    * Modified cmdlet New-QSEmbedUrlForRegisteredUser: added parameters DataQnA_Enabled, DataStories_Enabled, ExperienceConfiguration_Dashboard_FeatureConfigurations_AmazonQInQuickSight_ExecutiveSummary_Enabled, ExperienceConfiguration_Dashboard_FeatureConfigurations_RecentSnapshots_Enabled, ExperienceConfiguration_Dashboard_FeatureConfigurations_Schedules_Enabled, ExperienceConfiguration_Dashboard_FeatureConfigurations_ThresholdAlerts_Enabled, ExperienceConfiguration_QuickSightConsole_FeatureConfigurations_AmazonQInQuickSight_ExecutiveSummary_Enabled, ExperienceConfiguration_QuickSightConsole_FeatureConfigurations_RecentSnapshots_Enabled, ExperienceConfiguration_QuickSightConsole_FeatureConfigurations_Schedules_Enabled, ExperienceConfiguration_QuickSightConsole_FeatureConfigurations_ThresholdAlerts_Enabled and GenerativeAuthoring_Enabled.
-    * Modified cmdlet New-QSTemplate: added parameters Options_ExcludedDataSetArn and Options_QBusinessInsightsStatus.
-    * Modified cmdlet Update-QSAnalysis: added parameters Options_ExcludedDataSetArn and Options_QBusinessInsightsStatus.
-    * Modified cmdlet Update-QSDashboard: added parameters DataQAEnabledOption_AvailabilityStatus, Options_ExcludedDataSetArn and Options_QBusinessInsightsStatus.
-    * Modified cmdlet Update-QSDataSource: added parameter OracleParameters_UseServiceName.
-    * Modified cmdlet Update-QSTemplate: added parameters Options_ExcludedDataSetArn and Options_QBusinessInsightsStatus.
-    * Modified cmdlet Write-QSDataSetRefreshProperty: added parameter EmailAlert_AlertStatus.
-  * Amazon SageMaker Service
-    * Modified cmdlet New-SMTransformJob: added parameter TransformResources_TransformAmiVersion.
-
-### 4.1.786 (2025-03-27 21:05Z)
-  * AWS Tools for PowerShell now use AWS .NET SDK 3.7.1011.0 and leverage its new features and improvements. Please find a description of the changes at https://github.com/aws/aws-sdk-net/blob/main/changelogs/SDK.CHANGELOG.ALL.md.
-  * Amazon Batch
-    * Modified cmdlet Register-BATJobDefinition: added parameter ContainerProperties_EnableExecuteCommand.
-  * Amazon CloudFormation
-    * Modified cmdlet Get-CFNResourceScanList: added parameter ScanTypeFilter.
-    * Modified cmdlet Start-CFNResourceScan: added parameter ScanFilter.
-  * Amazon Pricing Calculator
-    * Modified cmdlet Update-BCMPCPreference: added parameter StandaloneAccountRateTypeSelection.
-  * Amazon SageMaker Service
-    * Modified cmdlet New-SMApp: added parameter RecoveryMode.
-
-### 4.1.785 (2025-03-26 21:27Z)
-  * AWS Tools for PowerShell now use AWS .NET SDK 3.7.1010.0 and leverage its new features and improvements. Please find a description of the changes at https://github.com/aws/aws-sdk-net/blob/main/changelogs/SDK.CHANGELOG.ALL.md.
-  * Amazon Direct Connect
-    * Modified cmdlet New-DCGateway: added parameter Tag.
-  * Amazon Elemental MediaTailor
-    * Modified cmdlet Add-EMTLogsForPlaybackConfiguration: added parameters AdsInteractionLog_ExcludeEventType, AdsInteractionLog_PublishOptInEventType and ManifestServiceInteractionLog_ExcludeEventType.
-  * Amazon WAF V2
-    * Modified cmdlet Get-WAF2WebACL: added parameter ARN.
-
-### 4.1.784 (2025-03-25 22:45Z)
-  * AWS Tools for PowerShell now use AWS .NET SDK 3.7.1009.0 and leverage its new features and improvements. Please find a description of the changes at https://github.com/aws/aws-sdk-net/blob/main/changelogs/SDK.CHANGELOG.ALL.md.
-  * Amazon Agents for Amazon Bedrock
-    * Modified cmdlet New-AABKnowledgeBase: added parameters OpensearchManagedClusterConfiguration_DomainArn, OpensearchManagedClusterConfiguration_DomainEndpoint, OpensearchManagedClusterConfiguration_VectorIndexName, StorageConfiguration_OpensearchManagedClusterConfiguration_FieldMapping_MetadataField, StorageConfiguration_OpensearchManagedClusterConfiguration_FieldMapping_TextField and StorageConfiguration_OpensearchManagedClusterConfiguration_FieldMapping_VectorField.
-    * Modified cmdlet Update-AABKnowledgeBase: added parameters OpensearchManagedClusterConfiguration_DomainArn, OpensearchManagedClusterConfiguration_DomainEndpoint, OpensearchManagedClusterConfiguration_VectorIndexName, StorageConfiguration_OpensearchManagedClusterConfiguration_FieldMapping_MetadataField, StorageConfiguration_OpensearchManagedClusterConfiguration_FieldMapping_TextField and StorageConfiguration_OpensearchManagedClusterConfiguration_FieldMapping_VectorField.
-  * Amazon Elastic Container Service for Kubernetes
-    * Modified cmdlet Update-EKSClusterVersion: added parameter ForceUpdate.
-  * Amazon SageMaker Service
-    * Modified cmdlet New-SMPartnerApp: added parameter KmsKeyId.
-
-### 4.1.783 (2025-03-24 20:45Z)
-  * AWS Tools for PowerShell now use AWS .NET SDK 3.7.1008.0 and leverage its new features and improvements. Please find a description of the changes at https://github.com/aws/aws-sdk-net/blob/main/changelogs/SDK.CHANGELOG.ALL.md.
-  * Amazon Systems Manager
-    * Modified cmdlet Get-SSMDeployablePatchSnapshotForInstance: added parameter BaselineOverride_AvailableSecurityUpdatesComplianceStatus.
-    * Modified cmdlet New-SSMPatchBaseline: added parameter AvailableSecurityUpdatesComplianceStatus.
-    * Modified cmdlet Update-SSMPatchBaseline: added parameter AvailableSecurityUpdatesComplianceStatus.
-
-### 4.1.782 (2025-03-21 21:52Z)
-  * AWS Tools for PowerShell now use AWS .NET SDK 3.7.1007.0 and leverage its new features and improvements. Please find a description of the changes at https://github.com/aws/aws-sdk-net/blob/main/changelogs/SDK.CHANGELOG.ALL.md.
-  * Amazon DataZone
-    * Modified cmdlet New-DZDomain: added parameter SingleSignOn_IdcInstanceArn.
-    * Modified cmdlet Update-DZDomain: added parameter SingleSignOn_IdcInstanceArn.
-  * Amazon Route53 Recovery Control Config
-    * Added cmdlet Update-R53RCCluster leveraging the UpdateCluster service API.
-    * Modified cmdlet New-R53RCCluster: added parameter NetworkType.
-
-### 4.1.781 (2025-03-20 20:46Z)
-  * AWS Tools for PowerShell now use AWS .NET SDK 3.7.1006.0 and leverage its new features and improvements. Please find a description of the changes at https://github.com/aws/aws-sdk-net/blob/main/changelogs/SDK.CHANGELOG.ALL.md.
-  * Amazon Network Firewall
-    * Added cmdlet Get-NWFWFlowOperation leveraging the DescribeFlowOperation service API.
-    * Added cmdlet Get-NWFWFlowOperationList leveraging the ListFlowOperations service API.
-    * Added cmdlet Get-NWFWFlowOperationResultList leveraging the ListFlowOperationResults service API.
-    * Added cmdlet Start-NWFWFlowCapture leveraging the StartFlowCapture service API.
-    * Added cmdlet Start-NWFWFlowFlush leveraging the StartFlowFlush service API.
-
-### 4.1.780 (2025-03-19 21:12Z)
-  * AWS Tools for PowerShell now use AWS .NET SDK 3.7.1005.0 and leverage its new features and improvements. Please find a description of the changes at https://github.com/aws/aws-sdk-net/blob/main/changelogs/SDK.CHANGELOG.ALL.md.
-  * Amazon Elemental MediaConnect
-    * Modified cmdlet New-EMCNFlow: added parameters FlowSize, NdiConfig_MachineName, NdiConfig_NdiDiscoveryServer and NdiConfig_NdiState.
-    * Modified cmdlet Update-EMCNFlow: added parameters NdiConfig_MachineName, NdiConfig_NdiDiscoveryServer and NdiConfig_NdiState.
-    * Modified cmdlet Update-EMCNFlowOutput: added parameters NdiProgramName and NdiSpeedHqQuality.
-
-### 4.1.779 (2025-03-18 21:13Z)
-  * AWS Tools for PowerShell now use AWS .NET SDK 3.7.1004.0 and leverage its new features and improvements. Please find a description of the changes at https://github.com/aws/aws-sdk-net/blob/main/changelogs/SDK.CHANGELOG.ALL.md.
-  * Amazon AppSync
-    * Modified cmdlet New-ASYNDomainName: added parameter Tag.
-  * Amazon Clean Rooms Service
-    * Added cmdlet Get-CRSProtectedJob leveraging the GetProtectedJob service API.
-    * Added cmdlet Get-CRSProtectedJobList leveraging the ListProtectedJobs service API.
-    * Added cmdlet Start-CRSProtectedJob leveraging the StartProtectedJob service API.
-    * Added cmdlet Update-CRSProtectedJob leveraging the UpdateProtectedJob service API.
-    * Modified cmdlet New-CRSAnalysisTemplate: added parameters Artifacts_AdditionalArtifact, Artifacts_RoleArn, Location_Bucket, Location_Key and Schema_ReferencedTable.
-    * Modified cmdlet New-CRSCollaboration: added parameters JobCompute_IsResponsible and JobLogStatus.
-    * Modified cmdlet New-CRSConfiguredTable: added parameter SelectedAnalysisMethod.
-    * Modified cmdlet New-CRSMembership: added parameters DefaultJobResultConfiguration_OutputConfiguration_S3_Bucket, DefaultJobResultConfiguration_OutputConfiguration_S3_KeyPrefix, DefaultJobResultConfiguration_RoleArn, JobCompute_IsResponsible and JobLogStatus.
-    * Modified cmdlet Update-CRSConfiguredTable: added parameters AnalysisMethod and SelectedAnalysisMethod.
-    * Modified cmdlet Update-CRSMembership: added parameters DefaultJobResultConfiguration_OutputConfiguration_S3_Bucket, DefaultJobResultConfiguration_OutputConfiguration_S3_KeyPrefix, DefaultJobResultConfiguration_RoleArn and JobLogStatus.
-
-### 4.1.778 (2025-03-17 21:01Z)
-  * AWS Tools for PowerShell now use AWS .NET SDK 3.7.1003.0 and leverage its new features and improvements. Please find a description of the changes at https://github.com/aws/aws-sdk-net/blob/main/changelogs/SDK.CHANGELOG.ALL.md.
-  * Amazon CloudWatch Application Signals
-    * Added cmdlet Get-CWASServiceLevelObjectiveExclusionWindowList leveraging the ListServiceLevelObjectiveExclusionWindows service API.
-    * Added cmdlet Update-CWASUpdateExclusionWindow leveraging the BatchUpdateExclusionWindows service API.
-  * Amazon CloudWatch RUM
-    * Modified cmdlet New-CWRUMAppMonitor: added parameters DomainList, JavaScriptSourceMaps_S3Uri and JavaScriptSourceMaps_Status.
-    * Modified cmdlet Update-CWRUMAppMonitor: added parameters DomainList, JavaScriptSourceMaps_S3Uri and JavaScriptSourceMaps_Status.
-  * Amazon Location Service Maps V2
-    * Modified cmdlet Get-GEOMStaticMap: added parameters ColorScheme, CropLabel, LabelSize, Language, PointsOfInterest and PoliticalView.
-
-### 4.1.777 (2025-03-14 20:37Z)
-  * AWS Tools for PowerShell now use AWS .NET SDK 3.7.1002.0 and leverage its new features and improvements. Please find a description of the changes at https://github.com/aws/aws-sdk-net/blob/main/changelogs/SDK.CHANGELOG.ALL.md.
-  * Amazon Glue
-    * Modified cmdlet New-GLUECatalog: added parameter CatalogInput_AllowFullTableExternalDataAccess.
-    * Modified cmdlet Update-GLUECatalog: added parameter CatalogInput_AllowFullTableExternalDataAccess.
-  * Amazon Lake Formation
-    * Modified cmdlet Grant-LKFPermission: added parameter Condition_Expression.
-    * Modified cmdlet New-LKFLakeFormationOptIn: added parameter Condition_Expression.
-    * Modified cmdlet Register-LKFResource: added parameter WithPrivilegedAccess.
-    * Modified cmdlet Remove-LKFLakeFormationOptIn: added parameter Condition_Expression.
-    * Modified cmdlet Revoke-LKFPermission: added parameter Condition_Expression.
-
-### 4.1.776 (2025-03-14 00:32Z)
-  * AWS Tools for PowerShell now use AWS .NET SDK 3.7.1001.0 and leverage its new features and improvements. Please find a description of the changes at https://github.com/aws/aws-sdk-net/blob/main/changelogs/SDK.CHANGELOG.ALL.md.
-  * Amazon Amplify
-    * Modified cmdlet New-AMPBranch: added parameter EnableSkewProtection.
-    * Modified cmdlet Update-AMPBranch: added parameter EnableSkewProtection.
-  * Amazon DataZone
-    * Modified cmdlet Update-DZEnvironment: added parameters BlueprintVersion and UserParameter.
-    * Modified cmdlet Update-DZProject: added parameters ProjectProfileVersion and UserParameter.
-  * Amazon Elemental MediaPackage v2
-    * Added cmdlet Reset-MPV2ChannelState leveraging the ResetChannelState service API.
-    * Added cmdlet Reset-MPV2OriginEndpointState leveraging the ResetOriginEndpointState service API.
-  * Amazon Interactive Video Service RealTime
-    * Modified cmdlet New-IVSRTStage: added parameter HlsConfiguration_TargetSegmentDurationSecond.
-    * Modified cmdlet Update-IVSRTStage: added parameter HlsConfiguration_TargetSegmentDurationSecond.
-
-### 4.1.775 (2025-03-11 20:47Z)
-  * AWS Tools for PowerShell now use AWS .NET SDK 3.7.1000.0 and leverage its new features and improvements. Please find a description of the changes at https://github.com/aws/aws-sdk-net/blob/main/changelogs/SDK.CHANGELOG.ALL.md.
-  * Amazon EC2 Container Registry
-    * Modified cmdlet New-ECRPullThroughCacheRule: added parameters CustomRoleArn and UpstreamRepositoryPrefix.
-    * Modified cmdlet Update-ECRPullThroughCacheRule: added parameter CustomRoleArn.
-
-### 4.1.774 (2025-03-10 20:57Z)
-  * AWS Tools for PowerShell now use AWS .NET SDK 3.7.999.0 and leverage its new features and improvements. Please find a description of the changes at https://github.com/aws/aws-sdk-net/blob/main/changelogs/SDK.CHANGELOG.ALL.md.
-  * Amazon Agents for Amazon Bedrock
-    * Modified cmdlet New-AABAgentActionGroup: added parameter ParentActionGroupSignatureParam.
-    * Modified cmdlet Update-AABAgentActionGroup: added parameter ParentActionGroupSignatureParam.
-  * Amazon Connect Service
-    * Modified cmdlet New-CONNContact: added parameter PreviousContactId.
-  * Amazon Pca Connector Ad
-    * Modified cmdlet New-PCAADConnector: added parameter VpcInformation_IpAddressType.
-
-### 4.1.773 (2025-03-07 21:50Z)
-  * AWS Tools for PowerShell now use AWS .NET SDK 3.7.998.0 and leverage its new features and improvements. Please find a description of the changes at https://github.com/aws/aws-sdk-net/blob/main/changelogs/SDK.CHANGELOG.ALL.md.
-  * Amazon Agents for Amazon Bedrock
-    * Modified cmdlet New-AABDataSource: added parameters ContextEnrichmentConfiguration_Type, EnrichmentStrategyConfiguration_Method and VectorIngestionConfiguration_ContextEnrichmentConfiguration_BedrockFoundationModelConfiguration_ModelArn.
-    * Modified cmdlet New-AABKnowledgeBase: added parameters NeptuneAnalyticsConfiguration_GraphArn, StorageConfiguration_NeptuneAnalyticsConfiguration_FieldMapping_MetadataField and StorageConfiguration_NeptuneAnalyticsConfiguration_FieldMapping_TextField.
-    * Modified cmdlet Update-AABDataSource: added parameters ContextEnrichmentConfiguration_Type, EnrichmentStrategyConfiguration_Method and VectorIngestionConfiguration_ContextEnrichmentConfiguration_BedrockFoundationModelConfiguration_ModelArn.
-    * Modified cmdlet Update-AABKnowledgeBase: added parameters NeptuneAnalyticsConfiguration_GraphArn, StorageConfiguration_NeptuneAnalyticsConfiguration_FieldMapping_MetadataField and StorageConfiguration_NeptuneAnalyticsConfiguration_FieldMapping_TextField.
-  * Amazon Bedrock Agent Runtime
-    * Modified cmdlet Invoke-BARInlineAgent: added parameters AgentCollaboration, Collaborator, CollaboratorConfiguration and ConversationHistory_Message.
-  * Amazon Elastic Load Balancing V2
-    * Added cmdlet Edit-ELB2IpPool leveraging the ModifyIpPools service API.
-    * Modified cmdlet New-ELB2LoadBalancer: added parameter IpamPools_Ipv4IpamPoolId.
-
-### 4.1.772 (2025-03-06 21:32Z)
-  * AWS Tools for PowerShell now use AWS .NET SDK 3.7.997.0 and leverage its new features and improvements. Please find a description of the changes at https://github.com/aws/aws-sdk-net/blob/main/changelogs/SDK.CHANGELOG.ALL.md.
-  * Amazon Bedrock
-    * Added cmdlet New-BDRPromptRouter leveraging the CreatePromptRouter service API.
-    * Added cmdlet Remove-BDRPromptRouter leveraging the DeletePromptRouter service API.
-    * Modified cmdlet Get-BDRPromptRouterList: added parameters PassThru and Type.
-  * Amazon Interactive Video Service RealTime
-    * Modified cmdlet New-IVSRTStage: added parameter AutoParticipantRecordingConfiguration_RecordingReconnectWindowSecond.
-    * Modified cmdlet Update-IVSRTStage: added parameter AutoParticipantRecordingConfiguration_RecordingReconnectWindowSecond.
-  * Amazon Redshift Data API Service
-    * Modified cmdlet Get-RSDStatementList: added parameters ClusterIdentifier, Database and WorkgroupName.
-  * Amazon WorkSpaces
-    * Added cmdlet Edit-WKSEndpointEncryptionMode leveraging the ModifyEndpointEncryptionMode service API.
-
-### 4.1.771 (2025-03-05 21:36Z)
-  * AWS Tools for PowerShell now use AWS .NET SDK 3.7.996.0 and leverage its new features and improvements. Please find a description of the changes at https://github.com/aws/aws-sdk-net/blob/main/changelogs/SDK.CHANGELOG.ALL.md.
-  * Amazon DataSync
-    * Modified cmdlet Update-DSYNLocationNfs: added parameter ServerHostname.
-    * Modified cmdlet Update-DSYNLocationObjectStorage: added parameter ServerHostname.
-    * Modified cmdlet Update-DSYNLocationSmb: added parameter ServerHostname.
-  * Amazon GameLiftStreams. Added cmdlets to support the service. Cmdlets for the service have the noun prefix GMLS and can be listed using the command 'Get-AWSCmdletName -Service GMLS'.
-  * Amazon WorkSpaces
-    * Modified cmdlet Edit-WKSWorkspaceAccessProperty: added parameter WorkspaceAccessProperties_DeviceTypeWorkSpacesThinClient.
-
-### 4.1.770 (2025-03-04 23:42Z)
-  * AWS Tools for PowerShell now use AWS .NET SDK 3.7.995.0 and leverage its new features and improvements. Please find a description of the changes at https://github.com/aws/aws-sdk-net/blob/main/changelogs/SDK.CHANGELOG.ALL.md.
-  * Amazon IoT SiteWise
-    * Modified cmdlet New-IOTSWGateway: added parameters GatewayVersion and GreengrassV2_CoreDeviceOperatingSystem.
-  * Amazon Managed integrations for AWS IoT Device Management. Added cmdlets to support the service. Cmdlets for the service have the noun prefix IOTMI and can be listed using the command 'Get-AWSCmdletName -Service IOTMI'.
-
-### 4.1.769 (2025-03-03 21:58Z)
-  * AWS Tools for PowerShell now use AWS .NET SDK 3.7.994.0 and leverage its new features and improvements. Please find a description of the changes at https://github.com/aws/aws-sdk-net/blob/main/changelogs/SDK.CHANGELOG.ALL.md.
-  * Amazon CloudWatch RUM
-    * Added cmdlet Get-CWRUMResourcePolicy leveraging the GetResourcePolicy service API.
-    * Added cmdlet Remove-CWRUMResourcePolicy leveraging the DeleteResourcePolicy service API.
-    * Added cmdlet Write-CWRUMResourcePolicy leveraging the PutResourcePolicy service API.
-    * Modified cmdlet Write-CWRUMRumEvent: added parameter Alias.
-  * Amazon QBusiness
-    * Modified cmdlet New-QBUSDataSource: added parameters AudioExtractionConfiguration_AudioExtractionStatus and VideoExtractionConfiguration_VideoExtractionStatus.
-    * Modified cmdlet Update-QBUSDataSource: added parameters AudioExtractionConfiguration_AudioExtractionStatus and VideoExtractionConfiguration_VideoExtractionStatus.
-
-### 4.1.768 (2025-02-28 22:11Z)
-  * AWS Tools for PowerShell now use AWS .NET SDK 3.7.993.0 and leverage its new features and improvements. Please find a description of the changes at https://github.com/aws/aws-sdk-net/blob/main/changelogs/SDK.CHANGELOG.ALL.md.
-  * Amazon Data Automation for Amazon Bedrock
-    * Added cmdlet Add-BDAResourceTag leveraging the TagResource service API.
-    * Added cmdlet Get-BDAResourceTag leveraging the ListTagsForResource service API.
-    * Added cmdlet Remove-BDAResourceTag leveraging the UntagResource service API.
-    * Modified cmdlet New-BDABlueprint: added parameter Tag.
-    * Modified cmdlet New-BDADataAutomationProject: added parameter Tag.
-    * Modified cmdlet Update-BDABlueprint: added parameters EncryptionConfiguration_KmsEncryptionContext and EncryptionConfiguration_KmsKeyId.
-    * Modified cmdlet Update-BDADataAutomationProject: added parameters EncryptionConfiguration_KmsEncryptionContext and EncryptionConfiguration_KmsKeyId.
-  * Amazon Elemental MediaConvert
-    * Added cmdlet Invoke-EMCProbe leveraging the Probe service API.
-  * Amazon Runtime for Amazon Bedrock Data Automation
-    * Added cmdlet Add-BDARResourceTag leveraging the TagResource service API.
-    * Added cmdlet Get-BDARResourceTag leveraging the ListTagsForResource service API.
-    * Added cmdlet Remove-BDARResourceTag leveraging the UntagResource service API.
-    * [Breaking Change] Modified cmdlet Invoke-BDARDataAutomationAsync: removed parameter DataAutomationConfiguration_DataAutomationArn; added parameters DataAutomationConfiguration_DataAutomationProjectArn, DataAutomationProfileArn and Tag.
-
-### 4.1.767 (2025-02-27 21:45Z)
-  * AWS Tools for PowerShell now use AWS .NET SDK 3.7.992.0 and leverage its new features and improvements. Please find a description of the changes at https://github.com/aws/aws-sdk-net/blob/main/changelogs/SDK.CHANGELOG.ALL.md.
-  * Amazon Bedrock Agent Runtime
-    * Added cmdlet Add-BARResourceTag leveraging the TagResource service API.
-    * Added cmdlet Close-BARSession leveraging the EndSession service API.
-    * Added cmdlet Get-BARInvocationList leveraging the ListInvocations service API.
-    * Added cmdlet Get-BARInvocationStep leveraging the GetInvocationStep service API.
-    * Added cmdlet Get-BARInvocationStepList leveraging the ListInvocationSteps service API.
-    * Added cmdlet Get-BARResourceTag leveraging the ListTagsForResource service API.
-    * Added cmdlet Get-BARSession leveraging the GetSession service API.
-    * Added cmdlet Get-BARSessionList leveraging the ListSessions service API.
-    * Added cmdlet New-BARInvocation leveraging the CreateInvocation service API.
-    * Added cmdlet New-BARSession leveraging the CreateSession service API.
-    * Added cmdlet Remove-BARResourceTag leveraging the UntagResource service API.
-    * Added cmdlet Remove-BARSession leveraging the DeleteSession service API.
-    * Added cmdlet Update-BARSession leveraging the UpdateSession service API.
-    * Added cmdlet Write-BARInvocationStep leveraging the PutInvocationStep service API.
-  * Amazon QBusiness
-    * Added cmdlet Remove-QBUSAttachment leveraging the DeleteAttachment service API.
-  * Amazon Redshift Serverless
-    * Added cmdlet Get-RSSTrack leveraging the GetTrack service API.
-    * Added cmdlet Get-RSSTrackList leveraging the ListTracks service API.
-    * Modified cmdlet New-RSSWorkgroup: added parameter TrackName.
-    * Modified cmdlet Update-RSSWorkgroup: added parameter TrackName.
-  * Amazon SageMaker Service
-    * Added cmdlet Update-SMHubContent leveraging the UpdateHubContent service API.
-    * Added cmdlet Update-SMHubContentReference leveraging the UpdateHubContentReference service API.
-    * Modified cmdlet Import-SMHubContent: added parameter SupportStatus.
-  * Amazon Storage Gateway
-    * Added cmdlet Invoke-SGEvictFilesFailingUpload leveraging the EvictFilesFailingUpload service API.
-
-### 4.1.766 (2025-02-26 21:54Z)
-  * AWS Tools for PowerShell now use AWS .NET SDK 3.7.991.0 and leverage its new features and improvements. Please find a description of the changes at https://github.com/aws/aws-sdk-net/blob/main/changelogs/SDK.CHANGELOG.ALL.md.
-  * Amazon Batch
-    * Added cmdlet Get-BATConsumableResource leveraging the DescribeConsumableResource service API.
-    * Added cmdlet Get-BATConsumableResourceList leveraging the ListConsumableResources service API.
-    * Added cmdlet Get-BATJobsByConsumableResourceList leveraging the ListJobsByConsumableResource service API.
-    * Added cmdlet New-BATConsumableResource leveraging the CreateConsumableResource service API.
-    * Added cmdlet Remove-BATConsumableResource leveraging the DeleteConsumableResource service API.
-    * Added cmdlet Update-BATConsumableResource leveraging the UpdateConsumableResource service API.
-    * Modified cmdlet Register-BATJobDefinition: added parameter ConsumableResourceProperties_ConsumableResourceList.
-    * Modified cmdlet Submit-BATJob: added parameter ConsumableResourcePropertiesOverride_ConsumableResourceList.
-  * CHM
-    * [Breaking Change] Removed cmdlets Add-CHMAttendee, Add-CHMMeeting, Add-CHMPhoneNumbersToVoiceConnector, Add-CHMPhoneNumbersToVoiceConnectorGroup, Add-CHMResourceTag, Confirm-CHME911Address, Get-CHMAppInstance, Get-CHMAppInstanceAdmin, Get-CHMAppInstanceAdminList, Get-CHMAppInstanceList, Get-CHMAppInstanceRetentionSetting, Get-CHMAppInstanceStreamingConfiguration, Get-CHMAppInstanceUser, Get-CHMAppInstanceUserList, Get-CHMAttendee, Get-CHMAttendeeList, Get-CHMAttendeeTagList, Get-CHMChannel, Get-CHMChannelBan, Get-CHMChannelBanList, Get-CHMChannelList, Get-CHMChannelMembership, Get-CHMChannelMembershipForAppInstanceUser, Get-CHMChannelMembershipList, Get-CHMChannelMembershipsForAppInstanceUserList, Get-CHMChannelMessage, Get-CHMChannelMessageList, Get-CHMChannelModeratedByAppInstanceUser, Get-CHMChannelModerator, Get-CHMChannelModeratorList, Get-CHMChannelsModeratedByAppInstanceUserList, Get-CHMMediaCapturePipeline, Get-CHMMediaCapturePipelineList, Get-CHMMeeting, Get-CHMMeetingList, Get-CHMMeetingTagList, Get-CHMMessagingSessionEndpoint, Get-CHMProxySession, Get-CHMProxySessionList, Get-CHMResourceTag, Get-CHMSipMediaApplication, Get-CHMSipMediaApplicationList, Get-CHMSipMediaApplicationLoggingConfiguration, Get-CHMSipRule, Get-CHMSipRuleList, Get-CHMVoiceConnector, Get-CHMVoiceConnectorEmergencyCallingConfiguration, Get-CHMVoiceConnectorGroup, Get-CHMVoiceConnectorGroupList, Get-CHMVoiceConnectorList, Get-CHMVoiceConnectorLoggingConfiguration, Get-CHMVoiceConnectorOrigination, Get-CHMVoiceConnectorProxy, Get-CHMVoiceConnectorStreamingConfiguration, Get-CHMVoiceConnectorTermination, Get-CHMVoiceConnectorTerminationCredentialList, Get-CHMVoiceConnectorTerminationHealth, Hide-CHMChannelMessage, New-CHMAppInstance, New-CHMAppInstanceAdmin, New-CHMAppInstanceUser, New-CHMAttendee, New-CHMAttendeeBatch, New-CHMChannel, New-CHMChannelBan, New-CHMChannelMembership, New-CHMChannelModerator, New-CHMCreateChannelMembership, New-CHMMediaCapturePipeline, New-CHMMeeting, New-CHMMeetingWithAttendee, New-CHMProxySession, New-CHMSipMediaApplication, New-CHMSipMediaApplicationCall, New-CHMSipRule, New-CHMVoiceConnector, New-CHMVoiceConnectorGroup, Remove-CHMAppInstance, Remove-CHMAppInstanceAdmin, Remove-CHMAppInstanceStreamingConfiguration, Remove-CHMAppInstanceUser, Remove-CHMAttendee, Remove-CHMAttendeeTag, Remove-CHMChannel, Remove-CHMChannelBan, Remove-CHMChannelMembership, Remove-CHMChannelMessage, Remove-CHMChannelModerator, Remove-CHMMediaCapturePipeline, Remove-CHMMeeting, Remove-CHMMeetingTag, Remove-CHMPhoneNumbersFromVoiceConnector, Remove-CHMPhoneNumbersFromVoiceConnectorGroup, Remove-CHMProxySession, Remove-CHMResourceTag, Remove-CHMSipMediaApplication, Remove-CHMSipRule, Remove-CHMVoiceConnector, Remove-CHMVoiceConnectorEmergencyCallingConfiguration, Remove-CHMVoiceConnectorGroup, Remove-CHMVoiceConnectorOrigination, Remove-CHMVoiceConnectorProxy, Remove-CHMVoiceConnectorStreamingConfiguration, Remove-CHMVoiceConnectorTermination, Remove-CHMVoiceConnectorTerminationCredential, Send-CHMChannelMessage, Start-CHMMeetingTranscription, Stop-CHMMeetingTranscription, Update-CHMAppInstance, Update-CHMAppInstanceUser, Update-CHMChannel, Update-CHMChannelMessage, Update-CHMChannelReadMarker, Update-CHMProxySession, Update-CHMSipMediaApplication, Update-CHMSipMediaApplicationCall, Update-CHMSipRule, Update-CHMVoiceConnector, Update-CHMVoiceConnectorGroup, Write-CHMAppInstanceRetentionSetting, Write-CHMAppInstanceStreamingConfiguration, Write-CHMSipMediaApplicationLoggingConfiguration, Write-CHMVoiceConnectorEmergencyCallingConfiguration, Write-CHMVoiceConnectorLoggingConfiguration, Write-CHMVoiceConnectorOrigination, Write-CHMVoiceConnectorProxy, Write-CHMVoiceConnectorStreamingConfiguration, Write-CHMVoiceConnectorTermination and Write-CHMVoiceConnectorTerminationCredential.
-  * Amazon CloudWatch Application Signals
-    * Modified cmdlet Get-CWASServiceLevelObjectiveList: added parameters IncludeLinkedAccount and SloOwnerAwsAccountId.
-    * Modified cmdlet Get-CWASServiceList: added parameters AwsAccountId and IncludeLinkedAccount.
-  * Amazon IoT FleetWise
-    * Modified cmdlet Get-IFWCampaignList: added parameter ListResponseScope.
-    * Modified cmdlet Get-IFWDecoderManifestList: added parameter ListResponseScope.
-    * Modified cmdlet Get-IFWFleetList: added parameters ListResponseScope and PassThru.
-    * Modified cmdlet Get-IFWModelManifestList: added parameter ListResponseScope.
-    * Modified cmdlet Get-IFWStateTemplateList: added parameters ListResponseScope and PassThru.
-    * Modified cmdlet Get-IFWVehicleList: added parameter ListResponseScope.
-  * Amazon SageMaker Service
-    * Modified cmdlet Update-SMInferenceComponent: added parameters AutoRollbackConfiguration_Alarm, MaximumBatchSize_Type, MaximumBatchSize_Value, RollbackMaximumBatchSize_Type, RollbackMaximumBatchSize_Value, RollingUpdatePolicy_MaximumExecutionTimeoutInSecond and RollingUpdatePolicy_WaitIntervalInSecond.
-
-### 4.1.765 (2025-02-25 21:54Z)
-  * AWS Tools for PowerShell now use AWS .NET SDK 3.7.990.0 and leverage its new features and improvements. Please find a description of the changes at https://github.com/aws/aws-sdk-net/blob/main/changelogs/SDK.CHANGELOG.ALL.md.
-  * Amazon Device Farm
-    * Modified cmdlet Get-DFDevicePoolCompatibility: added parameters DeviceProxy_Host and DeviceProxy_Port.
-    * Modified cmdlet New-DFRemoteAccessSession: added parameters DeviceProxy_Host and DeviceProxy_Port.
-    * Modified cmdlet Submit-DFTestRun: added parameters DeviceProxy_Host and DeviceProxy_Port.
-  * Amazon Elastic Compute Cloud (EC2)
-    * Modified cmdlet Copy-EC2Image: added parameter SnapshotCopyCompletionDurationMinute.
-  * Amazon Tax Settings
-    * Modified cmdlet Write-TSATaxRegistration: added parameters EgyptAdditionalInfo_UniqueIdentificationNumber, EgyptAdditionalInfo_UniqueIdentificationNumberExpirationDate, GreeceAdditionalInfo_ContractingAuthorityCode, VietnamAdditionalInfo_ElectronicTransactionCodeNumber, VietnamAdditionalInfo_EnterpriseIdentificationNumber, VietnamAdditionalInfo_PaymentVoucherNumber and VietnamAdditionalInfo_PaymentVoucherNumberDate.
-    * Modified cmdlet Write-TSATaxRegistrationBatch: added parameters EgyptAdditionalInfo_UniqueIdentificationNumber, EgyptAdditionalInfo_UniqueIdentificationNumberExpirationDate, GreeceAdditionalInfo_ContractingAuthorityCode, VietnamAdditionalInfo_ElectronicTransactionCodeNumber, VietnamAdditionalInfo_EnterpriseIdentificationNumber, VietnamAdditionalInfo_PaymentVoucherNumber and VietnamAdditionalInfo_PaymentVoucherNumberDate.
-
-### 4.1.764 (2025-02-24 23:17Z)
-  * AWS Tools for PowerShell now use AWS .NET SDK 3.7.989.0 and leverage its new features and improvements. Please find a description of the changes at https://github.com/aws/aws-sdk-net/blob/main/changelogs/SDK.CHANGELOG.ALL.md.
-  * [Breaking Change] Removed support for Amazon Elastic Inference
-
-### 4.1.763 (2025-02-21 21:27Z)
-  * AWS Tools for PowerShell now use AWS .NET SDK 3.7.988.0 and leverage its new features and improvements. Please find a description of the changes at https://github.com/aws/aws-sdk-net/blob/main/changelogs/SDK.CHANGELOG.ALL.md.
-  * Amazon Agents for Amazon Bedrock
-    * Modified cmdlet New-AABDataSource: added parameter CrawlerConfiguration_UserAgentHeader.
-    * Modified cmdlet Update-AABDataSource: added parameter CrawlerConfiguration_UserAgentHeader.
-
-### 4.1.762 (2025-02-20 21:43Z)
-  * AWS Tools for PowerShell now use AWS .NET SDK 3.7.987.0 and leverage its new features and improvements. Please find a description of the changes at https://github.com/aws/aws-sdk-net/blob/main/changelogs/SDK.CHANGELOG.ALL.md.
-  * Amazon SageMaker Service
-    * Modified cmdlet Update-SMCluster: added parameter InstanceGroupsToDelete.
-  * Amazon WorkSpaces Web
-    * Modified cmdlet New-WSWUserSetting: added parameters ToolbarConfiguration_HiddenToolbarItem, ToolbarConfiguration_MaxDisplayResolution, ToolbarConfiguration_ToolbarType and ToolbarConfiguration_VisualMode.
-    * Modified cmdlet Update-WSWUserSetting: added parameters ToolbarConfiguration_HiddenToolbarItem, ToolbarConfiguration_MaxDisplayResolution, ToolbarConfiguration_ToolbarType and ToolbarConfiguration_VisualMode.
-
-### 4.1.761 (2025-02-19 21:37Z)
-  * AWS Tools for PowerShell now use AWS .NET SDK 3.7.986.0 and leverage its new features and improvements. Please find a description of the changes at https://github.com/aws/aws-sdk-net/blob/main/changelogs/SDK.CHANGELOG.ALL.md.
-  * Amazon Network Firewall
-    * Added cmdlet Get-NWFWAnalysisReportList leveraging the ListAnalysisReports service API.
-    * Added cmdlet Get-NWFWAnalysisReportResult leveraging the GetAnalysisReportResults service API.
-    * Added cmdlet Start-NWFWAnalysisReport leveraging the StartAnalysisReport service API.
-    * Added cmdlet Update-NWFWFirewallAnalysisSetting leveraging the UpdateFirewallAnalysisSettings service API.
-    * Modified cmdlet New-NWFWFirewall: added parameter EnabledAnalysisType.
-  * Amazon Simple Email Service V2 (SES V2)
-    * Added cmdlet Write-SES2ConfigurationSetArchivingOption leveraging the PutConfigurationSetArchivingOptions service API.
-    * Modified cmdlet New-SES2ConfigurationSet: added parameter ArchivingOptions_ArchiveArn.
-
-### 4.1.760 (2025-02-18 21:41Z)
-  * AWS Tools for PowerShell now use AWS .NET SDK 3.7.985.0 and leverage its new features and improvements. Please find a description of the changes at https://github.com/aws/aws-sdk-net/blob/main/changelogs/SDK.CHANGELOG.ALL.md.
-  * Amazon Elemental MediaLive
-    * [Breaking Change] Modified cmdlet Start-EMLMonitorDeployment: removed parameter RequestId.
-  * Amazon EMR Containers
-    * Modified cmdlet New-EMRCManagedEndpoint: added parameters ManagedLogs_AllowAWSToRetainLog and ManagedLogs_EncryptionKeyArn.
-    * Modified cmdlet Start-EMRCJobRun: added parameters ManagedLogs_AllowAWSToRetainLog and ManagedLogs_EncryptionKeyArn.
-
-### 4.1.759 (2025-02-17 21:35Z)
-  * AWS Tools for PowerShell now use AWS .NET SDK 3.7.984.0 and leverage its new features and improvements. Please find a description of the changes at https://github.com/aws/aws-sdk-net/blob/main/changelogs/SDK.CHANGELOG.ALL.md.
-  * Amazon Amplify
-    * Modified cmdlet New-AMPApp: added parameter ComputeRoleArn.
-    * Modified cmdlet New-AMPBranch: added parameter ComputeRoleArn.
-    * Modified cmdlet Update-AMPApp: added parameter ComputeRoleArn.
-    * Modified cmdlet Update-AMPBranch: added parameter ComputeRoleArn.
-  * Amazon Database Migration Service
-    * Modified cmdlet Get-DMSApplicableIndividualAssessment: added parameter ReplicationConfigArn.
-  * Amazon Timestream InfluxDB
-    * Added cmdlet Get-TIDBDbCluster leveraging the GetDbCluster service API.
-    * Added cmdlet Get-TIDBDbClusterList leveraging the ListDbClusters service API.
-    * Added cmdlet Get-TIDBDbInstancesForClusterList leveraging the ListDbInstancesForCluster service API.
-    * Added cmdlet New-TIDBDbCluster leveraging the CreateDbCluster service API.
-    * Added cmdlet Remove-TIDBDbCluster leveraging the DeleteDbCluster service API.
-    * Added cmdlet Update-TIDBDbCluster leveraging the UpdateDbCluster service API.
-
-### 4.1.758 (2025-02-14 21:50Z)
-  * AWS Tools for PowerShell now use AWS .NET SDK 3.7.983.0 and leverage its new features and improvements. Please find a description of the changes at https://github.com/aws/aws-sdk-net/blob/main/changelogs/SDK.CHANGELOG.ALL.md.
-  * Amazon Connect Service
-    * Added cmdlet Get-CONNAnalyticsDataLakeDataSetList leveraging the ListAnalyticsDataLakeDataSets service API.
-    * Modified cmdlet Add-CONNApprovedOrigin: added parameter ClientToken.
-    * Modified cmdlet Add-CONNBot: added parameter ClientToken.
-    * Modified cmdlet Add-CONNInstanceStorageConfig: added parameter ClientToken.
-    * Modified cmdlet Add-CONNLambdaFunction: added parameter ClientToken.
-    * Modified cmdlet Add-CONNLexBot: added parameter ClientToken.
-    * Modified cmdlet Add-CONNSecurityKey: added parameter ClientToken.
-    * Modified cmdlet Remove-CONNApprovedOrigin: added parameter ClientToken.
-    * Modified cmdlet Remove-CONNBot: added parameter ClientToken.
-    * Modified cmdlet Remove-CONNInstance: added parameter ClientToken.
-    * Modified cmdlet Remove-CONNInstanceStorageConfig: added parameter ClientToken.
-    * Modified cmdlet Remove-CONNLambdaFunction: added parameter ClientToken.
-    * Modified cmdlet Remove-CONNLexBot: added parameter ClientToken.
-    * Modified cmdlet Remove-CONNSecurityKey: added parameter ClientToken.
-    * Modified cmdlet Update-CONNInstanceAttribute: added parameter ClientToken.
-    * Modified cmdlet Update-CONNInstanceStorageConfig: added parameter ClientToken.
-  * Amazon Database Migration Service
-    * Modified cmdlet Start-DMSReplication: added parameter PremigrationAssessmentSetting.
-  * Amazon WAF V2
-    * Modified cmdlet New-WAF2WebACL: added parameter DataProtectionConfig_DataProtection.
-    * Modified cmdlet Update-WAF2WebACL: added parameter DataProtectionConfig_DataProtection.
-
-### 4.1.757 (2025-02-13 21:47Z)
-  * AWS Tools for PowerShell now use AWS .NET SDK 3.7.982.0 and leverage its new features and improvements. Please find a description of the changes at https://github.com/aws/aws-sdk-net/blob/main/changelogs/SDK.CHANGELOG.ALL.md.
-  * Amazon IAM Access Analyzer
-    * Added cmdlet Get-IAMAAFindingsStatistic leveraging the GetFindingsStatistics service API.
-  * Amazon Storage Gateway
-    * Added cmdlet Get-SGCacheReport leveraging the DescribeCacheReport service API.
-    * Added cmdlet Get-SGCacheReportList leveraging the ListCacheReports service API.
-    * Added cmdlet Remove-SGCacheReport leveraging the DeleteCacheReport service API.
-    * Added cmdlet Start-SGCacheReport leveraging the StartCacheReport service API.
-    * Added cmdlet Stop-SGCacheReport leveraging the CancelCacheReport service API.
-
-### 4.1.756 (2025-02-12 22:43Z)
-  * AWS Tools for PowerShell now use AWS .NET SDK 3.7.981.0 and leverage its new features and improvements. Please find a description of the changes at https://github.com/aws/aws-sdk-net/blob/main/changelogs/SDK.CHANGELOG.ALL.md.
-  * Amazon Elemental MediaLive
-    * Modified cmdlet New-EMLCloudWatchAlarmTemplate: added parameter RequestId.
-    * Modified cmdlet New-EMLCloudWatchAlarmTemplateGroup: added parameter RequestId.
-    * Modified cmdlet New-EMLEventBridgeRuleTemplate: added parameter RequestId.
-    * Modified cmdlet New-EMLEventBridgeRuleTemplateGroup: added parameter RequestId.
-    * Modified cmdlet New-EMLSignalMap: added parameter RequestId.
-    * Modified cmdlet Start-EMLMonitorDeployment: added parameter RequestId.
-  * Amazon FSx
-    * Modified cmdlet Update-FSXFileSystem: added parameter FileSystemTypeVersion.
-  * Amazon OpenSearch Serverless
-    * Modified cmdlet New-OSSSecurityConfig: added parameter SamlOptions_OpenSearchServerlessEntityId.
-    * Modified cmdlet Update-OSSSecurityConfig: added parameter SamlOptions_OpenSearchServerlessEntityId.
-
-### 4.1.755 (2025-02-11 22:18Z)
-  * AWS Tools for PowerShell now use AWS .NET SDK 3.7.980.0 and leverage its new features and improvements. Please find a description of the changes at https://github.com/aws/aws-sdk-net/blob/main/changelogs/SDK.CHANGELOG.ALL.md.
-  * Amazon Simple Storage Service (S3)
-    * Modified cmdlet Copy-S3Object: added parameter ExpectedBucketOwner.
-    * Modified cmdlet Write-S3Object: added parameter ExpectedBucketOwner.
-
-### 4.1.754 (2025-02-10 21:58Z)
-  * AWS Tools for PowerShell now use AWS .NET SDK 3.7.979.0 and leverage its new features and improvements. Please find a description of the changes at https://github.com/aws/aws-sdk-net/blob/main/changelogs/SDK.CHANGELOG.ALL.md.
-  * Amazon Database Migration Service
-    * Modified cmdlet Edit-DMSDataProvider: added parameters IbmDb2LuwSettings_CertificateArn, IbmDb2LuwSettings_DatabaseName, IbmDb2LuwSettings_Port, IbmDb2LuwSettings_ServerName, IbmDb2LuwSettings_SslMode, IbmDb2zOsSettings_CertificateArn, IbmDb2zOsSettings_DatabaseName, IbmDb2zOsSettings_Port, IbmDb2zOsSettings_ServerName and IbmDb2zOsSettings_SslMode.
-    * Modified cmdlet New-DMSDataProvider: added parameters IbmDb2LuwSettings_CertificateArn, IbmDb2LuwSettings_DatabaseName, IbmDb2LuwSettings_Port, IbmDb2LuwSettings_ServerName, IbmDb2LuwSettings_SslMode, IbmDb2zOsSettings_CertificateArn, IbmDb2zOsSettings_DatabaseName, IbmDb2zOsSettings_Port, IbmDb2zOsSettings_ServerName and IbmDb2zOsSettings_SslMode.
-
-### 4.1.753 (2025-02-07 22:00Z)
-  * AWS Tools for PowerShell now use AWS .NET SDK 3.7.978.0 and leverage its new features and improvements. Please find a description of the changes at https://github.com/aws/aws-sdk-net/blob/main/changelogs/SDK.CHANGELOG.ALL.md.
-  * Amazon Elastic Container Service for Kubernetes
-    * Modified cmdlet Get-EKSClusterVersion: added parameter VersionStatus.
-  * Amazon Transcribe Service
-    * Modified cmdlet Start-TRSMedicalScribeJob: added parameter ClinicalNoteGenerationSettings_NoteTemplate.
-
-### 4.1.752 (2025-02-06 21:23Z)
-  * AWS Tools for PowerShell now use AWS .NET SDK 3.7.977.0 and leverage its new features and improvements. Please find a description of the changes at https://github.com/aws/aws-sdk-net/blob/main/changelogs/SDK.CHANGELOG.ALL.md.
-  * Amazon CloudFormation
-    * Added cmdlet Get-CFNCFNStackRefactor leveraging the DescribeStackRefactor service API.
-    * Added cmdlet Get-CFNCFNStackRefactorActionList leveraging the ListStackRefactorActions service API.
-    * Added cmdlet Get-CFNCFNStackRefactorList leveraging the ListStackRefactors service API.
-    * Added cmdlet New-CFNCFNStackRefactor leveraging the CreateStackRefactor service API.
-    * Added cmdlet Start-CFNCFNStackRefactor leveraging the ExecuteStackRefactor service API.
-  * Amazon Connect Cases
-    * Added cmdlet Get-CCASCaseRuleList leveraging the ListCaseRules service API.
-    * Added cmdlet Group-CCASGetCaseRule leveraging the BatchGetCaseRule service API.
-    * Added cmdlet New-CCASCaseRule leveraging the CreateCaseRule service API.
-    * Added cmdlet Remove-CCASCaseRule leveraging the DeleteCaseRule service API.
-    * Added cmdlet Update-CCASCaseRule leveraging the UpdateCaseRule service API.
-    * Modified cmdlet New-CCASTemplate: added parameter Rule.
-    * Modified cmdlet Update-CCASTemplate: added parameter Rule.
-
-### 4.1.751 (2025-02-05 22:21Z)
-  * AWS Tools for PowerShell now use AWS .NET SDK 3.7.976.1 and leverage its new features and improvements. Please find a description of the changes at https://github.com/aws/aws-sdk-net/blob/main/changelogs/SDK.CHANGELOG.ALL.md.
-
-### 4.1.750 (2025-02-04 23:33Z)
-  * AWS Tools for PowerShell now use AWS .NET SDK 3.7.976.0 and leverage its new features and improvements. Please find a description of the changes at https://github.com/aws/aws-sdk-net/blob/main/changelogs/SDK.CHANGELOG.ALL.md.
-  * Amazon Database Migration Service
-    * Modified cmdlet Edit-DMSDataMigration: added parameter TargetDataSetting.
-    * Modified cmdlet New-DMSDataMigration: added parameter TargetDataSetting.
-  * Amazon Identity and Access Management
-    * Modified cmdlet New-IAMSAMLProvider: added parameters AddPrivateKey and AssertionEncryptionMode.
-    * Modified cmdlet Update-IAMSAMLProvider: added parameters AddPrivateKey, AssertionEncryptionMode and RemovePrivateKey.
-  * Amazon Neptune Graph
-    * Modified cmdlet Get-NEPTGExportTaskList: added parameters GraphIdentifier and PassThru.
-  * Amazon QBusiness
-    * Modified cmdlet Update-QBUSChatControlsConfiguration: added parameter OrchestrationConfiguration_Control.
-
-### 4.1.749 (2025-02-03 21:45Z)
-  * AWS Tools for PowerShell now use AWS .NET SDK 3.7.975.0 and leverage its new features and improvements. Please find a description of the changes at https://github.com/aws/aws-sdk-net/blob/main/changelogs/SDK.CHANGELOG.ALL.md.
-  * Amazon Elemental MediaTailor
-    * Modified cmdlet Add-EMTLogsForPlaybackConfiguration: added parameter EnabledLoggingStrategy.
-
-### 4.1.748 (2025-01-31 21:36Z)
-  * AWS Tools for PowerShell now use AWS .NET SDK 3.7.974.0 and leverage its new features and improvements. Please find a description of the changes at https://github.com/aws/aws-sdk-net/blob/main/changelogs/SDK.CHANGELOG.ALL.md.
-  * Amazon Location Service Routes V2
-    * Modified cmdlet Get-GEOROptimizedWaypoint: added parameters Clustering_Algorithm and DrivingDistanceOptions_DrivingDistance.
-  * Amazon Prometheus Service
-    * Modified cmdlet New-PROMScraper: added parameters RoleConfiguration_SourceRoleArn and RoleConfiguration_TargetRoleArn.
-    * Modified cmdlet Update-PROMScraper: added parameters RoleConfiguration_SourceRoleArn and RoleConfiguration_TargetRoleArn.
-
-### 4.1.747 (2025-01-30 21:59Z)
-  * AWS Tools for PowerShell now use AWS .NET SDK 3.7.973.0 and leverage its new features and improvements. Please find a description of the changes at https://github.com/aws/aws-sdk-net/blob/main/changelogs/SDK.CHANGELOG.ALL.md.
-  * Amazon Elemental MediaTailor
-    * Modified cmdlet Set-EMTPlaybackConfiguration: added parameter AdConditioningConfiguration_StreamingMediaFileConditioning.
-  * Amazon QBusiness
-    * Added cmdlet Get-QBUSSubscriptionList leveraging the ListSubscriptions service API.
-    * Added cmdlet New-QBUSSubscription leveraging the CreateSubscription service API.
-    * Added cmdlet Stop-QBUSSubscription leveraging the CancelSubscription service API.
-    * Added cmdlet Update-QBUSSubscription leveraging the UpdateSubscription service API.
-  * Amazon S3 Tables
-    * Modified cmdlet New-S3TTable: added parameter Schema_Field.
-  * Amazon Verified Permissions
-    * Modified cmdlet Get-AVPBatchIsAuthorizedWithToken: added parameter Entities_CedarJson.
-    * Modified cmdlet Test-AVPAuthorization: added parameters Context_CedarJson and Entities_CedarJson.
-    * Modified cmdlet Test-AVPBatchAuthorization: added parameter Entities_CedarJson.
-    * Modified cmdlet Test-AVPTokenAuthorization: added parameters Context_CedarJson and Entities_CedarJson.
-
-### 4.1.746 (2025-01-29 22:24Z)
-  * AWS Tools for PowerShell now use AWS .NET SDK 3.7.972.0 and leverage its new features and improvements. Please find a description of the changes at https://github.com/aws/aws-sdk-net/blob/main/changelogs/SDK.CHANGELOG.ALL.md.
-  * Amazon SES Mail Manager
-    * Added cmdlet Add-MMGRMemberToAddressList leveraging the RegisterMemberToAddressList service API.
-    * Added cmdlet Get-MMGRAddressList leveraging the GetAddressList service API.
-    * Added cmdlet Get-MMGRAddressListImportJob leveraging the GetAddressListImportJob service API.
-    * Added cmdlet Get-MMGRAddressListImportJobList leveraging the ListAddressListImportJobs service API.
-    * Added cmdlet Get-MMGRAddressListList leveraging the ListAddressLists service API.
-    * Added cmdlet Get-MMGRMemberOfAddressList leveraging the GetMemberOfAddressList service API.
-    * Added cmdlet Get-MMGRMembersOfAddressListList leveraging the ListMembersOfAddressList service API.
-    * Added cmdlet New-MMGRAddressList leveraging the CreateAddressList service API.
-    * Added cmdlet New-MMGRAddressListImportJob leveraging the CreateAddressListImportJob service API.
-    * Added cmdlet Remove-MMGRAddressList leveraging the DeleteAddressList service API.
-    * Added cmdlet Remove-MMGRMemberFromAddressList leveraging the DeregisterMemberFromAddressList service API.
-    * Added cmdlet Start-MMGRAddressListImportJob leveraging the StartAddressListImportJob service API.
-    * Added cmdlet Stop-MMGRAddressListImportJob leveraging the StopAddressListImportJob service API.
-
-### 4.1.745 (2025-01-28 21:33Z)
-  * AWS Tools for PowerShell now use AWS .NET SDK 3.7.971.0 and leverage its new features and improvements. Please find a description of the changes at https://github.com/aws/aws-sdk-net/blob/main/changelogs/SDK.CHANGELOG.ALL.md.
-  * Amazon AWSDeadlineCloud
-    * Added cmdlet Get-ADCLimit leveraging the GetLimit service API.
-    * Added cmdlet Get-ADCLimitList leveraging the ListLimits service API.
-    * Added cmdlet Get-ADCQueueLimitAssociation leveraging the GetQueueLimitAssociation service API.
-    * Added cmdlet Get-ADCQueueLimitAssociationList leveraging the ListQueueLimitAssociations service API.
-    * Added cmdlet New-ADCLimit leveraging the CreateLimit service API.
-    * Added cmdlet New-ADCQueueLimitAssociation leveraging the CreateQueueLimitAssociation service API.
-    * Added cmdlet Remove-ADCLimit leveraging the DeleteLimit service API.
-    * Added cmdlet Remove-ADCQueueLimitAssociation leveraging the DeleteQueueLimitAssociation service API.
-    * Added cmdlet Update-ADCLimit leveraging the UpdateLimit service API.
-    * Added cmdlet Update-ADCQueueLimitAssociation leveraging the UpdateQueueLimitAssociation service API.
-    * Modified cmdlet New-ADCJob: added parameter MaxWorkerCount.
-    * Modified cmdlet Update-ADCJob: added parameter MaxWorkerCount.
-  * Amazon DataSync
-    * Modified cmdlet New-DSYNLocationSmb: added parameters AuthenticationType, DnsIpAddress, KerberosKeytab, KerberosKrb5Conf and KerberosPrincipal.
-    * Modified cmdlet Update-DSYNLocationSmb: added parameters AuthenticationType, DnsIpAddress, KerberosKeytab, KerberosKrb5Conf and KerberosPrincipal.
-  * Amazon Kinesis Firehose
-    * Modified cmdlet New-KINFDeliveryStream: added parameters DirectPutSourceConfiguration_ThroughputHintInMBs and IcebergDestinationConfiguration_AppendOnly.
-    * Modified cmdlet Update-KINFDestination: added parameter IcebergDestinationUpdate_AppendOnly.
-  * Amazon Timestream InfluxDB
-    * Modified cmdlet Update-TIDBDbInstance: added parameters AllocatedStorage and DbStorageType.
-
-### 4.1.744 (2025-01-27 22:12Z)
-  * AWS Tools for PowerShell now use AWS .NET SDK 3.7.970.0 and leverage its new features and improvements. Please find a description of the changes at https://github.com/aws/aws-sdk-net/blob/main/changelogs/SDK.CHANGELOG.ALL.md.
-
-### 4.1.743 (2025-01-24 21:33Z)
-  * AWS Tools for PowerShell now use AWS .NET SDK 3.7.969.0 and leverage its new features and improvements. Please find a description of the changes at https://github.com/aws/aws-sdk-net/blob/main/changelogs/SDK.CHANGELOG.ALL.md.
-  * Amazon CloudTrail
-    * Added cmdlet Search-CTSampleQuery leveraging the SearchSampleQueries service API.
-  * Amazon Elastic Container Service for Kubernetes
-    * Modified cmdlet New-EKSNodegroup: added parameter UpdateConfig_UpdateStrategy.
-    * Modified cmdlet Update-EKSNodegroupConfig: added parameter UpdateConfig_UpdateStrategy.
-  * Amazon Transfer for SFTP
-    * Modified cmdlet New-TFRAgreement: added parameters CustomDirectories_FailedFilesDirectory, CustomDirectories_MdnFilesDirectory, CustomDirectories_PayloadFilesDirectory, CustomDirectories_StatusFilesDirectory and CustomDirectories_TemporaryFilesDirectory.
-    * Modified cmdlet Update-TFRAgreement: added parameters CustomDirectories_FailedFilesDirectory, CustomDirectories_MdnFilesDirectory, CustomDirectories_PayloadFilesDirectory, CustomDirectories_StatusFilesDirectory and CustomDirectories_TemporaryFilesDirectory.
-
-### 4.1.742 (2025-01-23 21:26Z)
-  * AWS Tools for PowerShell now use AWS .NET SDK 3.7.968.0 and leverage its new features and improvements. Please find a description of the changes at https://github.com/aws/aws-sdk-net/blob/main/changelogs/SDK.CHANGELOG.ALL.md.
-
-### 4.1.741 (2025-01-22 21:58Z)
-  * AWS Tools for PowerShell now use AWS .NET SDK 3.7.967.0 and leverage its new features and improvements. Please find a description of the changes at https://github.com/aws/aws-sdk-net/blob/main/changelogs/SDK.CHANGELOG.ALL.md.
-  * 
-    * Added cmdlet Get-AWSSensitiveDataConfiguration.
-    * Added cmdlet Set-AWSSensitiveDataConfiguration.
-  * Amazon Bedrock Agent Runtime
-    * Modified cmdlet Invoke-BARFlow: added parameter ExecutionId.
-
-### 4.1.740 (2025-01-21 22:24Z)
-  * AWS Tools for PowerShell now use AWS .NET SDK 3.7.966.0 and leverage its new features and improvements. Please find a description of the changes at https://github.com/aws/aws-sdk-net/blob/main/changelogs/SDK.CHANGELOG.ALL.md.
-  * Amazon Connect Service
-    * Added cmdlet Remove-CONNContactFlowVersion leveraging the DeleteContactFlowVersion service API.
-    * Modified cmdlet New-CONNContactFlowVersion: added parameter ContactFlowVersion.
-  * Amazon IoT SiteWise
-    * Modified cmdlet Import-IOTSWPutAssetPropertyValue: added parameters EnablePartialEntryProcessing and PassThru.
-    * Modified cmdlet Write-IOTSWStorageConfiguration: added parameter DisallowIngestNullNaN.
-
-### 4.1.739 (2025-01-17 21:47Z)
-  * AWS Tools for PowerShell now use AWS .NET SDK 3.7.965.0 and leverage its new features and improvements. Please find a description of the changes at https://github.com/aws/aws-sdk-net/blob/main/changelogs/SDK.CHANGELOG.ALL.md.
-  * Amazon User Notifications
-    * Added cmdlet Add-UNOManagedNotificationAccountContact leveraging the AssociateManagedNotificationAccountContact service API.
-    * Added cmdlet Add-UNOManagedNotificationAdditionalChannel leveraging the AssociateManagedNotificationAdditionalChannel service API.
-    * Added cmdlet Disable-UNONotificationsAccessForOrganization leveraging the DisableNotificationsAccessForOrganization service API.
-    * Added cmdlet Enable-UNONotificationsAccessForOrganization leveraging the EnableNotificationsAccessForOrganization service API.
-    * Added cmdlet Get-UNOManagedNotificationChannelAssociationList leveraging the ListManagedNotificationChannelAssociations service API.
-    * Added cmdlet Get-UNOManagedNotificationChildEvent leveraging the GetManagedNotificationChildEvent service API.
-    * Added cmdlet Get-UNOManagedNotificationChildEventList leveraging the ListManagedNotificationChildEvents service API.
-    * Added cmdlet Get-UNOManagedNotificationConfiguration leveraging the GetManagedNotificationConfiguration service API.
-    * Added cmdlet Get-UNOManagedNotificationConfigurationList leveraging the ListManagedNotificationConfigurations service API.
-    * Added cmdlet Get-UNOManagedNotificationEvent leveraging the GetManagedNotificationEvent service API.
-    * Added cmdlet Get-UNOManagedNotificationEventList leveraging the ListManagedNotificationEvents service API.
-    * Added cmdlet Get-UNONotificationsAccessForOrganization leveraging the GetNotificationsAccessForOrganization service API.
-    * Added cmdlet Remove-UNOManagedNotificationAccountContact leveraging the DisassociateManagedNotificationAccountContact service API.
-    * Added cmdlet Remove-UNOManagedNotificationAdditionalChannel leveraging the DisassociateManagedNotificationAdditionalChannel service API.
-
-### 4.1.738 (2025-01-16 21:57Z)
-  * AWS Tools for PowerShell now use AWS .NET SDK 3.7.964.0 and leverage its new features and improvements. Please find a description of the changes at https://github.com/aws/aws-sdk-net/blob/main/changelogs/SDK.CHANGELOG.ALL.md.
-
-### 4.1.737 (2025-01-15 22:38Z)
-  * AWS Tools for PowerShell now use AWS .NET SDK 3.7.963.0 and leverage its new features and improvements. Please find a description of the changes at https://github.com/aws/aws-sdk-net/blob/main/changelogs/SDK.CHANGELOG.ALL.md.
-  * Amazon Bedrock Agent Runtime
-    * Modified cmdlet Invoke-BARInlineAgent: added parameters StreamingConfigurations_ApplyGuardrailInterval and StreamingConfigurations_StreamFinalResponse.
-  * Amazon Partner Central Selling API
-    * Added cmdlet Add-PCResourceTag leveraging the TagResource service API.
-    * Added cmdlet Get-PCResourceTag leveraging the ListTagsForResource service API.
-    * Added cmdlet Remove-PCResourceTag leveraging the UntagResource service API.
-    * Modified cmdlet Invoke-PCResourceSnapshotJob: added parameter Tag.
-    * Modified cmdlet Invoke-PCStartEngagementByAcceptingInvitationTask: added parameter Tag.
-    * Modified cmdlet Invoke-PCStartEngagementFromOpportunityTask: added parameter Tag.
-  * Amazon Simple Storage Service (S3)
-    * Modified cmdlet Write-S3Object: added parameters ChecksumValue and MpuObjectSize.
-    * Modified cmdlet Write-S3GetObjectResponse: added parameter ChecksumCRC64NVME.
-
-### 4.1.736 (2025-01-14 21:25Z)
-  * AWS Tools for PowerShell now use AWS .NET SDK 3.7.962.0 and leverage its new features and improvements. Please find a description of the changes at https://github.com/aws/aws-sdk-net/blob/main/changelogs/SDK.CHANGELOG.ALL.md.
-  * Amazon GameLift Service
-    * Modified cmdlet Start-GMLGameSessionPlacement: added parameters PriorityConfigurationOverride_LocationOrder and PriorityConfigurationOverride_PlacementFallbackStrategy.
-
-### 4.1.735 (2025-01-13 21:54Z)
-  * AWS Tools for PowerShell now use AWS .NET SDK 3.7.961.0 and leverage its new features and improvements. Please find a description of the changes at https://github.com/aws/aws-sdk-net/blob/main/changelogs/SDK.CHANGELOG.ALL.md.
-  * Amazon Elastic Compute Cloud (EC2)
-    * Modified cmdlet Edit-EC2ClientVpnEndpoint: added parameter DisconnectOnSessionTimeout.
-    * Modified cmdlet New-EC2ClientVpnEndpoint: added parameter DisconnectOnSessionTimeout.
-  * Amazon Managed Streaming for Kafka Connect
-    * Added cmdlet Get-MSKCConnectorOperation leveraging the DescribeConnectorOperation service API.
-    * Added cmdlet Get-MSKCConnectorOperationList leveraging the ListConnectorOperations service API.
-    * Modified cmdlet Update-MSKCConnector: added parameter ConnectorConfiguration.
-  * Amazon Transcribe Service
-    * Modified cmdlet New-TRSCallAnalyticsCategory: added parameter Tag.
-    * Modified cmdlet Start-TRSCallAnalyticsJob: added parameter Tag.
-
-### 4.1.734 (2025-01-10 23:55Z)
-  * AWS Tools for PowerShell now use AWS .NET SDK 3.7.960.1 and leverage its new features and improvements. Please find a description of the changes at https://github.com/aws/aws-sdk-net/blob/main/changelogs/SDK.CHANGELOG.ALL.md.
-  * Update the AWS Tools for PowerShell to support EKS Pod Identity credentials
-
-### 4.1.733 (2025-01-09 22:01Z)
-  * AWS Tools for PowerShell now use AWS .NET SDK 3.7.960.0 and leverage its new features and improvements. Please find a description of the changes at https://github.com/aws/aws-sdk-net/blob/main/changelogs/SDK.CHANGELOG.ALL.md.
-  * Amazon CodeBuild
-    * Modified cmdlet New-CBProject: added parameter Restrictions_FleetsAllowed.
-    * Modified cmdlet Start-CBBatch: added parameter Restrictions_FleetsAllowed.
-    * Modified cmdlet Update-CBProject: added parameter Restrictions_FleetsAllowed.
-
-### 4.1.732 (2025-01-08 21:41Z)
-  * AWS Tools for PowerShell now use AWS .NET SDK 3.7.959.0 and leverage its new features and improvements. Please find a description of the changes at https://github.com/aws/aws-sdk-net/blob/main/changelogs/SDK.CHANGELOG.ALL.md.
-
-### 4.1.731 (2025-01-07 21:35Z)
-  * AWS Tools for PowerShell now use AWS .NET SDK 3.7.958.0 and leverage its new features and improvements. Please find a description of the changes at https://github.com/aws/aws-sdk-net/blob/main/changelogs/SDK.CHANGELOG.ALL.md.
-  * Amazon CloudHSM V2
-    * Modified cmdlet Edit-HSM2Cluster: added parameter HsmType.
-  * Amazon DynamoDB
-    * Modified cmdlet Update-DDBContinuousBackup: added parameter PointInTimeRecoverySpecification_RecoveryPeriodInDay.
-  * Amazon EC2 Image Builder
-    * Added cmdlet Import-EC2IBDiskImage leveraging the ImportDiskImage service API.
-
-### 4.1.730 (2025-01-06 21:32Z)
-  * AWS Tools for PowerShell now use AWS .NET SDK 3.7.957.0 and leverage its new features and improvements. Please find a description of the changes at https://github.com/aws/aws-sdk-net/blob/main/changelogs/SDK.CHANGELOG.ALL.md.
-  * Amazon Supply Chain
-    * Modified cmdlet New-SUPCHInstance: added parameter WebAppDnsDomain.
-
-### 4.1.729 (2025-01-03 21:36Z)
-  * AWS Tools for PowerShell now use AWS .NET SDK 3.7.956.0 and leverage its new features and improvements. Please find a description of the changes at https://github.com/aws/aws-sdk-net/blob/main/changelogs/SDK.CHANGELOG.ALL.md.
-
-### 4.1.728 (2025-01-02 21:35Z)
-  * AWS Tools for PowerShell now use AWS .NET SDK 3.7.955.0 and leverage its new features and improvements. Please find a description of the changes at https://github.com/aws/aws-sdk-net/blob/main/changelogs/SDK.CHANGELOG.ALL.md.
-  * Amazon Elemental MediaConnect
-    * Modified cmdlet New-EMCNFlow: added parameters SourceMonitoringConfig_AudioMonitoringSetting, SourceMonitoringConfig_ContentQualityAnalysisState and SourceMonitoringConfig_VideoMonitoringSetting.
-    * Modified cmdlet Update-EMCNFlow: added parameters SourceMonitoringConfig_AudioMonitoringSetting, SourceMonitoringConfig_ContentQualityAnalysisState and SourceMonitoringConfig_VideoMonitoringSetting.
-  * Amazon GameLift Service
-    * Added cmdlet Stop-GMLGameSession leveraging the TerminateGameSession service API.
-  * Amazon SageMaker Service
-    * Modified cmdlet New-SMAlgorithm: added parameter AdditionalS3DataSource_ETag.
-
+### 5.0.0-preview003 (2025-03-17 16:54Z)
+  * AWS Tools for PowerShell now use AWS .NET SDK 4.0.0.0 and leverage its new features and improvements. Please find a description of the changes at https://github.com/aws/aws-sdk-net/blob/v4-release/changelogs/SDK.CHANGELOG.ALL.md.
+  * Please find a description of the changes for 5.0.0-preview003 at https://github.com/aws/aws-tools-for-powershell/issues/357
+
+### 5.0.0-preview002 (2025-02-18 15:37Z)
+  * AWS Tools for PowerShell now use AWS .NET SDK 4.0.0.0 and leverage its new features and improvements. Please find a description of the changes at https://github.com/aws/aws-sdk-net/blob/v4-release/changelogs/SDK.CHANGELOG.ALL.md.
+  * Please find a description of the changes for 5.0.0-preview002 at https://github.com/aws/aws-tools-for-powershell/issues/357
+
+### 4.1.807 (2025-04-25 20:35Z)
+  * AWS Tools for PowerShell now use AWS .NET SDK 3.7.1031.0 and leverage its new features and improvements. Please find a description of the changes at https://github.com/aws/aws-sdk-net/blob/main/changelogs/SDK.CHANGELOG.ALL.md.
+
+### 4.1.806 (2025-04-24 23:56Z)
+  * AWS Tools for PowerShell now use AWS .NET SDK 3.7.1030.0 and leverage its new features and improvements. Please find a description of the changes at https://github.com/aws/aws-sdk-net/blob/main/changelogs/SDK.CHANGELOG.ALL.md.
+  * Amazon AppSync
+    * Modified cmdlet New-ASYNChannelNamespace: added parameters OnPublish_Behavior, OnPublish_Integration_DataSourceName, OnPublish_LambdaConfig_InvokeType, OnSubscribe_Behavior, OnSubscribe_Integration_DataSourceName and OnSubscribe_LambdaConfig_InvokeType.
+    * Modified cmdlet Update-ASYNChannelNamespace: added parameters OnPublish_Behavior, OnPublish_Integration_DataSourceName, OnPublish_LambdaConfig_InvokeType, OnSubscribe_Behavior, OnSubscribe_Integration_DataSourceName and OnSubscribe_LambdaConfig_InvokeType.
+  * Amazon Data Automation for Amazon Bedrock
+    * Modified cmdlet New-BDADataAutomationProject: added parameters ModalityRouting_Jpeg, ModalityRouting_Mov, ModalityRouting_Mp4, ModalityRouting_Png, OverrideConfiguration_Audio_ModalityProcessing_State, OverrideConfiguration_Document_ModalityProcessing_State, OverrideConfiguration_Image_ModalityProcessing_State and OverrideConfiguration_Video_ModalityProcessing_State.
+    * Modified cmdlet Update-BDADataAutomationProject: added parameters ModalityRouting_Jpeg, ModalityRouting_Mov, ModalityRouting_Mp4, ModalityRouting_Png, OverrideConfiguration_Audio_ModalityProcessing_State, OverrideConfiguration_Document_ModalityProcessing_State, OverrideConfiguration_Image_ModalityProcessing_State and OverrideConfiguration_Video_ModalityProcessing_State.
+  * Amazon Relational Database Service
+    * Modified cmdlet Edit-RDSTenantDatabase: added parameters ManageMasterUserPassword, MasterUserSecretKmsKeyId and RotateMasterUserPassword.
+    * Modified cmdlet New-RDSTenantDatabase: added parameters ManageMasterUserPassword and MasterUserSecretKmsKeyId.
+    * Modified cmdlet Restore-RDSDBInstanceFromDBSnapshot: added parameters ManageMasterUserPassword and MasterUserSecretKmsKeyId.
+    * Modified cmdlet Restore-RDSDBInstanceToPointInTime: added parameters ManageMasterUserPassword and MasterUserSecretKmsKeyId.
+
+### 4.1.805 (2025-04-23 20:36Z)
+  * AWS Tools for PowerShell now use AWS .NET SDK 3.7.1029.0 and leverage its new features and improvements. Please find a description of the changes at https://github.com/aws/aws-sdk-net/blob/main/changelogs/SDK.CHANGELOG.ALL.md.
+  * Amazon CodeBuild
+    * Modified cmdlet New-CBFleet: added parameter ComputeConfiguration_InstanceType.
+    * Modified cmdlet New-CBProject: added parameter ComputeConfiguration_InstanceType.
+    * Modified cmdlet Update-CBFleet: added parameter ComputeConfiguration_InstanceType.
+    * Modified cmdlet Update-CBProject: added parameter ComputeConfiguration_InstanceType.
+  * Amazon EC2 Container Service
+    * Added cmdlet Stop-ECSServiceDeployment leveraging the StopServiceDeployment service API.
+
+### 4.1.804 (2025-04-22 20:47Z)
+  * AWS Tools for PowerShell now use AWS .NET SDK 3.7.1028.0 and leverage its new features and improvements. Please find a description of the changes at https://github.com/aws/aws-sdk-net/blob/main/changelogs/SDK.CHANGELOG.ALL.md.
+  * Amazon Account
+    * Added cmdlet Get-ACCTAccountInformation leveraging the GetAccountInformation service API.
+    * Added cmdlet Write-ACCTAccountName leveraging the PutAccountName service API.
+  * Amazon Cognito Identity Provider
+    * Added cmdlet Get-CGIPTokensFromRefreshToken leveraging the GetTokensFromRefreshToken service API.
+    * Modified cmdlet New-CGIPUserPoolClient: added parameters RefreshTokenRotation_Feature and RefreshTokenRotation_RetryGracePeriodSecond.
+    * Modified cmdlet Update-CGIPUserPoolClient: added parameters RefreshTokenRotation_Feature and RefreshTokenRotation_RetryGracePeriodSecond.
+  * Amazon Elastic Compute Cloud (EC2)
+    * Modified cmdlet Edit-EC2ClientVpnEndpoint: added parameter ClientRouteEnforcementOptions_Enforced.
+    * Modified cmdlet New-EC2ClientVpnEndpoint: added parameter ClientRouteEnforcementOptions_Enforced.
+  * Amazon MQ
+    * Added cmdlet Remove-MQConfiguration leveraging the DeleteConfiguration service API.
+  * Amazon Redshift Serverless
+    * Added cmdlet Get-RSSReservation leveraging the GetReservation service API.
+    * Added cmdlet Get-RSSReservationList leveraging the ListReservations service API.
+    * Added cmdlet Get-RSSReservationOffering leveraging the GetReservationOffering service API.
+    * Added cmdlet Get-RSSReservationOfferingList leveraging the ListReservationOfferings service API.
+    * Added cmdlet New-RSSReservation leveraging the CreateReservation service API.
+
+### 4.1.803 (2025-04-21 20:38Z)
+  * AWS Tools for PowerShell now use AWS .NET SDK 3.7.1027.0 and leverage its new features and improvements. Please find a description of the changes at https://github.com/aws/aws-sdk-net/blob/main/changelogs/SDK.CHANGELOG.ALL.md.
+  * Amazon Budgets
+    * Modified cmdlet Get-BGTBudget: added parameter ShowFilterExpression.
+    * Modified cmdlet Get-BGTBudgetList: added parameter ShowFilterExpression.
+    * Modified cmdlet New-BGTBudget: added parameters Budget_FilterExpression and Budget_Metric.
+    * Modified cmdlet Update-BGTBudget: added parameters NewBudget_FilterExpression and NewBudget_Metric.
+  * Amazon Elemental MediaTailor
+    * Modified cmdlet Get-EMTPrefetchScheduleList: added parameter ScheduleType.
+    * Modified cmdlet New-EMTPrefetchSchedule: added parameters RecurringConsumption_AvailMatchingCriterion, RecurringConsumption_RetrievedAdExpirationSecond, RecurringPrefetchConfiguration_EndTime, RecurringPrefetchConfiguration_StartTime, RecurringRetrieval_DelayAfterAvailEndSecond, RecurringRetrieval_DynamicVariable, RecurringRetrieval_TrafficShapingType, RecurringTrafficShaping_WindowDurationSeconds, Retrieval_TrafficShapingType, ScheduleType and TrafficShaping_WindowDurationSeconds.
+  * Amazon QBusiness
+    * Added cmdlet Get-QBUSDocumentAccess leveraging the CheckDocumentAccess service API.
+
+### 4.1.802 (2025-04-18 20:43Z)
+  * AWS Tools for PowerShell now use AWS .NET SDK 3.7.1026.0 and leverage its new features and improvements. Please find a description of the changes at https://github.com/aws/aws-sdk-net/blob/main/changelogs/SDK.CHANGELOG.ALL.md.
+  * Amazon Q Connect
+    * Modified cmdlet Get-QCRecommendation: added parameter NextChunkToken.
+    * Modified cmdlet Send-QCMessage: added parameter Configuration_GenerateFillerMessage.
+  * Amazon Service Quotas
+    * Modified cmdlet Request-SQServiceQuotaIncrease: added parameter SupportCaseAllowed.
+
+### 4.1.801 (2025-04-17 20:30Z)
+  * AWS Tools for PowerShell now use AWS .NET SDK 3.7.1025.0 and leverage its new features and improvements. Please find a description of the changes at https://github.com/aws/aws-sdk-net/blob/main/changelogs/SDK.CHANGELOG.ALL.md.
+  * Amazon Bedrock
+    * Modified cmdlet New-BDREvaluationJob: added parameters CustomMetricConfig_CustomMetric and EvaluationConfig_Automated_CustomMetricConfig_EvaluatorModelConfig_BedrockEvaluatorModels.
+  * Amazon MemoryDB
+    * Modified cmdlet New-MDBCluster: added parameters IpDiscovery and NetworkType.
+    * Modified cmdlet Update-MDBCluster: added parameter IpDiscovery.
+  * Amazon Omics
+    * Added cmdlet Get-OMICSWorkflowVersion leveraging the GetWorkflowVersion service API.
+    * Added cmdlet Get-OMICSWorkflowVersionList leveraging the ListWorkflowVersions service API.
+    * Added cmdlet New-OMICSWorkflowVersion leveraging the CreateWorkflowVersion service API.
+    * Added cmdlet Remove-OMICSWorkflowVersion leveraging the DeleteWorkflowVersion service API.
+    * Added cmdlet Update-OMICSWorkflowVersion leveraging the UpdateWorkflowVersion service API.
+    * Modified cmdlet New-OMICSWorkflow: added parameter StorageType.
+    * Modified cmdlet Start-OMICSRun: added parameter WorkflowVersionName.
+    * Modified cmdlet Update-OMICSWorkflow: added parameters StorageCapacity and StorageType.
+  * Amazon Prometheus Service
+    * Added cmdlet Get-PROMWorkspaceConfiguration leveraging the DescribeWorkspaceConfiguration service API.
+    * Added cmdlet Update-PROMWorkspaceConfiguration leveraging the UpdateWorkspaceConfiguration service API.
+
+### 4.1.800 (2025-04-16 20:54Z)
+  * AWS Tools for PowerShell now use AWS .NET SDK 3.7.1024.0 and leverage its new features and improvements. Please find a description of the changes at https://github.com/aws/aws-sdk-net/blob/main/changelogs/SDK.CHANGELOG.ALL.md.
+  * Amazon Aurora DSQL
+    * Added cmdlet Get-DSQLVpcEndpointServiceName leveraging the GetVpcEndpointServiceName service API.
+  * Amazon Connect Cases
+    * Modified cmdlet New-CCASRelatedItem: added parameters SlaInputConfiguration_FieldId, SlaInputConfiguration_Name, SlaInputConfiguration_TargetFieldValue, SlaInputConfiguration_TargetSlaMinute and SlaInputConfiguration_Type.
+  * Amazon EventBridge
+    * Modified cmdlet New-EVBConnection: added parameter KmsKeyIdentifier.
+    * Modified cmdlet Update-EVBConnection: added parameter KmsKeyIdentifier.
+  * Amazon Resource Groups
+    * Modified cmdlet Start-RGTagSyncTask: added parameter ResourceQuery.
+  * Amazon S3 Tables
+    * Added cmdlet Get-S3TTableBucketEncryption leveraging the GetTableBucketEncryption service API.
+    * Added cmdlet Get-S3TTableEncryption leveraging the GetTableEncryption service API.
+    * Added cmdlet Remove-S3TTableBucketEncryption leveraging the DeleteTableBucketEncryption service API.
+    * Added cmdlet Write-S3TTableBucketEncryption leveraging the PutTableBucketEncryption service API.
+    * Modified cmdlet New-S3TTable: added parameters EncryptionConfiguration_KmsKeyArn and EncryptionConfiguration_SseAlgorithm.
+    * Modified cmdlet New-S3TTableBucket: added parameters EncryptionConfiguration_KmsKeyArn and EncryptionConfiguration_SseAlgorithm.
+
+### 4.1.799 (2025-04-14 20:44Z)
+  * AWS Tools for PowerShell now use AWS .NET SDK 3.7.1023.0 and leverage its new features and improvements. Please find a description of the changes at https://github.com/aws/aws-sdk-net/blob/main/changelogs/SDK.CHANGELOG.ALL.md.
+  * Amazon Tax Settings
+    * Modified cmdlet Write-TSATaxRegistration: added parameters IndonesiaAdditionalInfo_DecisionNumber, IndonesiaAdditionalInfo_PpnExceptionDesignationCode and IndonesiaAdditionalInfo_TaxRegistrationNumberType.
+    * Modified cmdlet Write-TSATaxRegistrationBatch: added parameters IndonesiaAdditionalInfo_DecisionNumber, IndonesiaAdditionalInfo_PpnExceptionDesignationCode and IndonesiaAdditionalInfo_TaxRegistrationNumberType.
+
+### 4.1.798 (2025-04-11 20:44Z)
+  * AWS Tools for PowerShell now use AWS .NET SDK 3.7.1022.0 and leverage its new features and improvements. Please find a description of the changes at https://github.com/aws/aws-sdk-net/blob/main/changelogs/SDK.CHANGELOG.ALL.md.
+  * Amazon Verified Permissions
+    * Modified cmdlet New-AVPPolicyStore: added parameter DeletionProtection.
+    * Modified cmdlet Update-AVPPolicyStore: added parameter DeletionProtection.
+
+### 4.1.797 (2025-04-10 21:15Z)
+  * AWS Tools for PowerShell now use AWS .NET SDK 3.7.1021.0 and leverage its new features and improvements. Please find a description of the changes at https://github.com/aws/aws-sdk-net/blob/main/changelogs/SDK.CHANGELOG.ALL.md.
+  * Amazon ElastiCache
+    * Modified cmdlet Edit-ECCacheCluster: added parameters ScaleConfig_ScaleIntervalMinute and ScaleConfig_ScalePercentage.
+  * Amazon Elemental MediaLive
+    * Modified cmdlet New-EMLSdiSource: added parameter PassThru.
+    * Modified cmdlet Update-EMLInputDevice: added parameters HdDeviceSettings_InputResolution and UhdDeviceSettings_InputResolution.
+  * Amazon M2
+    * Added cmdlet Get-AMMDataSetExportHistoryList leveraging the ListDataSetExportHistory service API.
+    * Added cmdlet Get-AMMDataSetExportTask leveraging the GetDataSetExportTask service API.
+    * Added cmdlet New-AMMDataSetExportTask leveraging the CreateDataSetExportTask service API.
+    * Modified cmdlet Start-AMMBatchJob: added parameters JobStepRestartMarker_Skip and JobStepRestartMarker_StepCheckpoint.
+  * Amazon QBusiness
+    * Modified cmdlet Update-QBUSChatControlsConfiguration: added parameter HallucinationReductionConfiguration_HallucinationReductionControl.
+  * Amazon QuickSight
+    * Modified cmdlet New-QSAnalysis: added parameter HighlightOperation_Trigger.
+    * Modified cmdlet New-QSDashboard: added parameter HighlightOperation_Trigger.
+    * Modified cmdlet New-QSTemplate: added parameter HighlightOperation_Trigger.
+    * Modified cmdlet Update-QSAnalysis: added parameter HighlightOperation_Trigger.
+    * Modified cmdlet Update-QSDashboard: added parameter HighlightOperation_Trigger.
+    * Modified cmdlet Update-QSTemplate: added parameter HighlightOperation_Trigger.
+
+### 4.1.796 (2025-04-09 23:18Z)
+  * AWS Tools for PowerShell now use AWS .NET SDK 3.7.1020.0 and leverage its new features and improvements. Please find a description of the changes at https://github.com/aws/aws-sdk-net/blob/main/changelogs/SDK.CHANGELOG.ALL.md.
+  * Amazon Ground Station
+    * Modified cmdlet Register-GSAgent: added parameter Tag.
+  * Amazon Transfer for SFTP
+    * Modified cmdlet New-TFRConnector: added parameter SftpConfig_MaxConcurrentConnection.
+    * Modified cmdlet Update-TFRConnector: added parameter SftpConfig_MaxConcurrentConnection.
+
+### 4.1.795 (2025-04-08 21:44Z)
+  * AWS Tools for PowerShell now use AWS .NET SDK 3.7.1019.0 and leverage its new features and improvements. Please find a description of the changes at https://github.com/aws/aws-sdk-net/blob/main/changelogs/SDK.CHANGELOG.ALL.md.
+  * Amazon IoT FleetWise
+    * Modified cmdlet Update-IFWVehicle: added parameter StateTemplatesToUpdate.
+  * Amazon Tax Settings
+    * Modified cmdlet Write-TSATaxRegistration: added parameters UzbekistanAdditionalInfo_TaxRegistrationNumberType and UzbekistanAdditionalInfo_VatRegistrationNumber.
+    * Modified cmdlet Write-TSATaxRegistrationBatch: added parameters UzbekistanAdditionalInfo_TaxRegistrationNumberType and UzbekistanAdditionalInfo_VatRegistrationNumber.
+
+### 4.1.794 (2025-04-07 21:06Z)
+  * AWS Tools for PowerShell now use AWS .NET SDK 3.7.1018.0 and leverage its new features and improvements. Please find a description of the changes at https://github.com/aws/aws-sdk-net/blob/main/changelogs/SDK.CHANGELOG.ALL.md.
+  * Amazon Bedrock Runtime
+    * Modified cmdlet Invoke-BDRRGuardrail: added parameter OutputScope.
+  * Amazon CodeBuild
+    * Added cmdlet Get-CBCommandExecutionBatch leveraging the BatchGetCommandExecutions service API.
+    * Added cmdlet Get-CBCommandExecutionListForSandbox leveraging the ListCommandExecutionsForSandbox service API.
+    * Added cmdlet Get-CBSandboxBatch leveraging the BatchGetSandboxes service API.
+    * Added cmdlet Get-CBSandboxIdList leveraging the ListSandboxes service API.
+    * Added cmdlet Get-CBSandboxIdListForProject leveraging the ListSandboxesForProject service API.
+    * Added cmdlet Start-CBCommandExecution leveraging the StartCommandExecution service API.
+    * Added cmdlet Start-CBSandbox leveraging the StartSandbox service API.
+    * Added cmdlet Start-CBSandboxConnection leveraging the StartSandboxConnection service API.
+    * Added cmdlet Stop-CBSandbox leveraging the StopSandbox service API.
+  * Amazon Elemental MediaLive
+    * Added cmdlet Get-EMLSdiSource leveraging the DescribeSdiSource service API.
+    * Added cmdlet Get-EMLSdiSourceList leveraging the ListSdiSources service API.
+    * Added cmdlet New-EMLSdiSource leveraging the CreateSdiSource service API.
+    * Added cmdlet Remove-EMLSdiSource leveraging the DeleteSdiSource service API.
+    * Added cmdlet Update-EMLSdiSource leveraging the UpdateSdiSource service API.
+    * Modified cmdlet New-EMLInput: added parameter SdiSource.
+    * Modified cmdlet Update-EMLInput: added parameter SdiSource.
+    * Modified cmdlet Update-EMLNode: added parameter SdiSourceMapping.
+  * Amazon Personalize
+    * Modified cmdlet New-PERSSolution: added parameter EventsConfig_EventParametersList.
+    * Modified cmdlet Update-PERSSolution: added parameter EventsConfig_EventParametersList.
+  * Amazon Transfer for SFTP
+    * Added cmdlet Start-TFRRemoteDelete leveraging the StartRemoteDelete service API.
+    * Added cmdlet Start-TFRRemoteMove leveraging the StartRemoteMove service API.
+
+### 4.1.793 (2025-04-04 21:19Z)
+  * AWS Tools for PowerShell now use AWS .NET SDK 3.7.1017.0 and leverage its new features and improvements. Please find a description of the changes at https://github.com/aws/aws-sdk-net/blob/main/changelogs/SDK.CHANGELOG.ALL.md.
+  * Amazon EventBridge
+    * Modified cmdlet New-EVBArchive: added parameter KmsKeyIdentifier.
+    * Modified cmdlet Update-EVBArchive: added parameter KmsKeyIdentifier.
+
+### 4.1.792 (2025-04-03 21:15Z)
+  * AWS Tools for PowerShell now use AWS .NET SDK 3.7.1016.0 and leverage its new features and improvements. Please find a description of the changes at https://github.com/aws/aws-sdk-net/blob/main/changelogs/SDK.CHANGELOG.ALL.md.
+  * Amazon Agents for Amazon Bedrock
+    * Modified cmdlet New-AABKnowledgeBase: added parameters FieldMapping_CustomMetadataField and MongoDbAtlasConfiguration_TextIndexName.
+    * Modified cmdlet Update-AABKnowledgeBase: added parameters FieldMapping_CustomMetadataField and MongoDbAtlasConfiguration_TextIndexName.
+  * Amazon SES Mail Manager
+    * Modified cmdlet New-MMGRIngressPoint: added parameters PrivateNetworkConfiguration_VpcEndpointId and PublicNetworkConfiguration_IpType.
+  * Amazon Simple Email Service V2 (SES V2)
+    * Modified cmdlet New-SES2DeliverabilityTestReport: added parameters Simple_Attachment and Template_Attachment.
+    * Modified cmdlet Send-SES2BulkEmail: added parameter Template_Attachment.
+    * Modified cmdlet Send-SES2Email: added parameters Simple_Attachment and Template_Attachment.
+
+### 4.1.791 (2025-04-03 03:37Z)
+  * AWS Tools for PowerShell now use AWS .NET SDK 3.7.1015.1 and leverage its new features and improvements. Please find a description of the changes at https://github.com/aws/aws-sdk-net/blob/main/changelogs/SDK.CHANGELOG.ALL.md.
+
+### 4.1.790 (2025-04-02 21:27Z)
+  * AWS Tools for PowerShell now use AWS .NET SDK 3.7.1015.0 and leverage its new features and improvements. Please find a description of the changes at https://github.com/aws/aws-sdk-net/blob/main/changelogs/SDK.CHANGELOG.ALL.md.
+  * Amazon CloudWatch Application Signals
+    * Modified cmdlet Get-CWASServiceLevelObjectiveList: added parameters DependencyConfig_DependencyKeyAttribute, DependencyConfig_DependencyOperationName and MetricSourceType.
+    * Modified cmdlet New-CWASServiceLevelObjective: added parameters RequestBasedSliConfig_RequestBasedSliMetricConfig_DependencyConfig_DependencyKeyAttributes, RequestBasedSliConfig_RequestBasedSliMetricConfig_DependencyConfig_DependencyOperationName, SliConfig_SliMetricConfig_DependencyConfig_DependencyKeyAttributes and SliConfig_SliMetricConfig_DependencyConfig_DependencyOperationName.
+    * Modified cmdlet Update-CWASServiceLevelObjective: added parameters RequestBasedSliConfig_RequestBasedSliMetricConfig_DependencyConfig_DependencyKeyAttributes, RequestBasedSliConfig_RequestBasedSliMetricConfig_DependencyConfig_DependencyOperationName, SliConfig_SliMetricConfig_DependencyConfig_DependencyKeyAttributes and SliConfig_SliMetricConfig_DependencyConfig_DependencyOperationName.
+  * Amazon Elemental MediaLive
+    * Modified cmdlet New-EMLInput: added parameter Smpte2110ReceiverGroupSettings_Smpte2110ReceiverGroup.
+    * Modified cmdlet Update-EMLInput: added parameter Smpte2110ReceiverGroupSettings_Smpte2110ReceiverGroup.
+  * Amazon Lex Model Building V2
+    * Modified cmdlet New-LMBV2Bot: added parameter ErrorLogSettings_Enabled.
+    * Modified cmdlet New-LMBV2Intent: added parameter QInConnectAssistantConfiguration_AssistantArn.
+    * Modified cmdlet Start-LMBV2Import: added parameter ErrorLogSettings_Enabled.
+    * Modified cmdlet Update-LMBV2Bot: added parameter ErrorLogSettings_Enabled.
+    * Modified cmdlet Update-LMBV2Intent: added parameter QInConnectAssistantConfiguration_AssistantArn.
+
+### 4.1.789 (2025-04-01 20:56Z)
+  * AWS Tools for PowerShell now use AWS .NET SDK 3.7.1014.0 and leverage its new features and improvements. Please find a description of the changes at https://github.com/aws/aws-sdk-net/blob/main/changelogs/SDK.CHANGELOG.ALL.md.
+  * Amazon Clean Rooms Service
+    * Modified cmdlet Update-CRSCollaboration: added parameter AnalyticsEngine.
+  * Amazon SageMaker Service
+    * Modified cmdlet New-SMNotebookInstanceLifecycleConfig: added parameter Tag.
+
+### 4.1.788 (2025-03-31 21:19Z)
+  * AWS Tools for PowerShell now use AWS .NET SDK 3.7.1013.0 and leverage its new features and improvements. Please find a description of the changes at https://github.com/aws/aws-sdk-net/blob/main/changelogs/SDK.CHANGELOG.ALL.md.
+  * Amazon Elastic Compute Cloud (EC2)
+    * Added cmdlet Disable-EC2RouteServerPropagation leveraging the DisableRouteServerPropagation service API.
+    * Added cmdlet Edit-EC2RouteServer leveraging the ModifyRouteServer service API.
+    * Added cmdlet Enable-EC2RouteServerPropagation leveraging the EnableRouteServerPropagation service API.
+    * Added cmdlet Get-EC2RouteServer leveraging the DescribeRouteServers service API.
+    * Added cmdlet Get-EC2RouteServerAssociation leveraging the GetRouteServerAssociations service API.
+    * Added cmdlet Get-EC2RouteServerEndpoint leveraging the DescribeRouteServerEndpoints service API.
+    * Added cmdlet Get-EC2RouteServerPeer leveraging the DescribeRouteServerPeers service API.
+    * Added cmdlet Get-EC2RouteServerPropagation leveraging the GetRouteServerPropagations service API.
+    * Added cmdlet Get-EC2RouteServerRoutingDatabase leveraging the GetRouteServerRoutingDatabase service API.
+    * Added cmdlet New-EC2RouteServer leveraging the CreateRouteServer service API.
+    * Added cmdlet New-EC2RouteServerEndpoint leveraging the CreateRouteServerEndpoint service API.
+    * Added cmdlet New-EC2RouteServerPeer leveraging the CreateRouteServerPeer service API.
+    * Added cmdlet Register-EC2RouteServer leveraging the AssociateRouteServer service API.
+    * Added cmdlet Remove-EC2RouteServer leveraging the DeleteRouteServer service API.
+    * Added cmdlet Remove-EC2RouteServerEndpoint leveraging the DeleteRouteServerEndpoint service API.
+    * Added cmdlet Remove-EC2RouteServerPeer leveraging the DeleteRouteServerPeer service API.
+    * Added cmdlet Unregister-EC2RouteServer leveraging the DisassociateRouteServer service API.
+  * Amazon Elastic Container Service for Kubernetes
+    * Modified cmdlet Update-EKSClusterConfig: added parameters RemoteNetworkConfig_RemoteNodeNetwork and RemoteNetworkConfig_RemotePodNetwork.
+  * Amazon Outposts
+    * Modified cmdlet Get-OUTPOutpostSupportedInstanceType: added parameter AssetId.
+    * Modified cmdlet Start-OUTPCapacityTask: added parameter AssetId.
+  * Amazon S3 Control
+    * Added cmdlet Get-S3CAccessPointScope leveraging the GetAccessPointScope service API.
+    * Added cmdlet Get-S3CAccessPointsForDirectoryBucketList leveraging the ListAccessPointsForDirectoryBuckets service API.
+    * Added cmdlet Remove-S3CAccessPointScope leveraging the DeleteAccessPointScope service API.
+    * Added cmdlet Write-S3CAccessPointScope leveraging the PutAccessPointScope service API.
+    * Modified cmdlet New-S3CAccessPoint: added parameters Scope_Permission and Scope_Prefix.
+  * Amazon Transfer for SFTP
+    * Modified cmdlet New-TFRWebApp: added parameter WebAppEndpointPolicy.
+
+### 4.1.787 (2025-03-28 21:00Z)
+  * AWS Tools for PowerShell now use AWS .NET SDK 3.7.1012.0 and leverage its new features and improvements. Please find a description of the changes at https://github.com/aws/aws-sdk-net/blob/main/changelogs/SDK.CHANGELOG.ALL.md.
+  * Amazon API Gateway
+    * Modified cmdlet New-AGDomainName: added parameter EndpointConfiguration_IpAddressType.
+    * Modified cmdlet New-AGRestApi: added parameter EndpointConfiguration_IpAddressType.
+  * Amazon API Gateway V2
+    * Modified cmdlet New-AG2Api: added parameter IpAddressType.
+    * Modified cmdlet Update-AG2Api: added parameter IpAddressType.
+  * Amazon CodeBuild
+    * Modified cmdlet New-CBProject: added parameter Cache_CacheNamespace.
+    * Modified cmdlet Start-CBBatch: added parameter CacheOverride_CacheNamespace.
+    * Modified cmdlet Start-CBBuild: added parameter CacheOverride_CacheNamespace.
+    * Modified cmdlet Update-CBProject: added parameter Cache_CacheNamespace.
+  * Amazon Payment Cryptography Control Plane
+    * Modified cmdlet Export-PAYCCKey: added parameters DerivationData_SharedInformation, DiffieHellmanTr31KeyBlock_CertificateAuthorityPublicKeyIdentifier, DiffieHellmanTr31KeyBlock_DeriveKeyAlgorithm, DiffieHellmanTr31KeyBlock_KeyDerivationFunction, DiffieHellmanTr31KeyBlock_KeyDerivationHashAlgorithm, DiffieHellmanTr31KeyBlock_PrivateKeyIdentifier, DiffieHellmanTr31KeyBlock_PublicKeyCertificate, KeyMaterial_DiffieHellmanTr31KeyBlock_KeyBlockHeaders_KeyExportability, KeyMaterial_DiffieHellmanTr31KeyBlock_KeyBlockHeaders_KeyModesOfUse_Decrypt, KeyMaterial_DiffieHellmanTr31KeyBlock_KeyBlockHeaders_KeyModesOfUse_DeriveKey, KeyMaterial_DiffieHellmanTr31KeyBlock_KeyBlockHeaders_KeyModesOfUse_Encrypt, KeyMaterial_DiffieHellmanTr31KeyBlock_KeyBlockHeaders_KeyModesOfUse_Generate, KeyMaterial_DiffieHellmanTr31KeyBlock_KeyBlockHeaders_KeyModesOfUse_NoRestrictions, KeyMaterial_DiffieHellmanTr31KeyBlock_KeyBlockHeaders_KeyModesOfUse_Sign, KeyMaterial_DiffieHellmanTr31KeyBlock_KeyBlockHeaders_KeyModesOfUse_Unwrap, KeyMaterial_DiffieHellmanTr31KeyBlock_KeyBlockHeaders_KeyModesOfUse_Verify, KeyMaterial_DiffieHellmanTr31KeyBlock_KeyBlockHeaders_KeyModesOfUse_Wrap, KeyMaterial_DiffieHellmanTr31KeyBlock_KeyBlockHeaders_KeyVersion and KeyMaterial_DiffieHellmanTr31KeyBlock_KeyBlockHeaders_OptionalBlocks.
+    * Modified cmdlet Import-PAYCCKey: added parameters DerivationData_SharedInformation, DiffieHellmanTr31KeyBlock_CertificateAuthorityPublicKeyIdentifier, DiffieHellmanTr31KeyBlock_DeriveKeyAlgorithm, DiffieHellmanTr31KeyBlock_KeyDerivationFunction, DiffieHellmanTr31KeyBlock_KeyDerivationHashAlgorithm, DiffieHellmanTr31KeyBlock_PrivateKeyIdentifier, DiffieHellmanTr31KeyBlock_PublicKeyCertificate and DiffieHellmanTr31KeyBlock_WrappedKeyBlock.
+    * Modified cmdlet New-PAYCCKey: added parameter DeriveKeyUsage.
+  * Amazon QuickSight
+    * Modified cmdlet Initialize-QSEmbedUrlForRegisteredUserWithIdentity: added parameters DataQnA_Enabled, DataStories_Enabled, ExperienceConfiguration_Dashboard_FeatureConfigurations_AmazonQInQuickSight_ExecutiveSummary_Enabled, ExperienceConfiguration_Dashboard_FeatureConfigurations_RecentSnapshots_Enabled, ExperienceConfiguration_Dashboard_FeatureConfigurations_Schedules_Enabled, ExperienceConfiguration_Dashboard_FeatureConfigurations_ThresholdAlerts_Enabled, ExperienceConfiguration_QuickSightConsole_FeatureConfigurations_AmazonQInQuickSight_ExecutiveSummary_Enabled, ExperienceConfiguration_QuickSightConsole_FeatureConfigurations_RecentSnapshots_Enabled, ExperienceConfiguration_QuickSightConsole_FeatureConfigurations_Schedules_Enabled, ExperienceConfiguration_QuickSightConsole_FeatureConfigurations_ThresholdAlerts_Enabled and GenerativeAuthoring_Enabled.
+    * Modified cmdlet New-QSAnalysis: added parameters Options_ExcludedDataSetArn and Options_QBusinessInsightsStatus.
+    * Modified cmdlet New-QSDashboard: added parameters DataQAEnabledOption_AvailabilityStatus, Options_ExcludedDataSetArn and Options_QBusinessInsightsStatus.
+    * Modified cmdlet New-QSDataSet: added parameter UseAs.
+    * Modified cmdlet New-QSDataSource: added parameter OracleParameters_UseServiceName.
+    * Modified cmdlet New-QSEmbedUrlForRegisteredUser: added parameters DataQnA_Enabled, DataStories_Enabled, ExperienceConfiguration_Dashboard_FeatureConfigurations_AmazonQInQuickSight_ExecutiveSummary_Enabled, ExperienceConfiguration_Dashboard_FeatureConfigurations_RecentSnapshots_Enabled, ExperienceConfiguration_Dashboard_FeatureConfigurations_Schedules_Enabled, ExperienceConfiguration_Dashboard_FeatureConfigurations_ThresholdAlerts_Enabled, ExperienceConfiguration_QuickSightConsole_FeatureConfigurations_AmazonQInQuickSight_ExecutiveSummary_Enabled, ExperienceConfiguration_QuickSightConsole_FeatureConfigurations_RecentSnapshots_Enabled, ExperienceConfiguration_QuickSightConsole_FeatureConfigurations_Schedules_Enabled, ExperienceConfiguration_QuickSightConsole_FeatureConfigurations_ThresholdAlerts_Enabled and GenerativeAuthoring_Enabled.
+    * Modified cmdlet New-QSTemplate: added parameters Options_ExcludedDataSetArn and Options_QBusinessInsightsStatus.
+    * Modified cmdlet Update-QSAnalysis: added parameters Options_ExcludedDataSetArn and Options_QBusinessInsightsStatus.
+    * Modified cmdlet Update-QSDashboard: added parameters DataQAEnabledOption_AvailabilityStatus, Options_ExcludedDataSetArn and Options_QBusinessInsightsStatus.
+    * Modified cmdlet Update-QSDataSource: added parameter OracleParameters_UseServiceName.
+    * Modified cmdlet Update-QSTemplate: added parameters Options_ExcludedDataSetArn and Options_QBusinessInsightsStatus.
+    * Modified cmdlet Write-QSDataSetRefreshProperty: added parameter EmailAlert_AlertStatus.
+  * Amazon SageMaker Service
+    * Modified cmdlet New-SMTransformJob: added parameter TransformResources_TransformAmiVersion.
+
+### 4.1.786 (2025-03-27 21:05Z)
+  * AWS Tools for PowerShell now use AWS .NET SDK 3.7.1011.0 and leverage its new features and improvements. Please find a description of the changes at https://github.com/aws/aws-sdk-net/blob/main/changelogs/SDK.CHANGELOG.ALL.md.
+  * Amazon Batch
+    * Modified cmdlet Register-BATJobDefinition: added parameter ContainerProperties_EnableExecuteCommand.
+  * Amazon CloudFormation
+    * Modified cmdlet Get-CFNResourceScanList: added parameter ScanTypeFilter.
+    * Modified cmdlet Start-CFNResourceScan: added parameter ScanFilter.
+  * Amazon Pricing Calculator
+    * Modified cmdlet Update-BCMPCPreference: added parameter StandaloneAccountRateTypeSelection.
+  * Amazon SageMaker Service
+    * Modified cmdlet New-SMApp: added parameter RecoveryMode.
+
+### 4.1.785 (2025-03-26 21:27Z)
+  * AWS Tools for PowerShell now use AWS .NET SDK 3.7.1010.0 and leverage its new features and improvements. Please find a description of the changes at https://github.com/aws/aws-sdk-net/blob/main/changelogs/SDK.CHANGELOG.ALL.md.
+  * Amazon Direct Connect
+    * Modified cmdlet New-DCGateway: added parameter Tag.
+  * Amazon Elemental MediaTailor
+    * Modified cmdlet Add-EMTLogsForPlaybackConfiguration: added parameters AdsInteractionLog_ExcludeEventType, AdsInteractionLog_PublishOptInEventType and ManifestServiceInteractionLog_ExcludeEventType.
+  * Amazon WAF V2
+    * Modified cmdlet Get-WAF2WebACL: added parameter ARN.
+
+### 4.1.784 (2025-03-25 22:45Z)
+  * AWS Tools for PowerShell now use AWS .NET SDK 3.7.1009.0 and leverage its new features and improvements. Please find a description of the changes at https://github.com/aws/aws-sdk-net/blob/main/changelogs/SDK.CHANGELOG.ALL.md.
+  * Amazon Agents for Amazon Bedrock
+    * Modified cmdlet New-AABKnowledgeBase: added parameters OpensearchManagedClusterConfiguration_DomainArn, OpensearchManagedClusterConfiguration_DomainEndpoint, OpensearchManagedClusterConfiguration_VectorIndexName, StorageConfiguration_OpensearchManagedClusterConfiguration_FieldMapping_MetadataField, StorageConfiguration_OpensearchManagedClusterConfiguration_FieldMapping_TextField and StorageConfiguration_OpensearchManagedClusterConfiguration_FieldMapping_VectorField.
+    * Modified cmdlet Update-AABKnowledgeBase: added parameters OpensearchManagedClusterConfiguration_DomainArn, OpensearchManagedClusterConfiguration_DomainEndpoint, OpensearchManagedClusterConfiguration_VectorIndexName, StorageConfiguration_OpensearchManagedClusterConfiguration_FieldMapping_MetadataField, StorageConfiguration_OpensearchManagedClusterConfiguration_FieldMapping_TextField and StorageConfiguration_OpensearchManagedClusterConfiguration_FieldMapping_VectorField.
+  * Amazon Elastic Container Service for Kubernetes
+    * Modified cmdlet Update-EKSClusterVersion: added parameter ForceUpdate.
+  * Amazon SageMaker Service
+    * Modified cmdlet New-SMPartnerApp: added parameter KmsKeyId.
+
+### 4.1.783 (2025-03-24 20:45Z)
+  * AWS Tools for PowerShell now use AWS .NET SDK 3.7.1008.0 and leverage its new features and improvements. Please find a description of the changes at https://github.com/aws/aws-sdk-net/blob/main/changelogs/SDK.CHANGELOG.ALL.md.
+  * Amazon Systems Manager
+    * Modified cmdlet Get-SSMDeployablePatchSnapshotForInstance: added parameter BaselineOverride_AvailableSecurityUpdatesComplianceStatus.
+    * Modified cmdlet New-SSMPatchBaseline: added parameter AvailableSecurityUpdatesComplianceStatus.
+    * Modified cmdlet Update-SSMPatchBaseline: added parameter AvailableSecurityUpdatesComplianceStatus.
+
+### 4.1.782 (2025-03-21 21:52Z)
+  * AWS Tools for PowerShell now use AWS .NET SDK 3.7.1007.0 and leverage its new features and improvements. Please find a description of the changes at https://github.com/aws/aws-sdk-net/blob/main/changelogs/SDK.CHANGELOG.ALL.md.
+  * Amazon DataZone
+    * Modified cmdlet New-DZDomain: added parameter SingleSignOn_IdcInstanceArn.
+    * Modified cmdlet Update-DZDomain: added parameter SingleSignOn_IdcInstanceArn.
+  * Amazon Route53 Recovery Control Config
+    * Added cmdlet Update-R53RCCluster leveraging the UpdateCluster service API.
+    * Modified cmdlet New-R53RCCluster: added parameter NetworkType.
+
+### 4.1.781 (2025-03-20 20:46Z)
+  * AWS Tools for PowerShell now use AWS .NET SDK 3.7.1006.0 and leverage its new features and improvements. Please find a description of the changes at https://github.com/aws/aws-sdk-net/blob/main/changelogs/SDK.CHANGELOG.ALL.md.
+  * Amazon Network Firewall
+    * Added cmdlet Get-NWFWFlowOperation leveraging the DescribeFlowOperation service API.
+    * Added cmdlet Get-NWFWFlowOperationList leveraging the ListFlowOperations service API.
+    * Added cmdlet Get-NWFWFlowOperationResultList leveraging the ListFlowOperationResults service API.
+    * Added cmdlet Start-NWFWFlowCapture leveraging the StartFlowCapture service API.
+    * Added cmdlet Start-NWFWFlowFlush leveraging the StartFlowFlush service API.
+
+### 4.1.780 (2025-03-19 21:12Z)
+  * AWS Tools for PowerShell now use AWS .NET SDK 3.7.1005.0 and leverage its new features and improvements. Please find a description of the changes at https://github.com/aws/aws-sdk-net/blob/main/changelogs/SDK.CHANGELOG.ALL.md.
+  * Amazon Elemental MediaConnect
+    * Modified cmdlet New-EMCNFlow: added parameters FlowSize, NdiConfig_MachineName, NdiConfig_NdiDiscoveryServer and NdiConfig_NdiState.
+    * Modified cmdlet Update-EMCNFlow: added parameters NdiConfig_MachineName, NdiConfig_NdiDiscoveryServer and NdiConfig_NdiState.
+    * Modified cmdlet Update-EMCNFlowOutput: added parameters NdiProgramName and NdiSpeedHqQuality.
+
+### 4.1.779 (2025-03-18 21:13Z)
+  * AWS Tools for PowerShell now use AWS .NET SDK 3.7.1004.0 and leverage its new features and improvements. Please find a description of the changes at https://github.com/aws/aws-sdk-net/blob/main/changelogs/SDK.CHANGELOG.ALL.md.
+  * Amazon AppSync
+    * Modified cmdlet New-ASYNDomainName: added parameter Tag.
+  * Amazon Clean Rooms Service
+    * Added cmdlet Get-CRSProtectedJob leveraging the GetProtectedJob service API.
+    * Added cmdlet Get-CRSProtectedJobList leveraging the ListProtectedJobs service API.
+    * Added cmdlet Start-CRSProtectedJob leveraging the StartProtectedJob service API.
+    * Added cmdlet Update-CRSProtectedJob leveraging the UpdateProtectedJob service API.
+    * Modified cmdlet New-CRSAnalysisTemplate: added parameters Artifacts_AdditionalArtifact, Artifacts_RoleArn, Location_Bucket, Location_Key and Schema_ReferencedTable.
+    * Modified cmdlet New-CRSCollaboration: added parameters JobCompute_IsResponsible and JobLogStatus.
+    * Modified cmdlet New-CRSConfiguredTable: added parameter SelectedAnalysisMethod.
+    * Modified cmdlet New-CRSMembership: added parameters DefaultJobResultConfiguration_OutputConfiguration_S3_Bucket, DefaultJobResultConfiguration_OutputConfiguration_S3_KeyPrefix, DefaultJobResultConfiguration_RoleArn, JobCompute_IsResponsible and JobLogStatus.
+    * Modified cmdlet Update-CRSConfiguredTable: added parameters AnalysisMethod and SelectedAnalysisMethod.
+    * Modified cmdlet Update-CRSMembership: added parameters DefaultJobResultConfiguration_OutputConfiguration_S3_Bucket, DefaultJobResultConfiguration_OutputConfiguration_S3_KeyPrefix, DefaultJobResultConfiguration_RoleArn and JobLogStatus.
+
+### 4.1.778 (2025-03-17 21:01Z)
+  * AWS Tools for PowerShell now use AWS .NET SDK 3.7.1003.0 and leverage its new features and improvements. Please find a description of the changes at https://github.com/aws/aws-sdk-net/blob/main/changelogs/SDK.CHANGELOG.ALL.md.
+  * Amazon CloudWatch Application Signals
+    * Added cmdlet Get-CWASServiceLevelObjectiveExclusionWindowList leveraging the ListServiceLevelObjectiveExclusionWindows service API.
+    * Added cmdlet Update-CWASUpdateExclusionWindow leveraging the BatchUpdateExclusionWindows service API.
+  * Amazon CloudWatch RUM
+    * Modified cmdlet New-CWRUMAppMonitor: added parameters DomainList, JavaScriptSourceMaps_S3Uri and JavaScriptSourceMaps_Status.
+    * Modified cmdlet Update-CWRUMAppMonitor: added parameters DomainList, JavaScriptSourceMaps_S3Uri and JavaScriptSourceMaps_Status.
+  * Amazon Location Service Maps V2
+    * Modified cmdlet Get-GEOMStaticMap: added parameters ColorScheme, CropLabel, LabelSize, Language, PointsOfInterest and PoliticalView.
+
+### 4.1.777 (2025-03-14 20:37Z)
+  * AWS Tools for PowerShell now use AWS .NET SDK 3.7.1002.0 and leverage its new features and improvements. Please find a description of the changes at https://github.com/aws/aws-sdk-net/blob/main/changelogs/SDK.CHANGELOG.ALL.md.
+  * Amazon Glue
+    * Modified cmdlet New-GLUECatalog: added parameter CatalogInput_AllowFullTableExternalDataAccess.
+    * Modified cmdlet Update-GLUECatalog: added parameter CatalogInput_AllowFullTableExternalDataAccess.
+  * Amazon Lake Formation
+    * Modified cmdlet Grant-LKFPermission: added parameter Condition_Expression.
+    * Modified cmdlet New-LKFLakeFormationOptIn: added parameter Condition_Expression.
+    * Modified cmdlet Register-LKFResource: added parameter WithPrivilegedAccess.
+    * Modified cmdlet Remove-LKFLakeFormationOptIn: added parameter Condition_Expression.
+    * Modified cmdlet Revoke-LKFPermission: added parameter Condition_Expression.
+
+### 4.1.776 (2025-03-14 00:32Z)
+  * AWS Tools for PowerShell now use AWS .NET SDK 3.7.1001.0 and leverage its new features and improvements. Please find a description of the changes at https://github.com/aws/aws-sdk-net/blob/main/changelogs/SDK.CHANGELOG.ALL.md.
+  * Amazon Amplify
+    * Modified cmdlet New-AMPBranch: added parameter EnableSkewProtection.
+    * Modified cmdlet Update-AMPBranch: added parameter EnableSkewProtection.
+  * Amazon DataZone
+    * Modified cmdlet Update-DZEnvironment: added parameters BlueprintVersion and UserParameter.
+    * Modified cmdlet Update-DZProject: added parameters ProjectProfileVersion and UserParameter.
+  * Amazon Elemental MediaPackage v2
+    * Added cmdlet Reset-MPV2ChannelState leveraging the ResetChannelState service API.
+    * Added cmdlet Reset-MPV2OriginEndpointState leveraging the ResetOriginEndpointState service API.
+  * Amazon Interactive Video Service RealTime
+    * Modified cmdlet New-IVSRTStage: added parameter HlsConfiguration_TargetSegmentDurationSecond.
+    * Modified cmdlet Update-IVSRTStage: added parameter HlsConfiguration_TargetSegmentDurationSecond.
+
+### 4.1.775 (2025-03-11 20:47Z)
+  * AWS Tools for PowerShell now use AWS .NET SDK 3.7.1000.0 and leverage its new features and improvements. Please find a description of the changes at https://github.com/aws/aws-sdk-net/blob/main/changelogs/SDK.CHANGELOG.ALL.md.
+  * Amazon EC2 Container Registry
+    * Modified cmdlet New-ECRPullThroughCacheRule: added parameters CustomRoleArn and UpstreamRepositoryPrefix.
+    * Modified cmdlet Update-ECRPullThroughCacheRule: added parameter CustomRoleArn.
+
+### 4.1.774 (2025-03-10 20:57Z)
+  * AWS Tools for PowerShell now use AWS .NET SDK 3.7.999.0 and leverage its new features and improvements. Please find a description of the changes at https://github.com/aws/aws-sdk-net/blob/main/changelogs/SDK.CHANGELOG.ALL.md.
+  * Amazon Agents for Amazon Bedrock
+    * Modified cmdlet New-AABAgentActionGroup: added parameter ParentActionGroupSignatureParam.
+    * Modified cmdlet Update-AABAgentActionGroup: added parameter ParentActionGroupSignatureParam.
+  * Amazon Connect Service
+    * Modified cmdlet New-CONNContact: added parameter PreviousContactId.
+  * Amazon Pca Connector Ad
+    * Modified cmdlet New-PCAADConnector: added parameter VpcInformation_IpAddressType.
+
+### 4.1.773 (2025-03-07 21:50Z)
+  * AWS Tools for PowerShell now use AWS .NET SDK 3.7.998.0 and leverage its new features and improvements. Please find a description of the changes at https://github.com/aws/aws-sdk-net/blob/main/changelogs/SDK.CHANGELOG.ALL.md.
+  * Amazon Agents for Amazon Bedrock
+    * Modified cmdlet New-AABDataSource: added parameters ContextEnrichmentConfiguration_Type, EnrichmentStrategyConfiguration_Method and VectorIngestionConfiguration_ContextEnrichmentConfiguration_BedrockFoundationModelConfiguration_ModelArn.
+    * Modified cmdlet New-AABKnowledgeBase: added parameters NeptuneAnalyticsConfiguration_GraphArn, StorageConfiguration_NeptuneAnalyticsConfiguration_FieldMapping_MetadataField and StorageConfiguration_NeptuneAnalyticsConfiguration_FieldMapping_TextField.
+    * Modified cmdlet Update-AABDataSource: added parameters ContextEnrichmentConfiguration_Type, EnrichmentStrategyConfiguration_Method and VectorIngestionConfiguration_ContextEnrichmentConfiguration_BedrockFoundationModelConfiguration_ModelArn.
+    * Modified cmdlet Update-AABKnowledgeBase: added parameters NeptuneAnalyticsConfiguration_GraphArn, StorageConfiguration_NeptuneAnalyticsConfiguration_FieldMapping_MetadataField and StorageConfiguration_NeptuneAnalyticsConfiguration_FieldMapping_TextField.
+  * Amazon Bedrock Agent Runtime
+    * Modified cmdlet Invoke-BARInlineAgent: added parameters AgentCollaboration, Collaborator, CollaboratorConfiguration and ConversationHistory_Message.
+  * Amazon Elastic Load Balancing V2
+    * Added cmdlet Edit-ELB2IpPool leveraging the ModifyIpPools service API.
+    * Modified cmdlet New-ELB2LoadBalancer: added parameter IpamPools_Ipv4IpamPoolId.
+
+### 4.1.772 (2025-03-06 21:32Z)
+  * AWS Tools for PowerShell now use AWS .NET SDK 3.7.997.0 and leverage its new features and improvements. Please find a description of the changes at https://github.com/aws/aws-sdk-net/blob/main/changelogs/SDK.CHANGELOG.ALL.md.
+  * Amazon Bedrock
+    * Added cmdlet New-BDRPromptRouter leveraging the CreatePromptRouter service API.
+    * Added cmdlet Remove-BDRPromptRouter leveraging the DeletePromptRouter service API.
+    * Modified cmdlet Get-BDRPromptRouterList: added parameters PassThru and Type.
+  * Amazon Interactive Video Service RealTime
+    * Modified cmdlet New-IVSRTStage: added parameter AutoParticipantRecordingConfiguration_RecordingReconnectWindowSecond.
+    * Modified cmdlet Update-IVSRTStage: added parameter AutoParticipantRecordingConfiguration_RecordingReconnectWindowSecond.
+  * Amazon Redshift Data API Service
+    * Modified cmdlet Get-RSDStatementList: added parameters ClusterIdentifier, Database and WorkgroupName.
+  * Amazon WorkSpaces
+    * Added cmdlet Edit-WKSEndpointEncryptionMode leveraging the ModifyEndpointEncryptionMode service API.
+
+### 4.1.771 (2025-03-05 21:36Z)
+  * AWS Tools for PowerShell now use AWS .NET SDK 3.7.996.0 and leverage its new features and improvements. Please find a description of the changes at https://github.com/aws/aws-sdk-net/blob/main/changelogs/SDK.CHANGELOG.ALL.md.
+  * Amazon DataSync
+    * Modified cmdlet Update-DSYNLocationNfs: added parameter ServerHostname.
+    * Modified cmdlet Update-DSYNLocationObjectStorage: added parameter ServerHostname.
+    * Modified cmdlet Update-DSYNLocationSmb: added parameter ServerHostname.
+  * Amazon GameLiftStreams. Added cmdlets to support the service. Cmdlets for the service have the noun prefix GMLS and can be listed using the command 'Get-AWSCmdletName -Service GMLS'.
+  * Amazon WorkSpaces
+    * Modified cmdlet Edit-WKSWorkspaceAccessProperty: added parameter WorkspaceAccessProperties_DeviceTypeWorkSpacesThinClient.
+
+### 4.1.770 (2025-03-04 23:42Z)
+  * AWS Tools for PowerShell now use AWS .NET SDK 3.7.995.0 and leverage its new features and improvements. Please find a description of the changes at https://github.com/aws/aws-sdk-net/blob/main/changelogs/SDK.CHANGELOG.ALL.md.
+  * Amazon IoT SiteWise
+    * Modified cmdlet New-IOTSWGateway: added parameters GatewayVersion and GreengrassV2_CoreDeviceOperatingSystem.
+  * Amazon Managed integrations for AWS IoT Device Management. Added cmdlets to support the service. Cmdlets for the service have the noun prefix IOTMI and can be listed using the command 'Get-AWSCmdletName -Service IOTMI'.
+
+### 4.1.769 (2025-03-03 21:58Z)
+  * AWS Tools for PowerShell now use AWS .NET SDK 3.7.994.0 and leverage its new features and improvements. Please find a description of the changes at https://github.com/aws/aws-sdk-net/blob/main/changelogs/SDK.CHANGELOG.ALL.md.
+  * Amazon CloudWatch RUM
+    * Added cmdlet Get-CWRUMResourcePolicy leveraging the GetResourcePolicy service API.
+    * Added cmdlet Remove-CWRUMResourcePolicy leveraging the DeleteResourcePolicy service API.
+    * Added cmdlet Write-CWRUMResourcePolicy leveraging the PutResourcePolicy service API.
+    * Modified cmdlet Write-CWRUMRumEvent: added parameter Alias.
+  * Amazon QBusiness
+    * Modified cmdlet New-QBUSDataSource: added parameters AudioExtractionConfiguration_AudioExtractionStatus and VideoExtractionConfiguration_VideoExtractionStatus.
+    * Modified cmdlet Update-QBUSDataSource: added parameters AudioExtractionConfiguration_AudioExtractionStatus and VideoExtractionConfiguration_VideoExtractionStatus.
+
+### 4.1.768 (2025-02-28 22:11Z)
+  * AWS Tools for PowerShell now use AWS .NET SDK 3.7.993.0 and leverage its new features and improvements. Please find a description of the changes at https://github.com/aws/aws-sdk-net/blob/main/changelogs/SDK.CHANGELOG.ALL.md.
+  * Amazon Data Automation for Amazon Bedrock
+    * Added cmdlet Add-BDAResourceTag leveraging the TagResource service API.
+    * Added cmdlet Get-BDAResourceTag leveraging the ListTagsForResource service API.
+    * Added cmdlet Remove-BDAResourceTag leveraging the UntagResource service API.
+    * Modified cmdlet New-BDABlueprint: added parameter Tag.
+    * Modified cmdlet New-BDADataAutomationProject: added parameter Tag.
+    * Modified cmdlet Update-BDABlueprint: added parameters EncryptionConfiguration_KmsEncryptionContext and EncryptionConfiguration_KmsKeyId.
+    * Modified cmdlet Update-BDADataAutomationProject: added parameters EncryptionConfiguration_KmsEncryptionContext and EncryptionConfiguration_KmsKeyId.
+  * Amazon Elemental MediaConvert
+    * Added cmdlet Invoke-EMCProbe leveraging the Probe service API.
+  * Amazon Runtime for Amazon Bedrock Data Automation
+    * Added cmdlet Add-BDARResourceTag leveraging the TagResource service API.
+    * Added cmdlet Get-BDARResourceTag leveraging the ListTagsForResource service API.
+    * Added cmdlet Remove-BDARResourceTag leveraging the UntagResource service API.
+    * [Breaking Change] Modified cmdlet Invoke-BDARDataAutomationAsync: removed parameter DataAutomationConfiguration_DataAutomationArn; added parameters DataAutomationConfiguration_DataAutomationProjectArn, DataAutomationProfileArn and Tag.
+
+### 4.1.767 (2025-02-27 21:45Z)
+  * AWS Tools for PowerShell now use AWS .NET SDK 3.7.992.0 and leverage its new features and improvements. Please find a description of the changes at https://github.com/aws/aws-sdk-net/blob/main/changelogs/SDK.CHANGELOG.ALL.md.
+  * Amazon Bedrock Agent Runtime
+    * Added cmdlet Add-BARResourceTag leveraging the TagResource service API.
+    * Added cmdlet Close-BARSession leveraging the EndSession service API.
+    * Added cmdlet Get-BARInvocationList leveraging the ListInvocations service API.
+    * Added cmdlet Get-BARInvocationStep leveraging the GetInvocationStep service API.
+    * Added cmdlet Get-BARInvocationStepList leveraging the ListInvocationSteps service API.
+    * Added cmdlet Get-BARResourceTag leveraging the ListTagsForResource service API.
+    * Added cmdlet Get-BARSession leveraging the GetSession service API.
+    * Added cmdlet Get-BARSessionList leveraging the ListSessions service API.
+    * Added cmdlet New-BARInvocation leveraging the CreateInvocation service API.
+    * Added cmdlet New-BARSession leveraging the CreateSession service API.
+    * Added cmdlet Remove-BARResourceTag leveraging the UntagResource service API.
+    * Added cmdlet Remove-BARSession leveraging the DeleteSession service API.
+    * Added cmdlet Update-BARSession leveraging the UpdateSession service API.
+    * Added cmdlet Write-BARInvocationStep leveraging the PutInvocationStep service API.
+  * Amazon QBusiness
+    * Added cmdlet Remove-QBUSAttachment leveraging the DeleteAttachment service API.
+  * Amazon Redshift Serverless
+    * Added cmdlet Get-RSSTrack leveraging the GetTrack service API.
+    * Added cmdlet Get-RSSTrackList leveraging the ListTracks service API.
+    * Modified cmdlet New-RSSWorkgroup: added parameter TrackName.
+    * Modified cmdlet Update-RSSWorkgroup: added parameter TrackName.
+  * Amazon SageMaker Service
+    * Added cmdlet Update-SMHubContent leveraging the UpdateHubContent service API.
+    * Added cmdlet Update-SMHubContentReference leveraging the UpdateHubContentReference service API.
+    * Modified cmdlet Import-SMHubContent: added parameter SupportStatus.
+  * Amazon Storage Gateway
+    * Added cmdlet Invoke-SGEvictFilesFailingUpload leveraging the EvictFilesFailingUpload service API.
+
+### 4.1.766 (2025-02-26 21:54Z)
+  * AWS Tools for PowerShell now use AWS .NET SDK 3.7.991.0 and leverage its new features and improvements. Please find a description of the changes at https://github.com/aws/aws-sdk-net/blob/main/changelogs/SDK.CHANGELOG.ALL.md.
+  * Amazon Batch
+    * Added cmdlet Get-BATConsumableResource leveraging the DescribeConsumableResource service API.
+    * Added cmdlet Get-BATConsumableResourceList leveraging the ListConsumableResources service API.
+    * Added cmdlet Get-BATJobsByConsumableResourceList leveraging the ListJobsByConsumableResource service API.
+    * Added cmdlet New-BATConsumableResource leveraging the CreateConsumableResource service API.
+    * Added cmdlet Remove-BATConsumableResource leveraging the DeleteConsumableResource service API.
+    * Added cmdlet Update-BATConsumableResource leveraging the UpdateConsumableResource service API.
+    * Modified cmdlet Register-BATJobDefinition: added parameter ConsumableResourceProperties_ConsumableResourceList.
+    * Modified cmdlet Submit-BATJob: added parameter ConsumableResourcePropertiesOverride_ConsumableResourceList.
+  * CHM
+    * [Breaking Change] Removed cmdlets Add-CHMAttendee, Add-CHMMeeting, Add-CHMPhoneNumbersToVoiceConnector, Add-CHMPhoneNumbersToVoiceConnectorGroup, Add-CHMResourceTag, Confirm-CHME911Address, Get-CHMAppInstance, Get-CHMAppInstanceAdmin, Get-CHMAppInstanceAdminList, Get-CHMAppInstanceList, Get-CHMAppInstanceRetentionSetting, Get-CHMAppInstanceStreamingConfiguration, Get-CHMAppInstanceUser, Get-CHMAppInstanceUserList, Get-CHMAttendee, Get-CHMAttendeeList, Get-CHMAttendeeTagList, Get-CHMChannel, Get-CHMChannelBan, Get-CHMChannelBanList, Get-CHMChannelList, Get-CHMChannelMembership, Get-CHMChannelMembershipForAppInstanceUser, Get-CHMChannelMembershipList, Get-CHMChannelMembershipsForAppInstanceUserList, Get-CHMChannelMessage, Get-CHMChannelMessageList, Get-CHMChannelModeratedByAppInstanceUser, Get-CHMChannelModerator, Get-CHMChannelModeratorList, Get-CHMChannelsModeratedByAppInstanceUserList, Get-CHMMediaCapturePipeline, Get-CHMMediaCapturePipelineList, Get-CHMMeeting, Get-CHMMeetingList, Get-CHMMeetingTagList, Get-CHMMessagingSessionEndpoint, Get-CHMProxySession, Get-CHMProxySessionList, Get-CHMResourceTag, Get-CHMSipMediaApplication, Get-CHMSipMediaApplicationList, Get-CHMSipMediaApplicationLoggingConfiguration, Get-CHMSipRule, Get-CHMSipRuleList, Get-CHMVoiceConnector, Get-CHMVoiceConnectorEmergencyCallingConfiguration, Get-CHMVoiceConnectorGroup, Get-CHMVoiceConnectorGroupList, Get-CHMVoiceConnectorList, Get-CHMVoiceConnectorLoggingConfiguration, Get-CHMVoiceConnectorOrigination, Get-CHMVoiceConnectorProxy, Get-CHMVoiceConnectorStreamingConfiguration, Get-CHMVoiceConnectorTermination, Get-CHMVoiceConnectorTerminationCredentialList, Get-CHMVoiceConnectorTerminationHealth, Hide-CHMChannelMessage, New-CHMAppInstance, New-CHMAppInstanceAdmin, New-CHMAppInstanceUser, New-CHMAttendee, New-CHMAttendeeBatch, New-CHMChannel, New-CHMChannelBan, New-CHMChannelMembership, New-CHMChannelModerator, New-CHMCreateChannelMembership, New-CHMMediaCapturePipeline, New-CHMMeeting, New-CHMMeetingWithAttendee, New-CHMProxySession, New-CHMSipMediaApplication, New-CHMSipMediaApplicationCall, New-CHMSipRule, New-CHMVoiceConnector, New-CHMVoiceConnectorGroup, Remove-CHMAppInstance, Remove-CHMAppInstanceAdmin, Remove-CHMAppInstanceStreamingConfiguration, Remove-CHMAppInstanceUser, Remove-CHMAttendee, Remove-CHMAttendeeTag, Remove-CHMChannel, Remove-CHMChannelBan, Remove-CHMChannelMembership, Remove-CHMChannelMessage, Remove-CHMChannelModerator, Remove-CHMMediaCapturePipeline, Remove-CHMMeeting, Remove-CHMMeetingTag, Remove-CHMPhoneNumbersFromVoiceConnector, Remove-CHMPhoneNumbersFromVoiceConnectorGroup, Remove-CHMProxySession, Remove-CHMResourceTag, Remove-CHMSipMediaApplication, Remove-CHMSipRule, Remove-CHMVoiceConnector, Remove-CHMVoiceConnectorEmergencyCallingConfiguration, Remove-CHMVoiceConnectorGroup, Remove-CHMVoiceConnectorOrigination, Remove-CHMVoiceConnectorProxy, Remove-CHMVoiceConnectorStreamingConfiguration, Remove-CHMVoiceConnectorTermination, Remove-CHMVoiceConnectorTerminationCredential, Send-CHMChannelMessage, Start-CHMMeetingTranscription, Stop-CHMMeetingTranscription, Update-CHMAppInstance, Update-CHMAppInstanceUser, Update-CHMChannel, Update-CHMChannelMessage, Update-CHMChannelReadMarker, Update-CHMProxySession, Update-CHMSipMediaApplication, Update-CHMSipMediaApplicationCall, Update-CHMSipRule, Update-CHMVoiceConnector, Update-CHMVoiceConnectorGroup, Write-CHMAppInstanceRetentionSetting, Write-CHMAppInstanceStreamingConfiguration, Write-CHMSipMediaApplicationLoggingConfiguration, Write-CHMVoiceConnectorEmergencyCallingConfiguration, Write-CHMVoiceConnectorLoggingConfiguration, Write-CHMVoiceConnectorOrigination, Write-CHMVoiceConnectorProxy, Write-CHMVoiceConnectorStreamingConfiguration, Write-CHMVoiceConnectorTermination and Write-CHMVoiceConnectorTerminationCredential.
+  * Amazon CloudWatch Application Signals
+    * Modified cmdlet Get-CWASServiceLevelObjectiveList: added parameters IncludeLinkedAccount and SloOwnerAwsAccountId.
+    * Modified cmdlet Get-CWASServiceList: added parameters AwsAccountId and IncludeLinkedAccount.
+  * Amazon IoT FleetWise
+    * Modified cmdlet Get-IFWCampaignList: added parameter ListResponseScope.
+    * Modified cmdlet Get-IFWDecoderManifestList: added parameter ListResponseScope.
+    * Modified cmdlet Get-IFWFleetList: added parameters ListResponseScope and PassThru.
+    * Modified cmdlet Get-IFWModelManifestList: added parameter ListResponseScope.
+    * Modified cmdlet Get-IFWStateTemplateList: added parameters ListResponseScope and PassThru.
+    * Modified cmdlet Get-IFWVehicleList: added parameter ListResponseScope.
+  * Amazon SageMaker Service
+    * Modified cmdlet Update-SMInferenceComponent: added parameters AutoRollbackConfiguration_Alarm, MaximumBatchSize_Type, MaximumBatchSize_Value, RollbackMaximumBatchSize_Type, RollbackMaximumBatchSize_Value, RollingUpdatePolicy_MaximumExecutionTimeoutInSecond and RollingUpdatePolicy_WaitIntervalInSecond.
+
+### 4.1.765 (2025-02-25 21:54Z)
+  * AWS Tools for PowerShell now use AWS .NET SDK 3.7.990.0 and leverage its new features and improvements. Please find a description of the changes at https://github.com/aws/aws-sdk-net/blob/main/changelogs/SDK.CHANGELOG.ALL.md.
+  * Amazon Device Farm
+    * Modified cmdlet Get-DFDevicePoolCompatibility: added parameters DeviceProxy_Host and DeviceProxy_Port.
+    * Modified cmdlet New-DFRemoteAccessSession: added parameters DeviceProxy_Host and DeviceProxy_Port.
+    * Modified cmdlet Submit-DFTestRun: added parameters DeviceProxy_Host and DeviceProxy_Port.
+  * Amazon Elastic Compute Cloud (EC2)
+    * Modified cmdlet Copy-EC2Image: added parameter SnapshotCopyCompletionDurationMinute.
+  * Amazon Tax Settings
+    * Modified cmdlet Write-TSATaxRegistration: added parameters EgyptAdditionalInfo_UniqueIdentificationNumber, EgyptAdditionalInfo_UniqueIdentificationNumberExpirationDate, GreeceAdditionalInfo_ContractingAuthorityCode, VietnamAdditionalInfo_ElectronicTransactionCodeNumber, VietnamAdditionalInfo_EnterpriseIdentificationNumber, VietnamAdditionalInfo_PaymentVoucherNumber and VietnamAdditionalInfo_PaymentVoucherNumberDate.
+    * Modified cmdlet Write-TSATaxRegistrationBatch: added parameters EgyptAdditionalInfo_UniqueIdentificationNumber, EgyptAdditionalInfo_UniqueIdentificationNumberExpirationDate, GreeceAdditionalInfo_ContractingAuthorityCode, VietnamAdditionalInfo_ElectronicTransactionCodeNumber, VietnamAdditionalInfo_EnterpriseIdentificationNumber, VietnamAdditionalInfo_PaymentVoucherNumber and VietnamAdditionalInfo_PaymentVoucherNumberDate.
+
+### 4.1.764 (2025-02-24 23:17Z)
+  * AWS Tools for PowerShell now use AWS .NET SDK 3.7.989.0 and leverage its new features and improvements. Please find a description of the changes at https://github.com/aws/aws-sdk-net/blob/main/changelogs/SDK.CHANGELOG.ALL.md.
+  * [Breaking Change] Removed support for Amazon Elastic Inference
+
+### 4.1.763 (2025-02-21 21:27Z)
+  * AWS Tools for PowerShell now use AWS .NET SDK 3.7.988.0 and leverage its new features and improvements. Please find a description of the changes at https://github.com/aws/aws-sdk-net/blob/main/changelogs/SDK.CHANGELOG.ALL.md.
+  * Amazon Agents for Amazon Bedrock
+    * Modified cmdlet New-AABDataSource: added parameter CrawlerConfiguration_UserAgentHeader.
+    * Modified cmdlet Update-AABDataSource: added parameter CrawlerConfiguration_UserAgentHeader.
+
+### 4.1.762 (2025-02-20 21:43Z)
+  * AWS Tools for PowerShell now use AWS .NET SDK 3.7.987.0 and leverage its new features and improvements. Please find a description of the changes at https://github.com/aws/aws-sdk-net/blob/main/changelogs/SDK.CHANGELOG.ALL.md.
+  * Amazon SageMaker Service
+    * Modified cmdlet Update-SMCluster: added parameter InstanceGroupsToDelete.
+  * Amazon WorkSpaces Web
+    * Modified cmdlet New-WSWUserSetting: added parameters ToolbarConfiguration_HiddenToolbarItem, ToolbarConfiguration_MaxDisplayResolution, ToolbarConfiguration_ToolbarType and ToolbarConfiguration_VisualMode.
+    * Modified cmdlet Update-WSWUserSetting: added parameters ToolbarConfiguration_HiddenToolbarItem, ToolbarConfiguration_MaxDisplayResolution, ToolbarConfiguration_ToolbarType and ToolbarConfiguration_VisualMode.
+
+### 4.1.761 (2025-02-19 21:37Z)
+  * AWS Tools for PowerShell now use AWS .NET SDK 3.7.986.0 and leverage its new features and improvements. Please find a description of the changes at https://github.com/aws/aws-sdk-net/blob/main/changelogs/SDK.CHANGELOG.ALL.md.
+  * Amazon Network Firewall
+    * Added cmdlet Get-NWFWAnalysisReportList leveraging the ListAnalysisReports service API.
+    * Added cmdlet Get-NWFWAnalysisReportResult leveraging the GetAnalysisReportResults service API.
+    * Added cmdlet Start-NWFWAnalysisReport leveraging the StartAnalysisReport service API.
+    * Added cmdlet Update-NWFWFirewallAnalysisSetting leveraging the UpdateFirewallAnalysisSettings service API.
+    * Modified cmdlet New-NWFWFirewall: added parameter EnabledAnalysisType.
+  * Amazon Simple Email Service V2 (SES V2)
+    * Added cmdlet Write-SES2ConfigurationSetArchivingOption leveraging the PutConfigurationSetArchivingOptions service API.
+    * Modified cmdlet New-SES2ConfigurationSet: added parameter ArchivingOptions_ArchiveArn.
+
+### 4.1.760 (2025-02-18 21:41Z)
+  * AWS Tools for PowerShell now use AWS .NET SDK 3.7.985.0 and leverage its new features and improvements. Please find a description of the changes at https://github.com/aws/aws-sdk-net/blob/main/changelogs/SDK.CHANGELOG.ALL.md.
+  * Amazon Elemental MediaLive
+    * [Breaking Change] Modified cmdlet Start-EMLMonitorDeployment: removed parameter RequestId.
+  * Amazon EMR Containers
+    * Modified cmdlet New-EMRCManagedEndpoint: added parameters ManagedLogs_AllowAWSToRetainLog and ManagedLogs_EncryptionKeyArn.
+    * Modified cmdlet Start-EMRCJobRun: added parameters ManagedLogs_AllowAWSToRetainLog and ManagedLogs_EncryptionKeyArn.
+
+### 4.1.759 (2025-02-17 21:35Z)
+  * AWS Tools for PowerShell now use AWS .NET SDK 3.7.984.0 and leverage its new features and improvements. Please find a description of the changes at https://github.com/aws/aws-sdk-net/blob/main/changelogs/SDK.CHANGELOG.ALL.md.
+  * Amazon Amplify
+    * Modified cmdlet New-AMPApp: added parameter ComputeRoleArn.
+    * Modified cmdlet New-AMPBranch: added parameter ComputeRoleArn.
+    * Modified cmdlet Update-AMPApp: added parameter ComputeRoleArn.
+    * Modified cmdlet Update-AMPBranch: added parameter ComputeRoleArn.
+  * Amazon Database Migration Service
+    * Modified cmdlet Get-DMSApplicableIndividualAssessment: added parameter ReplicationConfigArn.
+  * Amazon Timestream InfluxDB
+    * Added cmdlet Get-TIDBDbCluster leveraging the GetDbCluster service API.
+    * Added cmdlet Get-TIDBDbClusterList leveraging the ListDbClusters service API.
+    * Added cmdlet Get-TIDBDbInstancesForClusterList leveraging the ListDbInstancesForCluster service API.
+    * Added cmdlet New-TIDBDbCluster leveraging the CreateDbCluster service API.
+    * Added cmdlet Remove-TIDBDbCluster leveraging the DeleteDbCluster service API.
+    * Added cmdlet Update-TIDBDbCluster leveraging the UpdateDbCluster service API.
+
+### 4.1.758 (2025-02-14 21:50Z)
+  * AWS Tools for PowerShell now use AWS .NET SDK 3.7.983.0 and leverage its new features and improvements. Please find a description of the changes at https://github.com/aws/aws-sdk-net/blob/main/changelogs/SDK.CHANGELOG.ALL.md.
+  * Amazon Connect Service
+    * Added cmdlet Get-CONNAnalyticsDataLakeDataSetList leveraging the ListAnalyticsDataLakeDataSets service API.
+    * Modified cmdlet Add-CONNApprovedOrigin: added parameter ClientToken.
+    * Modified cmdlet Add-CONNBot: added parameter ClientToken.
+    * Modified cmdlet Add-CONNInstanceStorageConfig: added parameter ClientToken.
+    * Modified cmdlet Add-CONNLambdaFunction: added parameter ClientToken.
+    * Modified cmdlet Add-CONNLexBot: added parameter ClientToken.
+    * Modified cmdlet Add-CONNSecurityKey: added parameter ClientToken.
+    * Modified cmdlet Remove-CONNApprovedOrigin: added parameter ClientToken.
+    * Modified cmdlet Remove-CONNBot: added parameter ClientToken.
+    * Modified cmdlet Remove-CONNInstance: added parameter ClientToken.
+    * Modified cmdlet Remove-CONNInstanceStorageConfig: added parameter ClientToken.
+    * Modified cmdlet Remove-CONNLambdaFunction: added parameter ClientToken.
+    * Modified cmdlet Remove-CONNLexBot: added parameter ClientToken.
+    * Modified cmdlet Remove-CONNSecurityKey: added parameter ClientToken.
+    * Modified cmdlet Update-CONNInstanceAttribute: added parameter ClientToken.
+    * Modified cmdlet Update-CONNInstanceStorageConfig: added parameter ClientToken.
+  * Amazon Database Migration Service
+    * Modified cmdlet Start-DMSReplication: added parameter PremigrationAssessmentSetting.
+  * Amazon WAF V2
+    * Modified cmdlet New-WAF2WebACL: added parameter DataProtectionConfig_DataProtection.
+    * Modified cmdlet Update-WAF2WebACL: added parameter DataProtectionConfig_DataProtection.
+
+### 4.1.757 (2025-02-13 21:47Z)
+  * AWS Tools for PowerShell now use AWS .NET SDK 3.7.982.0 and leverage its new features and improvements. Please find a description of the changes at https://github.com/aws/aws-sdk-net/blob/main/changelogs/SDK.CHANGELOG.ALL.md.
+  * Amazon IAM Access Analyzer
+    * Added cmdlet Get-IAMAAFindingsStatistic leveraging the GetFindingsStatistics service API.
+  * Amazon Storage Gateway
+    * Added cmdlet Get-SGCacheReport leveraging the DescribeCacheReport service API.
+    * Added cmdlet Get-SGCacheReportList leveraging the ListCacheReports service API.
+    * Added cmdlet Remove-SGCacheReport leveraging the DeleteCacheReport service API.
+    * Added cmdlet Start-SGCacheReport leveraging the StartCacheReport service API.
+    * Added cmdlet Stop-SGCacheReport leveraging the CancelCacheReport service API.
+
+### 4.1.756 (2025-02-12 22:43Z)
+  * AWS Tools for PowerShell now use AWS .NET SDK 3.7.981.0 and leverage its new features and improvements. Please find a description of the changes at https://github.com/aws/aws-sdk-net/blob/main/changelogs/SDK.CHANGELOG.ALL.md.
+  * Amazon Elemental MediaLive
+    * Modified cmdlet New-EMLCloudWatchAlarmTemplate: added parameter RequestId.
+    * Modified cmdlet New-EMLCloudWatchAlarmTemplateGroup: added parameter RequestId.
+    * Modified cmdlet New-EMLEventBridgeRuleTemplate: added parameter RequestId.
+    * Modified cmdlet New-EMLEventBridgeRuleTemplateGroup: added parameter RequestId.
+    * Modified cmdlet New-EMLSignalMap: added parameter RequestId.
+    * Modified cmdlet Start-EMLMonitorDeployment: added parameter RequestId.
+  * Amazon FSx
+    * Modified cmdlet Update-FSXFileSystem: added parameter FileSystemTypeVersion.
+  * Amazon OpenSearch Serverless
+    * Modified cmdlet New-OSSSecurityConfig: added parameter SamlOptions_OpenSearchServerlessEntityId.
+    * Modified cmdlet Update-OSSSecurityConfig: added parameter SamlOptions_OpenSearchServerlessEntityId.
+
+### 4.1.755 (2025-02-11 22:18Z)
+  * AWS Tools for PowerShell now use AWS .NET SDK 3.7.980.0 and leverage its new features and improvements. Please find a description of the changes at https://github.com/aws/aws-sdk-net/blob/main/changelogs/SDK.CHANGELOG.ALL.md.
+  * Amazon Simple Storage Service (S3)
+    * Modified cmdlet Copy-S3Object: added parameter ExpectedBucketOwner.
+    * Modified cmdlet Write-S3Object: added parameter ExpectedBucketOwner.
+
+### 4.1.754 (2025-02-10 21:58Z)
+  * AWS Tools for PowerShell now use AWS .NET SDK 3.7.979.0 and leverage its new features and improvements. Please find a description of the changes at https://github.com/aws/aws-sdk-net/blob/main/changelogs/SDK.CHANGELOG.ALL.md.
+  * Amazon Database Migration Service
+    * Modified cmdlet Edit-DMSDataProvider: added parameters IbmDb2LuwSettings_CertificateArn, IbmDb2LuwSettings_DatabaseName, IbmDb2LuwSettings_Port, IbmDb2LuwSettings_ServerName, IbmDb2LuwSettings_SslMode, IbmDb2zOsSettings_CertificateArn, IbmDb2zOsSettings_DatabaseName, IbmDb2zOsSettings_Port, IbmDb2zOsSettings_ServerName and IbmDb2zOsSettings_SslMode.
+    * Modified cmdlet New-DMSDataProvider: added parameters IbmDb2LuwSettings_CertificateArn, IbmDb2LuwSettings_DatabaseName, IbmDb2LuwSettings_Port, IbmDb2LuwSettings_ServerName, IbmDb2LuwSettings_SslMode, IbmDb2zOsSettings_CertificateArn, IbmDb2zOsSettings_DatabaseName, IbmDb2zOsSettings_Port, IbmDb2zOsSettings_ServerName and IbmDb2zOsSettings_SslMode.
+
+### 4.1.753 (2025-02-07 22:00Z)
+  * AWS Tools for PowerShell now use AWS .NET SDK 3.7.978.0 and leverage its new features and improvements. Please find a description of the changes at https://github.com/aws/aws-sdk-net/blob/main/changelogs/SDK.CHANGELOG.ALL.md.
+  * Amazon Elastic Container Service for Kubernetes
+    * Modified cmdlet Get-EKSClusterVersion: added parameter VersionStatus.
+  * Amazon Transcribe Service
+    * Modified cmdlet Start-TRSMedicalScribeJob: added parameter ClinicalNoteGenerationSettings_NoteTemplate.
+
+### 4.1.752 (2025-02-06 21:23Z)
+  * AWS Tools for PowerShell now use AWS .NET SDK 3.7.977.0 and leverage its new features and improvements. Please find a description of the changes at https://github.com/aws/aws-sdk-net/blob/main/changelogs/SDK.CHANGELOG.ALL.md.
+  * Amazon CloudFormation
+    * Added cmdlet Get-CFNCFNStackRefactor leveraging the DescribeStackRefactor service API.
+    * Added cmdlet Get-CFNCFNStackRefactorActionList leveraging the ListStackRefactorActions service API.
+    * Added cmdlet Get-CFNCFNStackRefactorList leveraging the ListStackRefactors service API.
+    * Added cmdlet New-CFNCFNStackRefactor leveraging the CreateStackRefactor service API.
+    * Added cmdlet Start-CFNCFNStackRefactor leveraging the ExecuteStackRefactor service API.
+  * Amazon Connect Cases
+    * Added cmdlet Get-CCASCaseRuleList leveraging the ListCaseRules service API.
+    * Added cmdlet Group-CCASGetCaseRule leveraging the BatchGetCaseRule service API.
+    * Added cmdlet New-CCASCaseRule leveraging the CreateCaseRule service API.
+    * Added cmdlet Remove-CCASCaseRule leveraging the DeleteCaseRule service API.
+    * Added cmdlet Update-CCASCaseRule leveraging the UpdateCaseRule service API.
+    * Modified cmdlet New-CCASTemplate: added parameter Rule.
+    * Modified cmdlet Update-CCASTemplate: added parameter Rule.
+
+### 4.1.751 (2025-02-05 22:21Z)
+  * AWS Tools for PowerShell now use AWS .NET SDK 3.7.976.1 and leverage its new features and improvements. Please find a description of the changes at https://github.com/aws/aws-sdk-net/blob/main/changelogs/SDK.CHANGELOG.ALL.md.
+
+### 4.1.750 (2025-02-04 23:33Z)
+  * AWS Tools for PowerShell now use AWS .NET SDK 3.7.976.0 and leverage its new features and improvements. Please find a description of the changes at https://github.com/aws/aws-sdk-net/blob/main/changelogs/SDK.CHANGELOG.ALL.md.
+  * Amazon Database Migration Service
+    * Modified cmdlet Edit-DMSDataMigration: added parameter TargetDataSetting.
+    * Modified cmdlet New-DMSDataMigration: added parameter TargetDataSetting.
+  * Amazon Identity and Access Management
+    * Modified cmdlet New-IAMSAMLProvider: added parameters AddPrivateKey and AssertionEncryptionMode.
+    * Modified cmdlet Update-IAMSAMLProvider: added parameters AddPrivateKey, AssertionEncryptionMode and RemovePrivateKey.
+  * Amazon Neptune Graph
+    * Modified cmdlet Get-NEPTGExportTaskList: added parameters GraphIdentifier and PassThru.
+  * Amazon QBusiness
+    * Modified cmdlet Update-QBUSChatControlsConfiguration: added parameter OrchestrationConfiguration_Control.
+
+### 4.1.749 (2025-02-03 21:45Z)
+  * AWS Tools for PowerShell now use AWS .NET SDK 3.7.975.0 and leverage its new features and improvements. Please find a description of the changes at https://github.com/aws/aws-sdk-net/blob/main/changelogs/SDK.CHANGELOG.ALL.md.
+  * Amazon Elemental MediaTailor
+    * Modified cmdlet Add-EMTLogsForPlaybackConfiguration: added parameter EnabledLoggingStrategy.
+
+### 4.1.748 (2025-01-31 21:36Z)
+  * AWS Tools for PowerShell now use AWS .NET SDK 3.7.974.0 and leverage its new features and improvements. Please find a description of the changes at https://github.com/aws/aws-sdk-net/blob/main/changelogs/SDK.CHANGELOG.ALL.md.
+  * Amazon Location Service Routes V2
+    * Modified cmdlet Get-GEOROptimizedWaypoint: added parameters Clustering_Algorithm and DrivingDistanceOptions_DrivingDistance.
+  * Amazon Prometheus Service
+    * Modified cmdlet New-PROMScraper: added parameters RoleConfiguration_SourceRoleArn and RoleConfiguration_TargetRoleArn.
+    * Modified cmdlet Update-PROMScraper: added parameters RoleConfiguration_SourceRoleArn and RoleConfiguration_TargetRoleArn.
+
+### 4.1.747 (2025-01-30 21:59Z)
+  * AWS Tools for PowerShell now use AWS .NET SDK 3.7.973.0 and leverage its new features and improvements. Please find a description of the changes at https://github.com/aws/aws-sdk-net/blob/main/changelogs/SDK.CHANGELOG.ALL.md.
+  * Amazon Elemental MediaTailor
+    * Modified cmdlet Set-EMTPlaybackConfiguration: added parameter AdConditioningConfiguration_StreamingMediaFileConditioning.
+  * Amazon QBusiness
+    * Added cmdlet Get-QBUSSubscriptionList leveraging the ListSubscriptions service API.
+    * Added cmdlet New-QBUSSubscription leveraging the CreateSubscription service API.
+    * Added cmdlet Stop-QBUSSubscription leveraging the CancelSubscription service API.
+    * Added cmdlet Update-QBUSSubscription leveraging the UpdateSubscription service API.
+  * Amazon S3 Tables
+    * Modified cmdlet New-S3TTable: added parameter Schema_Field.
+  * Amazon Verified Permissions
+    * Modified cmdlet Get-AVPBatchIsAuthorizedWithToken: added parameter Entities_CedarJson.
+    * Modified cmdlet Test-AVPAuthorization: added parameters Context_CedarJson and Entities_CedarJson.
+    * Modified cmdlet Test-AVPBatchAuthorization: added parameter Entities_CedarJson.
+    * Modified cmdlet Test-AVPTokenAuthorization: added parameters Context_CedarJson and Entities_CedarJson.
+
+### 4.1.746 (2025-01-29 22:24Z)
+  * AWS Tools for PowerShell now use AWS .NET SDK 3.7.972.0 and leverage its new features and improvements. Please find a description of the changes at https://github.com/aws/aws-sdk-net/blob/main/changelogs/SDK.CHANGELOG.ALL.md.
+  * Amazon SES Mail Manager
+    * Added cmdlet Add-MMGRMemberToAddressList leveraging the RegisterMemberToAddressList service API.
+    * Added cmdlet Get-MMGRAddressList leveraging the GetAddressList service API.
+    * Added cmdlet Get-MMGRAddressListImportJob leveraging the GetAddressListImportJob service API.
+    * Added cmdlet Get-MMGRAddressListImportJobList leveraging the ListAddressListImportJobs service API.
+    * Added cmdlet Get-MMGRAddressListList leveraging the ListAddressLists service API.
+    * Added cmdlet Get-MMGRMemberOfAddressList leveraging the GetMemberOfAddressList service API.
+    * Added cmdlet Get-MMGRMembersOfAddressListList leveraging the ListMembersOfAddressList service API.
+    * Added cmdlet New-MMGRAddressList leveraging the CreateAddressList service API.
+    * Added cmdlet New-MMGRAddressListImportJob leveraging the CreateAddressListImportJob service API.
+    * Added cmdlet Remove-MMGRAddressList leveraging the DeleteAddressList service API.
+    * Added cmdlet Remove-MMGRMemberFromAddressList leveraging the DeregisterMemberFromAddressList service API.
+    * Added cmdlet Start-MMGRAddressListImportJob leveraging the StartAddressListImportJob service API.
+    * Added cmdlet Stop-MMGRAddressListImportJob leveraging the StopAddressListImportJob service API.
+
+### 4.1.745 (2025-01-28 21:33Z)
+  * AWS Tools for PowerShell now use AWS .NET SDK 3.7.971.0 and leverage its new features and improvements. Please find a description of the changes at https://github.com/aws/aws-sdk-net/blob/main/changelogs/SDK.CHANGELOG.ALL.md.
+  * Amazon AWSDeadlineCloud
+    * Added cmdlet Get-ADCLimit leveraging the GetLimit service API.
+    * Added cmdlet Get-ADCLimitList leveraging the ListLimits service API.
+    * Added cmdlet Get-ADCQueueLimitAssociation leveraging the GetQueueLimitAssociation service API.
+    * Added cmdlet Get-ADCQueueLimitAssociationList leveraging the ListQueueLimitAssociations service API.
+    * Added cmdlet New-ADCLimit leveraging the CreateLimit service API.
+    * Added cmdlet New-ADCQueueLimitAssociation leveraging the CreateQueueLimitAssociation service API.
+    * Added cmdlet Remove-ADCLimit leveraging the DeleteLimit service API.
+    * Added cmdlet Remove-ADCQueueLimitAssociation leveraging the DeleteQueueLimitAssociation service API.
+    * Added cmdlet Update-ADCLimit leveraging the UpdateLimit service API.
+    * Added cmdlet Update-ADCQueueLimitAssociation leveraging the UpdateQueueLimitAssociation service API.
+    * Modified cmdlet New-ADCJob: added parameter MaxWorkerCount.
+    * Modified cmdlet Update-ADCJob: added parameter MaxWorkerCount.
+  * Amazon DataSync
+    * Modified cmdlet New-DSYNLocationSmb: added parameters AuthenticationType, DnsIpAddress, KerberosKeytab, KerberosKrb5Conf and KerberosPrincipal.
+    * Modified cmdlet Update-DSYNLocationSmb: added parameters AuthenticationType, DnsIpAddress, KerberosKeytab, KerberosKrb5Conf and KerberosPrincipal.
+  * Amazon Kinesis Firehose
+    * Modified cmdlet New-KINFDeliveryStream: added parameters DirectPutSourceConfiguration_ThroughputHintInMBs and IcebergDestinationConfiguration_AppendOnly.
+    * Modified cmdlet Update-KINFDestination: added parameter IcebergDestinationUpdate_AppendOnly.
+  * Amazon Timestream InfluxDB
+    * Modified cmdlet Update-TIDBDbInstance: added parameters AllocatedStorage and DbStorageType.
+
+### 4.1.744 (2025-01-27 22:12Z)
+  * AWS Tools for PowerShell now use AWS .NET SDK 3.7.970.0 and leverage its new features and improvements. Please find a description of the changes at https://github.com/aws/aws-sdk-net/blob/main/changelogs/SDK.CHANGELOG.ALL.md.
+
+### 4.1.743 (2025-01-24 21:33Z)
+  * AWS Tools for PowerShell now use AWS .NET SDK 3.7.969.0 and leverage its new features and improvements. Please find a description of the changes at https://github.com/aws/aws-sdk-net/blob/main/changelogs/SDK.CHANGELOG.ALL.md.
+  * Amazon CloudTrail
+    * Added cmdlet Search-CTSampleQuery leveraging the SearchSampleQueries service API.
+  * Amazon Elastic Container Service for Kubernetes
+    * Modified cmdlet New-EKSNodegroup: added parameter UpdateConfig_UpdateStrategy.
+    * Modified cmdlet Update-EKSNodegroupConfig: added parameter UpdateConfig_UpdateStrategy.
+  * Amazon Transfer for SFTP
+    * Modified cmdlet New-TFRAgreement: added parameters CustomDirectories_FailedFilesDirectory, CustomDirectories_MdnFilesDirectory, CustomDirectories_PayloadFilesDirectory, CustomDirectories_StatusFilesDirectory and CustomDirectories_TemporaryFilesDirectory.
+    * Modified cmdlet Update-TFRAgreement: added parameters CustomDirectories_FailedFilesDirectory, CustomDirectories_MdnFilesDirectory, CustomDirectories_PayloadFilesDirectory, CustomDirectories_StatusFilesDirectory and CustomDirectories_TemporaryFilesDirectory.
+
+### 4.1.742 (2025-01-23 21:26Z)
+  * AWS Tools for PowerShell now use AWS .NET SDK 3.7.968.0 and leverage its new features and improvements. Please find a description of the changes at https://github.com/aws/aws-sdk-net/blob/main/changelogs/SDK.CHANGELOG.ALL.md.
+
+### 4.1.741 (2025-01-22 21:58Z)
+  * AWS Tools for PowerShell now use AWS .NET SDK 3.7.967.0 and leverage its new features and improvements. Please find a description of the changes at https://github.com/aws/aws-sdk-net/blob/main/changelogs/SDK.CHANGELOG.ALL.md.
+  * 
+    * Added cmdlet Get-AWSSensitiveDataConfiguration.
+    * Added cmdlet Set-AWSSensitiveDataConfiguration.
+  * Amazon Bedrock Agent Runtime
+    * Modified cmdlet Invoke-BARFlow: added parameter ExecutionId.
+
+### 4.1.740 (2025-01-21 22:24Z)
+  * AWS Tools for PowerShell now use AWS .NET SDK 3.7.966.0 and leverage its new features and improvements. Please find a description of the changes at https://github.com/aws/aws-sdk-net/blob/main/changelogs/SDK.CHANGELOG.ALL.md.
+  * Amazon Connect Service
+    * Added cmdlet Remove-CONNContactFlowVersion leveraging the DeleteContactFlowVersion service API.
+    * Modified cmdlet New-CONNContactFlowVersion: added parameter ContactFlowVersion.
+  * Amazon IoT SiteWise
+    * Modified cmdlet Import-IOTSWPutAssetPropertyValue: added parameters EnablePartialEntryProcessing and PassThru.
+    * Modified cmdlet Write-IOTSWStorageConfiguration: added parameter DisallowIngestNullNaN.
+
+### 4.1.739 (2025-01-17 21:47Z)
+  * AWS Tools for PowerShell now use AWS .NET SDK 3.7.965.0 and leverage its new features and improvements. Please find a description of the changes at https://github.com/aws/aws-sdk-net/blob/main/changelogs/SDK.CHANGELOG.ALL.md.
+  * Amazon User Notifications
+    * Added cmdlet Add-UNOManagedNotificationAccountContact leveraging the AssociateManagedNotificationAccountContact service API.
+    * Added cmdlet Add-UNOManagedNotificationAdditionalChannel leveraging the AssociateManagedNotificationAdditionalChannel service API.
+    * Added cmdlet Disable-UNONotificationsAccessForOrganization leveraging the DisableNotificationsAccessForOrganization service API.
+    * Added cmdlet Enable-UNONotificationsAccessForOrganization leveraging the EnableNotificationsAccessForOrganization service API.
+    * Added cmdlet Get-UNOManagedNotificationChannelAssociationList leveraging the ListManagedNotificationChannelAssociations service API.
+    * Added cmdlet Get-UNOManagedNotificationChildEvent leveraging the GetManagedNotificationChildEvent service API.
+    * Added cmdlet Get-UNOManagedNotificationChildEventList leveraging the ListManagedNotificationChildEvents service API.
+    * Added cmdlet Get-UNOManagedNotificationConfiguration leveraging the GetManagedNotificationConfiguration service API.
+    * Added cmdlet Get-UNOManagedNotificationConfigurationList leveraging the ListManagedNotificationConfigurations service API.
+    * Added cmdlet Get-UNOManagedNotificationEvent leveraging the GetManagedNotificationEvent service API.
+    * Added cmdlet Get-UNOManagedNotificationEventList leveraging the ListManagedNotificationEvents service API.
+    * Added cmdlet Get-UNONotificationsAccessForOrganization leveraging the GetNotificationsAccessForOrganization service API.
+    * Added cmdlet Remove-UNOManagedNotificationAccountContact leveraging the DisassociateManagedNotificationAccountContact service API.
+    * Added cmdlet Remove-UNOManagedNotificationAdditionalChannel leveraging the DisassociateManagedNotificationAdditionalChannel service API.
+
+### 4.1.738 (2025-01-16 21:57Z)
+  * AWS Tools for PowerShell now use AWS .NET SDK 3.7.964.0 and leverage its new features and improvements. Please find a description of the changes at https://github.com/aws/aws-sdk-net/blob/main/changelogs/SDK.CHANGELOG.ALL.md.
+
+### 4.1.737 (2025-01-15 22:38Z)
+  * AWS Tools for PowerShell now use AWS .NET SDK 3.7.963.0 and leverage its new features and improvements. Please find a description of the changes at https://github.com/aws/aws-sdk-net/blob/main/changelogs/SDK.CHANGELOG.ALL.md.
+  * Amazon Bedrock Agent Runtime
+    * Modified cmdlet Invoke-BARInlineAgent: added parameters StreamingConfigurations_ApplyGuardrailInterval and StreamingConfigurations_StreamFinalResponse.
+  * Amazon Partner Central Selling API
+    * Added cmdlet Add-PCResourceTag leveraging the TagResource service API.
+    * Added cmdlet Get-PCResourceTag leveraging the ListTagsForResource service API.
+    * Added cmdlet Remove-PCResourceTag leveraging the UntagResource service API.
+    * Modified cmdlet Invoke-PCResourceSnapshotJob: added parameter Tag.
+    * Modified cmdlet Invoke-PCStartEngagementByAcceptingInvitationTask: added parameter Tag.
+    * Modified cmdlet Invoke-PCStartEngagementFromOpportunityTask: added parameter Tag.
+  * Amazon Simple Storage Service (S3)
+    * Modified cmdlet Write-S3Object: added parameters ChecksumValue and MpuObjectSize.
+    * Modified cmdlet Write-S3GetObjectResponse: added parameter ChecksumCRC64NVME.
+
+### 4.1.736 (2025-01-14 21:25Z)
+  * AWS Tools for PowerShell now use AWS .NET SDK 3.7.962.0 and leverage its new features and improvements. Please find a description of the changes at https://github.com/aws/aws-sdk-net/blob/main/changelogs/SDK.CHANGELOG.ALL.md.
+  * Amazon GameLift Service
+    * Modified cmdlet Start-GMLGameSessionPlacement: added parameters PriorityConfigurationOverride_LocationOrder and PriorityConfigurationOverride_PlacementFallbackStrategy.
+
+### 4.1.735 (2025-01-13 21:54Z)
+  * AWS Tools for PowerShell now use AWS .NET SDK 3.7.961.0 and leverage its new features and improvements. Please find a description of the changes at https://github.com/aws/aws-sdk-net/blob/main/changelogs/SDK.CHANGELOG.ALL.md.
+  * Amazon Elastic Compute Cloud (EC2)
+    * Modified cmdlet Edit-EC2ClientVpnEndpoint: added parameter DisconnectOnSessionTimeout.
+    * Modified cmdlet New-EC2ClientVpnEndpoint: added parameter DisconnectOnSessionTimeout.
+  * Amazon Managed Streaming for Kafka Connect
+    * Added cmdlet Get-MSKCConnectorOperation leveraging the DescribeConnectorOperation service API.
+    * Added cmdlet Get-MSKCConnectorOperationList leveraging the ListConnectorOperations service API.
+    * Modified cmdlet Update-MSKCConnector: added parameter ConnectorConfiguration.
+  * Amazon Transcribe Service
+    * Modified cmdlet New-TRSCallAnalyticsCategory: added parameter Tag.
+    * Modified cmdlet Start-TRSCallAnalyticsJob: added parameter Tag.
+
+### 4.1.734 (2025-01-10 23:55Z)
+  * AWS Tools for PowerShell now use AWS .NET SDK 3.7.960.1 and leverage its new features and improvements. Please find a description of the changes at https://github.com/aws/aws-sdk-net/blob/main/changelogs/SDK.CHANGELOG.ALL.md.
+  * Update the AWS Tools for PowerShell to support EKS Pod Identity credentials
+
+### 4.1.733 (2025-01-09 22:01Z)
+  * AWS Tools for PowerShell now use AWS .NET SDK 3.7.960.0 and leverage its new features and improvements. Please find a description of the changes at https://github.com/aws/aws-sdk-net/blob/main/changelogs/SDK.CHANGELOG.ALL.md.
+  * Amazon CodeBuild
+    * Modified cmdlet New-CBProject: added parameter Restrictions_FleetsAllowed.
+    * Modified cmdlet Start-CBBatch: added parameter Restrictions_FleetsAllowed.
+    * Modified cmdlet Update-CBProject: added parameter Restrictions_FleetsAllowed.
+
+### 4.1.732 (2025-01-08 21:41Z)
+  * AWS Tools for PowerShell now use AWS .NET SDK 3.7.959.0 and leverage its new features and improvements. Please find a description of the changes at https://github.com/aws/aws-sdk-net/blob/main/changelogs/SDK.CHANGELOG.ALL.md.
+
+### 4.1.731 (2025-01-07 21:35Z)
+  * AWS Tools for PowerShell now use AWS .NET SDK 3.7.958.0 and leverage its new features and improvements. Please find a description of the changes at https://github.com/aws/aws-sdk-net/blob/main/changelogs/SDK.CHANGELOG.ALL.md.
+  * Amazon CloudHSM V2
+    * Modified cmdlet Edit-HSM2Cluster: added parameter HsmType.
+  * Amazon DynamoDB
+    * Modified cmdlet Update-DDBContinuousBackup: added parameter PointInTimeRecoverySpecification_RecoveryPeriodInDay.
+  * Amazon EC2 Image Builder
+    * Added cmdlet Import-EC2IBDiskImage leveraging the ImportDiskImage service API.
+
+### 4.1.730 (2025-01-06 21:32Z)
+  * AWS Tools for PowerShell now use AWS .NET SDK 3.7.957.0 and leverage its new features and improvements. Please find a description of the changes at https://github.com/aws/aws-sdk-net/blob/main/changelogs/SDK.CHANGELOG.ALL.md.
+  * Amazon Supply Chain
+    * Modified cmdlet New-SUPCHInstance: added parameter WebAppDnsDomain.
+
+### 4.1.729 (2025-01-03 21:36Z)
+  * AWS Tools for PowerShell now use AWS .NET SDK 3.7.956.0 and leverage its new features and improvements. Please find a description of the changes at https://github.com/aws/aws-sdk-net/blob/main/changelogs/SDK.CHANGELOG.ALL.md.
+
+### 4.1.728 (2025-01-02 21:35Z)
+  * AWS Tools for PowerShell now use AWS .NET SDK 3.7.955.0 and leverage its new features and improvements. Please find a description of the changes at https://github.com/aws/aws-sdk-net/blob/main/changelogs/SDK.CHANGELOG.ALL.md.
+  * Amazon Elemental MediaConnect
+    * Modified cmdlet New-EMCNFlow: added parameters SourceMonitoringConfig_AudioMonitoringSetting, SourceMonitoringConfig_ContentQualityAnalysisState and SourceMonitoringConfig_VideoMonitoringSetting.
+    * Modified cmdlet Update-EMCNFlow: added parameters SourceMonitoringConfig_AudioMonitoringSetting, SourceMonitoringConfig_ContentQualityAnalysisState and SourceMonitoringConfig_VideoMonitoringSetting.
+  * Amazon GameLift Service
+    * Added cmdlet Stop-GMLGameSession leveraging the TerminateGameSession service API.
+  * Amazon SageMaker Service
+    * Modified cmdlet New-SMAlgorithm: added parameter AdditionalS3DataSource_ETag.
+