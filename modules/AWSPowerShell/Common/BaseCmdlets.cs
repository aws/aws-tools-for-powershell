﻿/*******************************************************************************
 *  Copyright 2012-2013 Amazon.com, Inc. or its affiliates. All Rights Reserved.
 *  Licensed under the Apache License, Version 2.0 (the "License"). You may not use
 *  this file except in compliance with the License. A copy of the License is located at
 *
 *  http://aws.amazon.com/apache2.0
 *
 *  or in the "license" file accompanying this file.
 *  This file is distributed on an "AS IS" BASIS, WITHOUT WARRANTIES OR
 *  CONDITIONS OF ANY KIND, either express or implied. See the License for the
 *  specific language governing permissions and limitations under the License.
 * *****************************************************************************
 *
 *  AWS Tools for Windows (TM) PowerShell (TM)
 *
 */

using System;
using System.Collections.Generic;
using System.Linq;
using System.Management.Automation;
using System.Runtime.InteropServices;
using System.Text;
using Amazon.Runtime;
using System.Collections;
using Amazon.StorageGateway.Model;

namespace Amazon.PowerShell.Common
{
    /// <summary>
    /// Ultimate base class for the AWS cmdlet hierarchy; adds helper methods for error
    /// and progress reporting. Cmdlets that need region or credential handling, or
    /// communicate with AWS services in any way, should derive from ServiceCmdlet. 
    /// </summary>
    public abstract class BaseCmdlet : PSCmdlet
    {
        // path beneath user's appdata folder where we can store information
        protected const string AWSPowerShellAppDataSubPath = @"AWSPowerShell";

        // update user agent string for current process
        internal static bool AWSPowerShellUserAgentSet;

        // the max number of items to use in a confirmation prompt, to avoid
        // a wall of text
        const int ArrayTruncationThreshold = 10;  

        #region Error calls

        /// <summary>
        /// Summary to throw error based on inspection of the exception type.
        /// </summary>
        /// <param name="e"></param>
        protected void ThrowError(Exception e)
        {
            if (e is ArgumentException)
                ThrowArgumentError(e.Message, this, e);
            else
                ThrowExecutionError(e.Message, this, e);
        }

        /// <summary>
        /// Helper to throw a terminating exception on detection of invalid argument(s)
        /// </summary>
        /// <param name="message">The message to emit to the error record</param>
        /// <param name="errorSource">The source (parameter or cmdlet) reporting the error</param>
        protected void ThrowArgumentError(string message, object errorSource)
        {
            ThrowArgumentError(message, errorSource, null);
        }

        /// <summary>
        /// Displays the specified warning message in the shell.
        /// </summary>
        /// <param name="message"></param>
        protected void DisplayWarning(string message)
        {
            this.WriteWarning(message);    
        }

        /// <summary>
        /// Helper to throw a terminating exception on detection of invalid argument(s)
        /// </summary>
        /// <param name="message">The message to emit to the error record</param>
        /// <param name="errorSource">The source (parameter or cmdlet) reporting the error</param>
        /// <param name="innerException">The exception that occurred processing the parameter, if any</param>
        protected void ThrowArgumentError(string message, object errorSource, Exception innerException)
        {
            this.ThrowTerminatingError(new ErrorRecord(new ArgumentException(message, innerException),
                                                        "ArgumentException",
                                                        ErrorCategory.InvalidArgument,
                                                        errorSource));
        }

        protected void ThrowExecutionError(string message, object errorSource)
        {
            ThrowExecutionError(message, errorSource, null);
        }

        /// <summary>
        /// Helper to throw an error occuring during service execution
        /// </summary>
        /// <param name="message">The message to emit to the error record</param>
        /// <param name="errorSource">The source (parameter or cmdlet) reporting the error</param>
        /// <param name="innerException">The exception that was caught, if any</param>
        protected void ThrowExecutionError(string message, object errorSource, Exception innerException)
        {
            this.ThrowTerminatingError(new ErrorRecord(new InvalidOperationException(message, innerException),
                                                        innerException == null
                                                            ? "InvalidOperationException"
                                                            : innerException.GetType().ToString(),
                                                        ErrorCategory.InvalidOperation,
                                                        errorSource));
        }

        #endregion

        /// <summary>
        /// Helper to call ShouldProcess, mixing in usage of a -Force flag (more commonly used with
        /// ShouldContinue, but we don't use that) to override prompting unless -WhatIf is specified.
        /// The switch settings -WhatIf and -Confirm are retrieved from the invocation, since they
        /// are added dynamically at runtime by the shell.
        /// </summary>
        /// <param name="force">True if the -Force switch has been set</param>
        /// <param name="resourceIdentifiersText">Formatted string containing the identifiers of the resources to be operated on.</param>
        /// <param name="operationName">The name of the operation to be run (usually cmdlet name plus service api name)</param>
        /// <returns>True if the operation should proceed</returns>
        protected bool ConfirmShouldProceed(bool force, string resourceIdentifiersText, string operationName)
        {
            //var confirm = false;
            var whatif = false;

            if (MyInvocation.BoundParameters.ContainsKey("WhatIf"))
                whatif = ((SwitchParameter)MyInvocation.BoundParameters["WhatIf"]).ToBool();

            // -WhatIf trumps -Force, trumps -Confirm; the interplay of these in the shell is a bit
            // complicated :-(. ShouldProcess always yields false if -WhatIf is set.
            if (whatif)
                return ShouldProcess(resourceIdentifiersText, operationName);
        
            // if -Confirm is not set, ShouldProcess here will not prompt unless the shell's
            // $ConfirmPreference level is equal or below the cmdlets declared impact level
            return force || ShouldProcess(resourceIdentifiersText, operationName);
        }

        /// <summary>
        /// Returns formatted string containing the target of the operation for use in
        /// confirmation messages. Collections are truncated to avoid message bloat.
        /// </summary>
        public string FormatParameterValuesForConfirmationMsg(string targetParameterName, IDictionary<string, object> boundParameters)
        {
            if (string.IsNullOrEmpty(targetParameterName) || boundParameters.Keys.Count == 0)
                return string.Empty;

            object paramValue;
            if (!boundParameters.TryGetValue(targetParameterName, out paramValue) || paramValue == null)
                return string.Empty;

            // probe to determine the data type and format accordingly - very few types will actually
            // be used as resource-identifier parameters (string and string[] are the most likely)
            var asString = paramValue as string;
            if (asString != null)
                return asString;

            var asEnumerable = paramValue as IEnumerable;
            if (asEnumerable != null)
            {
                // try and keep the set of items to a reasonable value, to avoid the
                // command line 'exploding' with a wall of text. Take() would work here
                // except we want to add a 'plus n more items' suffix, so we need the
                // overall count
                var sb = new StringBuilder();
                var itemCount = 0;
                foreach (var item in asEnumerable)
                {
                    if (itemCount < ArrayTruncationThreshold)
                    {
                        if (sb.Length != 0)
                            sb.Append(", ");
                        sb.Append(item);
                    }

                    itemCount++;
                }

                if (itemCount > ArrayTruncationThreshold)
                    sb.AppendFormat(" (plus {0} more)", itemCount - ArrayTruncationThreshold);

                return sb.ToString();
            }

            if (paramValue.GetType().IsValueType) // unlikely but just in case...
                return paramValue.ToString();

            // otherwise give up and report the parameter name for x-checking purposes
            return string.Format("values bound to the parameter {0}", targetParameterName);
        }

        /// <summary>
        /// Inspects the bound parameters to return the first from the set that has a value.
        /// Used when we are overriding the output for otherwise-void output cmdlets for -PassThru 
        /// and the user had a choice of parameters to specify to mean the same underlying object
        /// (eg Beanstalk's EnvironmentId or EnvironmentName). If no bound parameter is found, the 
        /// routine yields null.
        /// </summary>
        /// <param name="parameterNames"></param>
        /// <returns></returns>
        protected object GetFirstAssignedParameterValue(params string[] parameterNames)
        {
            var boundParameters = MyInvocation.BoundParameters;
            if (boundParameters == null) // don't think this is ever the case but just in case...
                return null;

            return (from name in parameterNames 
                    where boundParameters.ContainsKey(name) 
                    select boundParameters[name]).FirstOrDefault();
        }

        /// <summary>
        /// Returns true if the supplied value type parameter, which corresponds to a nullable
        /// value type in the execution context, was bound in our current invocation and therefore
        /// is safe to take the value from.
        /// </summary>
        /// <param name="parameterName"></param>
        /// <returns></returns>
        protected bool ParameterWasBound(string parameterName)
        {
            return MyInvocation.BoundParameters.ContainsKey(parameterName);
        }

        #region Progress calls

        /// <summary>
        /// Writes progress record to the shell.
        /// </summary>
        /// <param name="activity"></param>
        /// <param name="message"></param>
        /// <param name="percentComplete"></param>
        public void WriteProgressRecord(string activity, string message, int? percentComplete = null)
        {
            WriteProgressRecord(this.GetHashCode(), activity, message, percentComplete);
        }

        /// <summary>
        /// Writes progress completed record to the shell.
        /// </summary>
        /// <param name="activity"></param>
        /// <param name="message"></param>
        public void WriteProgressCompleteRecord(string activity, string message)
        {
            WriteProgressRecord(this.GetHashCode(), activity, message, null, true);
        }

        private void WriteProgressRecord(int activityId, string activity, string message, int? percentComplete = null, bool isComplete = false)
        {
            var pr = new ProgressRecord(activityId, activity, message)
        {
                RecordType = isComplete ? ProgressRecordType.Completed : ProgressRecordType.Processing
            };
            if (percentComplete != null)
                pr.PercentComplete = percentComplete.Value;

            WriteProgress(pr);
        }

        #endregion

        #region Processing helpers

        public IEnumerable SafeEnumerable(object value)
        {
            var s = value as string;
            if (s != null)
                return new string[] { s };

            var enumerable = value as IEnumerable;
            if (enumerable != null)
                return enumerable;
            else
                return new object[] { value };
        }

        protected AWSCmdletHistory ServiceCalls { get; private set; }

        protected override void BeginProcessing()
        {
            base.BeginProcessing();

            if (!AWSPowerShellUserAgentSet)
            {
                Utils.Common.SetAWSPowerShellUserAgent(Host.Version);
                AWSPowerShellUserAgentSet = true;
            }

            // wanted to emit just the stack, or copy of it (to prevent modification) but if we do that,
            // we see only the Count of entries, not the actual content - need to figure out
            if (this.SessionState.PSVariable.Get(SessionKeys.AWSCallHistoryName) == null)
                this.SessionState.PSVariable.Set(SessionKeys.AWSCallHistoryName, new PSObject(AWSCmdletHistoryBuffer.Instance));

            ServiceCalls = AWSCmdletHistoryBuffer.Instance.StartCmdletHistory(this.MyInvocation.MyCommand.Name);
        }

        protected override void EndProcessing()
        {
            // if we get here, there were no terminating errors during ProcessRecord
            AWSCmdletHistoryBuffer.Instance.PushCmdletHistory(ServiceCalls);
            base.EndProcessing();
        }

        protected void ProcessOutput(CmdletOutput cmdletOutput)
        {
            if (cmdletOutput == null)
                return;

            if (cmdletOutput.ErrorResponse != null)
            {
                ServiceCalls.PushServiceResponse(cmdletOutput.ErrorResponse, null);
                // need to manually end the history data here, as once we throw the error we won't
                // get called to run EndProcessing...
                AWSCmdletHistoryBuffer.Instance.PushCmdletHistory(ServiceCalls);

                ThrowExecutionError(cmdletOutput.ErrorResponse.Message, this, cmdletOutput.ErrorResponse);
            }
            else
            {
                // pipe the output manually, so we can track the number of emitted objects to add
                // as a convenience note on the LastServiceResponse
                int emittedObjectCount = 0;
                if (cmdletOutput.PipelineOutput != null)
                {
                    IEnumerator enumerator = LanguagePrimitives.GetEnumerator(cmdletOutput.PipelineOutput);
                    if (enumerator == null)
                    {
                        WriteObject(cmdletOutput.PipelineOutput);
                        emittedObjectCount++;
                    }
                    else
                    {
                        while (enumerator.MoveNext())
                        {
                            WriteObject(enumerator.Current);
                            emittedObjectCount++;
                        }
                    }
                }

                ServiceCalls.EmittedObjectsCount += emittedObjectCount;
            }
        }

        protected void ResponseEventHandler(object sender, ResponseEventArgs args)
        {
            var wsrea = args as WebServiceResponseEventArgs;
            if (wsrea != null)
            {
                var response = wsrea.Response;
                if (response != null)
                    ServiceCalls.PushServiceResponse(response);
            }
        }
        protected void RequestEventHandler(object sender, RequestEventArgs args)
        {
            var wsrea = args as WebServiceRequestEventArgs;
            if (wsrea != null)
            {
                var request = wsrea.Request;
                if (request != null)
                    ServiceCalls.PushServiceRequest(request, this.MyInvocation);
            }
        }

        #endregion

        /// <summary>
        /// Safely emit a diagnostic message indicating where the credentials we are about to use
        /// originated from.
        /// </summary>
        /// <param name="awsPSCredentials"></param>
        protected void WriteCredentialSourceDiagnostic(AWSPSCredentials awsPSCredentials)
        {
            try
            {
                WriteCredentialSourceDiagnostic(FormatCredentialSourceForDisplay(awsPSCredentials));
            }
            catch
            {
            }
        }

        /// <summary>
        /// Emit a diagnostic message indicating where the credentials we are about to use
        /// originated from.
        /// </summary>
        /// <param name="credentialSource"></param>
        protected void WriteCredentialSourceDiagnostic(string credentialSource)
        {
            WriteDebug(string.Format("Credentials obtained from {0}", credentialSource));
        }

        /// <summary>
        /// Emit a diagnostic message indicating where the credentials we are about to use
        /// originated from.
        /// </summary>
        /// <param name="regionSource"></param>
        /// <param name="regionValue"></param>
        protected void WriteRegionSourceDiagnostic(RegionSource regionSource, string regionValue = null)
        {
            WriteRegionSourceDiagnostic(FormatRegionSourceForDisplay(regionSource), regionValue);
        }

        /// <summary>
        /// Emit a diagnostic message indicating where the credentials we are about to use
        /// originated from.
        /// </summary>
        /// <param name="regionSource"></param>
        /// <param name="regionValue"></param>
        protected void WriteRegionSourceDiagnostic(string regionSource, string regionValue = null)
        {
            var sb = new StringBuilder();
            sb.AppendFormat("Region obtained from {0}", regionSource);
            if (!String.IsNullOrEmpty(regionValue))
                sb.AppendFormat(" with value '{0}'", regionValue);

            WriteDebug(sb.ToString());
        }

        /// <summary>
        /// Translates enum into a friendlier 'from xxx' display string
        /// </summary>
        /// <param name="creds"></param>
        /// <returns></returns>
        internal static string FormatCredentialSourceForDisplay(AWSPSCredentials creds)
        {
            switch (creds.Source)
            {
                case CredentialsSource.CredentialsObject:
                    return "supplied credentials object";
                case CredentialsSource.InstanceProfile:
                    return "instance profile";
                case CredentialsSource.Saved:
                    return String.Format("stored profile name '{0}'", creds.Name);
                case CredentialsSource.Session:
                    return "shell variable $" + SessionKeys.AWSRegionVariableName;
                case CredentialsSource.Strings:
                    return "the supplied key parameters";
            }

            // fallback
            return Enum.GetName(typeof(CredentialsSource), creds.Source);
        }
        /// <summary>
        /// Translates enum into a friendlier 'from xxx' display string
        /// </summary>
        /// <param name="source"></param>
        /// <returns></returns>
        internal static string FormatRegionSourceForDisplay(RegionSource source)
        {
            switch (source)
            {
                case RegionSource.RegionObject:
                    return "supplied region object";
                case RegionSource.Saved:
                    return "stored region";
                case RegionSource.Session:
                    return "shell variable $" + SessionKeys.AWSRegionVariableName;
                case RegionSource.String:
                    return "region parameter";
            }

            // fallback
            return Enum.GetName(typeof(RegionSource), source);
        }
    }

    /// <summary>
    /// Base class for all AWS cmdlets that interact with an AWS service in some way and
    /// thus need region and credential support.
    /// </summary>
    public abstract class ServiceCmdlet : BaseCmdlet, IDynamicParameters
    {
        protected AWSCredentials CurrentCredentials { get; private set; }
        protected RegionEndpoint Region { get; private set; }
        protected bool ExecuteWithAnonymousCredentials { get; set; }

        private object Parameters { get; set; }

        /// <summary>
        /// <para>
        /// The endpoint to make the call against.
        /// </para>
        /// <para>
        /// <b>Note:</b> This parameter is primarily for internal AWS use and is not required/should not be specified for 
        /// normal usage. The cmdlets normally determine which endpoint to call based on the region specified to the -Region
        /// parameter or set as default in the shell (via Set-DefaultAWSRegion). Only specify this parameter if you must
        /// direct the call to a specific custom endpoint.
        /// </para>
        /// </summary>
        [Parameter]
        public System.String EndpointUrl { get; set; }

        protected virtual string DefaultRegion
        {
            get
            {
                return null;
            }
        }

        protected virtual void CustomizeClientConfig(ClientConfig config)
        {
            // if user passes $null as value, we see a bound parameter
            if (ParameterWasBound("EndpointUrl") && !string.IsNullOrEmpty(this.EndpointUrl))
            {
                config.ServiceURL = this.EndpointUrl.ToString();
            }
        }

        protected override void ProcessRecord()
        {
            base.ProcessRecord();

            var commonArguments = Parameters as IAWSCommonArguments;
            if (commonArguments != null)
            {
                if (this.ExecuteWithAnonymousCredentials)
                {
                    CurrentCredentials = new AnonymousAWSCredentials();
                    WriteCredentialSourceDiagnostic("anonymous credentials");
                }
                else
                {
                    AWSPSCredentials awsPSCredentials;
                    if (!commonArguments.TryGetCredentials(Host, out awsPSCredentials))
                        ThrowExecutionError("No credentials specified or obtained from persisted/shell defaults.", this);

                    CurrentCredentials = awsPSCredentials.Credentials;
                    WriteCredentialSourceDiagnostic(awsPSCredentials);
                }

                RegionEndpoint region;
                RegionSource regionSource;
                commonArguments.TryGetRegion(out region, out regionSource);
                Region = region;

                if (Region == null)
                {
                    if (String.IsNullOrEmpty(DefaultRegion))
                        ThrowExecutionError("No region specified or obtained from persisted/shell defaults.", this);
                    else
                    {
                        Region = RegionEndpoint.GetBySystemName(DefaultRegion);
                        WriteRegionSourceDiagnostic("built-in-default", DefaultRegion);
                    }
                }
                else
                    WriteRegionSourceDiagnostic(regionSource, region.SystemName);
            }
            else
                ThrowArgumentError("Unrecognized arguments", this);
        }

        #region IDynamicParameters Members

        public object GetDynamicParameters()
        {
            object context = null;
            if (this.SessionState != null &&
                this.SessionState.Drive != null &&
                this.SessionState.Drive.Current != null)
            {
                context = this.SessionState.Drive.Current;
            }
            SetDynamicParameters(context);
            return Parameters;
        }

        #endregion

        private void SetDynamicParameters(object context)
        {
            Parameters = new AWSCommonArguments(this.SessionState);
        }
    }

    /// <summary>
    /// Base class for all AWS cmdlets that interact with an AWS service in some way but can call
    /// with anonymous user credentials.
    /// </summary>
    public abstract class AnonymousServiceCmdlet : BaseCmdlet, IDynamicParameters
    {
        protected RegionEndpoint Region { get; private set; }

        private object Parameters { get; set; }

        /// <summary>
        /// <para>
        /// The endpoint to make the call against.
        /// </para>
        /// <para>
        /// <b>Note:</b> This parameter is primarily for internal AWS use and is not required/should not be specified for 
        /// normal usage. The cmdlets normally determine which endpoint to call based on the region specified to the -Region
        /// parameter or set as default in the shell (via Set-DefaultAWSRegion). Only specify this parameter if you must
        /// direct the call to a specific custom endpoint.
        /// </para>
        /// </summary>
        [Parameter]
        public System.String EndpointUrl { get; set; }

        protected virtual string DefaultRegion
        {
            get
            {
<<<<<<< HEAD
                return null;
=======
                case CredentialsSource.CredentialsObject:
                    return "supplied credentials object";
                case CredentialsSource.InstanceProfile:
                    return "instance profile";
                case CredentialsSource.Saved:
                    return String.Format("stored profile name '{0}'", creds.Name);
                case CredentialsSource.Session:
                    return "shell variable $" + SessionKeys.AWSRegionVariableName;
                case CredentialsSource.Strings:
                    return "the supplied key parameters";
                case CredentialsSource.Environment:
                    return string.Format("environment variables ({0}/{1}/{2})",
                                         EnvironmentVariablesAWSCredentials.ENVIRONMENT_VARIABLE_ACCESSKEY,
                                         EnvironmentVariablesAWSCredentials.ENVIRONMENT_VARIABLE_SECRETKEY,
                                         EnvironmentVariablesAWSCredentials.ENVIRONMENT_VARIABLE_SESSION_TOKEN);
>>>>>>> 01186c6c
            }
        }

        protected virtual void CustomizeClientConfig(ClientConfig config)
        {
            // if user passes $null as value, we see a bound parameter
            if (ParameterWasBound("EndpointUrl") && !string.IsNullOrEmpty(this.EndpointUrl))
            {
<<<<<<< HEAD
                config.ServiceURL = this.EndpointUrl.ToString();
=======
                case RegionSource.RegionObject:
                    return "supplied region object";
                case RegionSource.Saved:
                    return "stored region";
                case RegionSource.Session:
                    return "shell variable $" + SessionKeys.AWSRegionVariableName;
                case RegionSource.String:
                    return "region parameter";
                case RegionSource.Environment:
                    return string.Concat("environment variable %", EnvironmentVariableAWSRegion.ENVIRONMENT_VARIABLE_REGION, "%");
                case RegionSource.InstanceMetadata:
                    return "instance metadata";
>>>>>>> 01186c6c
            }
        }

        protected override void ProcessRecord()
        {
            base.ProcessRecord();

            var commonArguments = Parameters as IAWSRegionArguments;
            if (commonArguments != null)
            {
                RegionEndpoint region;
                RegionSource regionSource;
                commonArguments.TryGetRegion(out region, out regionSource);
                Region = region;

                if (Region == null)
                {
                    if (String.IsNullOrEmpty(DefaultRegion))
                        ThrowExecutionError("No region specified or obtained from persisted/shell defaults.", this);
                    else
                    {
                        Region = RegionEndpoint.GetBySystemName(DefaultRegion);
                        WriteRegionSourceDiagnostic("built-in-default", DefaultRegion);
                    }
                }
                else
                    WriteRegionSourceDiagnostic(regionSource, region.SystemName);
            }
            else
                ThrowArgumentError("Unrecognized arguments", this);
        }

        #region IDynamicParameters Members

        public object GetDynamicParameters()
        {
            object context = null;
            if (this.SessionState != null &&
                this.SessionState.Drive != null &&
                this.SessionState.Drive.Current != null)
            {
                context = this.SessionState.Drive.Current;
            }
            SetDynamicParameters(context);
            return Parameters;
        }

        #endregion

        private void SetDynamicParameters(object context)
        {
            Parameters = new AWSRegionArguments(this.SessionState);
        }
    }

    public class CmdletOutput
    {
        public object PipelineOutput { get; set; }
        public object ServiceResponse { get; set; }
        public Exception ErrorResponse { get; set; }
        public Dictionary<string, object> Notes { get; set; }

        /// <summary>
        /// True if the output data is an enumerable collection that we should
        /// emit object-by-object to the pipe. Note that strings are enumerable
        /// so we must test for that specific case.
        /// </summary>
        public bool IsEnumerableOutput
        {
            get
            {
                if (this.PipelineOutput == null)
                    return false;

                return !(this.PipelineOutput is string) && (this.PipelineOutput is IEnumerable);
            }
        }
    }

    internal class CmdletContext : AWSCommonArguments
    {
        public CmdletContext(SessionState sessionState, AWSCredentials credentials, string region)
            : base(sessionState)
        {
            this.Credential = credentials;
            this.Region = region;
        }
    }

    public class ExecutorContext
    {
        public RegionEndpoint Region { get; set; }
        public AWSCredentials Credentials { get; set; }
    }

    public interface IExecutor
    {
        object Execute(ExecutorContext context);
        ExecutorContext CreateContext();
    }

}<|MERGE_RESOLUTION|>--- conflicted
+++ resolved
@@ -19,11 +19,9 @@
 using System.Collections.Generic;
 using System.Linq;
 using System.Management.Automation;
-using System.Runtime.InteropServices;
 using System.Text;
 using Amazon.Runtime;
 using System.Collections;
-using Amazon.StorageGateway.Model;
 
 namespace Amazon.PowerShell.Common
 {
@@ -609,25 +607,7 @@
         {
             get
             {
-<<<<<<< HEAD
                 return null;
-=======
-                case CredentialsSource.CredentialsObject:
-                    return "supplied credentials object";
-                case CredentialsSource.InstanceProfile:
-                    return "instance profile";
-                case CredentialsSource.Saved:
-                    return String.Format("stored profile name '{0}'", creds.Name);
-                case CredentialsSource.Session:
-                    return "shell variable $" + SessionKeys.AWSRegionVariableName;
-                case CredentialsSource.Strings:
-                    return "the supplied key parameters";
-                case CredentialsSource.Environment:
-                    return string.Format("environment variables ({0}/{1}/{2})",
-                                         EnvironmentVariablesAWSCredentials.ENVIRONMENT_VARIABLE_ACCESSKEY,
-                                         EnvironmentVariablesAWSCredentials.ENVIRONMENT_VARIABLE_SECRETKEY,
-                                         EnvironmentVariablesAWSCredentials.ENVIRONMENT_VARIABLE_SESSION_TOKEN);
->>>>>>> 01186c6c
             }
         }
 
@@ -636,22 +616,7 @@
             // if user passes $null as value, we see a bound parameter
             if (ParameterWasBound("EndpointUrl") && !string.IsNullOrEmpty(this.EndpointUrl))
             {
-<<<<<<< HEAD
                 config.ServiceURL = this.EndpointUrl.ToString();
-=======
-                case RegionSource.RegionObject:
-                    return "supplied region object";
-                case RegionSource.Saved:
-                    return "stored region";
-                case RegionSource.Session:
-                    return "shell variable $" + SessionKeys.AWSRegionVariableName;
-                case RegionSource.String:
-                    return "region parameter";
-                case RegionSource.Environment:
-                    return string.Concat("environment variable %", EnvironmentVariableAWSRegion.ENVIRONMENT_VARIABLE_REGION, "%");
-                case RegionSource.InstanceMetadata:
-                    return "instance metadata";
->>>>>>> 01186c6c
             }
         }
 
