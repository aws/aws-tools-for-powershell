﻿<?xml version="1.0" encoding="utf-8"?>
<Project Sdk="Microsoft.NET.Sdk">
  <PropertyGroup>
    <TargetFrameworks>net472;netstandard2.0</TargetFrameworks>
    <RootNamespace>Amazon.PowerShell</RootNamespace>
    <AppDesignerFolder>Properties</AppDesignerFolder>
    <Platform Condition=" '$(Platform)' == '' ">AnyCPU</Platform>
    <SolutionDir Condition="$(SolutionDir) == '' Or $(SolutionDir) == '*Undefined*'">..\..\solutions\</SolutionDir>
    <ErrorReport>prompt</ErrorReport>
    <WarningLevel>4</WarningLevel>
    <NoWarn>1591,1574,1570,1587</NoWarn>
    <SignAssembly>true</SignAssembly>
    <AssemblyOriginatorKeyFile>aws-powershell.snk</AssemblyOriginatorKeyFile>
    <OutputPath>bin\$(Configuration)\</OutputPath>
    <DefineConstants>TRACE</DefineConstants>
    <WarningsAsErrors>NU1605,CS0108</WarningsAsErrors>
    <AssemblyVersion>0.0.0.0</AssemblyVersion>
    <FileVersion>0.0.0.0</FileVersion>
    <Copyright>Copyright Amazon.com, Inc. or its affiliates. All Rights Reserved.</Copyright>
    <Company>Amazon.com, Inc</Company>
    <PackageProjectUrl>https://github.com/aws/aws-tools-for-powershell</PackageProjectUrl>
  </PropertyGroup>
  <PropertyGroup Condition="'$(TargetFramework)'=='net472'">
    <AssemblyName>AWSPowerShell</AssemblyName>
    <DocumentationFile>$(OutputPath)\AWSPowerShell.XML</DocumentationFile>
    <DefineConstants>$(DefineConstants);DESKTOP</DefineConstants>
    <Product>AWS Tools for Windows PowerShell</Product>
    <AssemblyTitle>AWS Tools for Windows PowerShell</AssemblyTitle>
  </PropertyGroup>
  <PropertyGroup Condition="'$(TargetFramework)'=='netstandard2.0'">
    <AssemblyName>AWSPowerShell.NetCore</AssemblyName>
    <DocumentationFile>$(OutputPath)\AWSPowerShell.NetCore.XML</DocumentationFile>
    <DefineConstants>$(DefineConstants);NETSTANDARD;NETSTANDARD2_0;CORECLR</DefineConstants>
    <Product>AWS Tools for PowerShell</Product>
    <AssemblyTitle>AWS Tools for PowerShell</AssemblyTitle>
  </PropertyGroup>
  <PropertyGroup Condition=" '$(Configuration)' == 'Debug' ">
    <DebugSymbols>true</DebugSymbols>
    <DebugType>full</DebugType>
    <Optimize>false</Optimize>
    <UseVSHostingProcess>false</UseVSHostingProcess>
    <DefineConstants>$(DefineConstants);DEBUG</DefineConstants>
  </PropertyGroup>
  <PropertyGroup Condition=" '$(Configuration)' == 'Release' ">
    <DebugType>pdbonly</DebugType>
    <Optimize>true</Optimize>
  </PropertyGroup>
  <ItemGroup>
    <Compile Remove="Cmdlets/*/bin/**" />
    <Compile Remove="Cmdlets/*/obj/**" />
  </ItemGroup>
  <ItemGroup Condition="'$(TargetFramework)'=='net472'">
    <PackageReference Include="Microsoft.NETFramework.ReferenceAssemblies.net472" Version="1.0.3" PrivateAssets="All" />
    <PackageReference Include="Microsoft.PowerShell.5.1.ReferenceAssemblies" Version="1.0.0" PrivateAssets="All" />
    <Reference Include="System" />
    <Reference Include="System.Core" />
    <Reference Include="System.Xml.Linq" />
    <Reference Include="System.Data.DataSetExtensions" />
    <Reference Include="System.Data" />
    <Reference Include="System.Xml" />
    <Reference Include="AWSSDK.AccessAnalyzer">
      <HintPath>../../Include/sdk/assemblies/net472/AWSSDK.AccessAnalyzer.dll</HintPath>
    </Reference>
    <Reference Include="AWSSDK.Account">
      <HintPath>../../Include/sdk/assemblies/net472/AWSSDK.Account.dll</HintPath>
    </Reference>
    <Reference Include="AWSSDK.ACMPCA">
      <HintPath>../../Include/sdk/assemblies/net472/AWSSDK.ACMPCA.dll</HintPath>
    </Reference>
    <Reference Include="AWSSDK.Amplify">
      <HintPath>../../Include/sdk/assemblies/net472/AWSSDK.Amplify.dll</HintPath>
    </Reference>
    <Reference Include="AWSSDK.AmplifyBackend">
      <HintPath>../../Include/sdk/assemblies/net472/AWSSDK.AmplifyBackend.dll</HintPath>
    </Reference>
    <Reference Include="AWSSDK.AmplifyUIBuilder">
      <HintPath>../../Include/sdk/assemblies/net472/AWSSDK.AmplifyUIBuilder.dll</HintPath>
    </Reference>
    <Reference Include="AWSSDK.APIGateway">
      <HintPath>../../Include/sdk/assemblies/net472/AWSSDK.APIGateway.dll</HintPath>
    </Reference>
    <Reference Include="AWSSDK.ApiGatewayManagementApi">
      <HintPath>../../Include/sdk/assemblies/net472/AWSSDK.ApiGatewayManagementApi.dll</HintPath>
    </Reference>
    <Reference Include="AWSSDK.ApiGatewayV2">
      <HintPath>../../Include/sdk/assemblies/net472/AWSSDK.ApiGatewayV2.dll</HintPath>
    </Reference>
    <Reference Include="AWSSDK.AppConfig">
      <HintPath>../../Include/sdk/assemblies/net472/AWSSDK.AppConfig.dll</HintPath>
    </Reference>
    <Reference Include="AWSSDK.AppConfigData">
      <HintPath>../../Include/sdk/assemblies/net472/AWSSDK.AppConfigData.dll</HintPath>
    </Reference>
    <Reference Include="AWSSDK.AppFabric">
      <HintPath>../../Include/sdk/assemblies/net472/AWSSDK.AppFabric.dll</HintPath>
    </Reference>
    <Reference Include="AWSSDK.Appflow">
      <HintPath>../../Include/sdk/assemblies/net472/AWSSDK.Appflow.dll</HintPath>
    </Reference>
    <Reference Include="AWSSDK.AppIntegrationsService">
      <HintPath>../../Include/sdk/assemblies/net472/AWSSDK.AppIntegrationsService.dll</HintPath>
    </Reference>
    <Reference Include="AWSSDK.ApplicationAutoScaling">
      <HintPath>../../Include/sdk/assemblies/net472/AWSSDK.ApplicationAutoScaling.dll</HintPath>
    </Reference>
    <Reference Include="AWSSDK.ApplicationCostProfiler">
      <HintPath>../../Include/sdk/assemblies/net472/AWSSDK.ApplicationCostProfiler.dll</HintPath>
    </Reference>
    <Reference Include="AWSSDK.ApplicationDiscoveryService">
      <HintPath>../../Include/sdk/assemblies/net472/AWSSDK.ApplicationDiscoveryService.dll</HintPath>
    </Reference>
    <Reference Include="AWSSDK.ApplicationInsights">
      <HintPath>../../Include/sdk/assemblies/net472/AWSSDK.ApplicationInsights.dll</HintPath>
    </Reference>
    <Reference Include="AWSSDK.ApplicationSignals">
      <HintPath>../../Include/sdk/assemblies/net472/AWSSDK.ApplicationSignals.dll</HintPath>
    </Reference>
    <Reference Include="AWSSDK.AppMesh">
      <HintPath>../../Include/sdk/assemblies/net472/AWSSDK.AppMesh.dll</HintPath>
    </Reference>
    <Reference Include="AWSSDK.AppRegistry">
      <HintPath>../../Include/sdk/assemblies/net472/AWSSDK.AppRegistry.dll</HintPath>
    </Reference>
    <Reference Include="AWSSDK.AppRunner">
      <HintPath>../../Include/sdk/assemblies/net472/AWSSDK.AppRunner.dll</HintPath>
    </Reference>
    <Reference Include="AWSSDK.AppStream">
      <HintPath>../../Include/sdk/assemblies/net472/AWSSDK.AppStream.dll</HintPath>
    </Reference>
    <Reference Include="AWSSDK.AppSync">
      <HintPath>../../Include/sdk/assemblies/net472/AWSSDK.AppSync.dll</HintPath>
    </Reference>
    <Reference Include="AWSSDK.AppTest">
      <HintPath>../../Include/sdk/assemblies/net472/AWSSDK.AppTest.dll</HintPath>
    </Reference>
    <Reference Include="AWSSDK.ARCZonalShift">
      <HintPath>../../Include/sdk/assemblies/net472/AWSSDK.ARCZonalShift.dll</HintPath>
    </Reference>
    <Reference Include="AWSSDK.Artifact">
      <HintPath>../../Include/sdk/assemblies/net472/AWSSDK.Artifact.dll</HintPath>
    </Reference>
    <Reference Include="AWSSDK.Athena">
      <HintPath>../../Include/sdk/assemblies/net472/AWSSDK.Athena.dll</HintPath>
    </Reference>
    <Reference Include="AWSSDK.AuditManager">
      <HintPath>../../Include/sdk/assemblies/net472/AWSSDK.AuditManager.dll</HintPath>
    </Reference>
    <Reference Include="AWSSDK.AugmentedAIRuntime">
      <HintPath>../../Include/sdk/assemblies/net472/AWSSDK.AugmentedAIRuntime.dll</HintPath>
    </Reference>
    <Reference Include="AWSSDK.AutoScaling">
      <HintPath>../../Include/sdk/assemblies/net472/AWSSDK.AutoScaling.dll</HintPath>
    </Reference>
    <Reference Include="AWSSDK.AutoScalingPlans">
      <HintPath>../../Include/sdk/assemblies/net472/AWSSDK.AutoScalingPlans.dll</HintPath>
    </Reference>
    <Reference Include="AWSSDK.AWSHealth">
      <HintPath>../../Include/sdk/assemblies/net472/AWSSDK.AWSHealth.dll</HintPath>
    </Reference>
    <Reference Include="AWSSDK.AWSMarketplaceCommerceAnalytics">
      <HintPath>../../Include/sdk/assemblies/net472/AWSSDK.AWSMarketplaceCommerceAnalytics.dll</HintPath>
    </Reference>
    <Reference Include="AWSSDK.AWSMarketplaceMetering">
      <HintPath>../../Include/sdk/assemblies/net472/AWSSDK.AWSMarketplaceMetering.dll</HintPath>
    </Reference>
    <Reference Include="AWSSDK.AWSSupport">
      <HintPath>../../Include/sdk/assemblies/net472/AWSSDK.AWSSupport.dll</HintPath>
    </Reference>
    <Reference Include="AWSSDK.B2bi">
      <HintPath>../../Include/sdk/assemblies/net472/AWSSDK.B2bi.dll</HintPath>
    </Reference>
    <Reference Include="AWSSDK.Backup">
      <HintPath>../../Include/sdk/assemblies/net472/AWSSDK.Backup.dll</HintPath>
    </Reference>
    <Reference Include="AWSSDK.BackupGateway">
      <HintPath>../../Include/sdk/assemblies/net472/AWSSDK.BackupGateway.dll</HintPath>
    </Reference>
    <Reference Include="AWSSDK.BackupSearch">
      <HintPath>../../Include/sdk/assemblies/net472/AWSSDK.BackupSearch.dll</HintPath>
    </Reference>
    <Reference Include="AWSSDK.Batch">
      <HintPath>../../Include/sdk/assemblies/net472/AWSSDK.Batch.dll</HintPath>
    </Reference>
    <Reference Include="AWSSDK.BCMDataExports">
      <HintPath>../../Include/sdk/assemblies/net472/AWSSDK.BCMDataExports.dll</HintPath>
    </Reference>
    <Reference Include="AWSSDK.BCMPricingCalculator">
      <HintPath>../../Include/sdk/assemblies/net472/AWSSDK.BCMPricingCalculator.dll</HintPath>
    </Reference>
    <Reference Include="AWSSDK.Bedrock">
      <HintPath>../../Include/sdk/assemblies/net472/AWSSDK.Bedrock.dll</HintPath>
    </Reference>
    <Reference Include="AWSSDK.BedrockAgent">
      <HintPath>../../Include/sdk/assemblies/net472/AWSSDK.BedrockAgent.dll</HintPath>
    </Reference>
    <Reference Include="AWSSDK.BedrockAgentRuntime">
      <HintPath>../../Include/sdk/assemblies/net472/AWSSDK.BedrockAgentRuntime.dll</HintPath>
    </Reference>
    <Reference Include="AWSSDK.BedrockDataAutomation">
      <HintPath>../../Include/sdk/assemblies/net472/AWSSDK.BedrockDataAutomation.dll</HintPath>
    </Reference>
    <Reference Include="AWSSDK.BedrockDataAutomationRuntime">
      <HintPath>../../Include/sdk/assemblies/net472/AWSSDK.BedrockDataAutomationRuntime.dll</HintPath>
    </Reference>
    <Reference Include="AWSSDK.BedrockRuntime">
      <HintPath>../../Include/sdk/assemblies/net472/AWSSDK.BedrockRuntime.dll</HintPath>
    </Reference>
    <Reference Include="AWSSDK.Billing">
      <HintPath>../../Include/sdk/assemblies/net472/AWSSDK.Billing.dll</HintPath>
    </Reference>
    <Reference Include="AWSSDK.BillingConductor">
      <HintPath>../../Include/sdk/assemblies/net472/AWSSDK.BillingConductor.dll</HintPath>
    </Reference>
    <Reference Include="AWSSDK.Braket">
      <HintPath>../../Include/sdk/assemblies/net472/AWSSDK.Braket.dll</HintPath>
    </Reference>
    <Reference Include="AWSSDK.Budgets">
      <HintPath>../../Include/sdk/assemblies/net472/AWSSDK.Budgets.dll</HintPath>
    </Reference>
    <Reference Include="AWSSDK.CertificateManager">
      <HintPath>../../Include/sdk/assemblies/net472/AWSSDK.CertificateManager.dll</HintPath>
    </Reference>
    <Reference Include="AWSSDK.Chatbot">
      <HintPath>../../Include/sdk/assemblies/net472/AWSSDK.Chatbot.dll</HintPath>
    </Reference>
    <Reference Include="AWSSDK.Chime">
      <HintPath>../../Include/sdk/assemblies/net472/AWSSDK.Chime.dll</HintPath>
    </Reference>
    <Reference Include="AWSSDK.ChimeSDKIdentity">
      <HintPath>../../Include/sdk/assemblies/net472/AWSSDK.ChimeSDKIdentity.dll</HintPath>
    </Reference>
    <Reference Include="AWSSDK.ChimeSDKMediaPipelines">
      <HintPath>../../Include/sdk/assemblies/net472/AWSSDK.ChimeSDKMediaPipelines.dll</HintPath>
    </Reference>
    <Reference Include="AWSSDK.ChimeSDKMeetings">
      <HintPath>../../Include/sdk/assemblies/net472/AWSSDK.ChimeSDKMeetings.dll</HintPath>
    </Reference>
    <Reference Include="AWSSDK.ChimeSDKMessaging">
      <HintPath>../../Include/sdk/assemblies/net472/AWSSDK.ChimeSDKMessaging.dll</HintPath>
    </Reference>
    <Reference Include="AWSSDK.ChimeSDKVoice">
      <HintPath>../../Include/sdk/assemblies/net472/AWSSDK.ChimeSDKVoice.dll</HintPath>
    </Reference>
    <Reference Include="AWSSDK.CleanRooms">
      <HintPath>../../Include/sdk/assemblies/net472/AWSSDK.CleanRooms.dll</HintPath>
    </Reference>
    <Reference Include="AWSSDK.CleanRoomsML">
      <HintPath>../../Include/sdk/assemblies/net472/AWSSDK.CleanRoomsML.dll</HintPath>
    </Reference>
    <Reference Include="AWSSDK.Cloud9">
      <HintPath>../../Include/sdk/assemblies/net472/AWSSDK.Cloud9.dll</HintPath>
    </Reference>
    <Reference Include="AWSSDK.CloudControlApi">
      <HintPath>../../Include/sdk/assemblies/net472/AWSSDK.CloudControlApi.dll</HintPath>
    </Reference>
    <Reference Include="AWSSDK.CloudDirectory">
      <HintPath>../../Include/sdk/assemblies/net472/AWSSDK.CloudDirectory.dll</HintPath>
    </Reference>
    <Reference Include="AWSSDK.CloudFormation">
      <HintPath>../../Include/sdk/assemblies/net472/AWSSDK.CloudFormation.dll</HintPath>
    </Reference>
    <Reference Include="AWSSDK.CloudFront">
      <HintPath>../../Include/sdk/assemblies/net472/AWSSDK.CloudFront.dll</HintPath>
    </Reference>
    <Reference Include="AWSSDK.CloudFrontKeyValueStore">
      <HintPath>../../Include/sdk/assemblies/net472/AWSSDK.CloudFrontKeyValueStore.dll</HintPath>
    </Reference>
    <Reference Include="AWSSDK.CloudHSM">
      <HintPath>../../Include/sdk/assemblies/net472/AWSSDK.CloudHSM.dll</HintPath>
    </Reference>
    <Reference Include="AWSSDK.CloudHSMV2">
      <HintPath>../../Include/sdk/assemblies/net472/AWSSDK.CloudHSMV2.dll</HintPath>
    </Reference>
    <Reference Include="AWSSDK.CloudSearch">
      <HintPath>../../Include/sdk/assemblies/net472/AWSSDK.CloudSearch.dll</HintPath>
    </Reference>
    <Reference Include="AWSSDK.CloudSearchDomain">
      <HintPath>../../Include/sdk/assemblies/net472/AWSSDK.CloudSearchDomain.dll</HintPath>
    </Reference>
    <Reference Include="AWSSDK.CloudTrail">
      <HintPath>../../Include/sdk/assemblies/net472/AWSSDK.CloudTrail.dll</HintPath>
    </Reference>
    <Reference Include="AWSSDK.CloudTrailData">
      <HintPath>../../Include/sdk/assemblies/net472/AWSSDK.CloudTrailData.dll</HintPath>
    </Reference>
    <Reference Include="AWSSDK.CloudWatch">
      <HintPath>../../Include/sdk/assemblies/net472/AWSSDK.CloudWatch.dll</HintPath>
    </Reference>
    <Reference Include="AWSSDK.CloudWatchEvents">
      <HintPath>../../Include/sdk/assemblies/net472/AWSSDK.CloudWatchEvents.dll</HintPath>
    </Reference>
    <Reference Include="AWSSDK.CloudWatchEvidently">
      <HintPath>../../Include/sdk/assemblies/net472/AWSSDK.CloudWatchEvidently.dll</HintPath>
    </Reference>
    <Reference Include="AWSSDK.CloudWatchLogs">
      <HintPath>../../Include/sdk/assemblies/net472/AWSSDK.CloudWatchLogs.dll</HintPath>
    </Reference>
    <Reference Include="AWSSDK.CloudWatchRUM">
      <HintPath>../../Include/sdk/assemblies/net472/AWSSDK.CloudWatchRUM.dll</HintPath>
    </Reference>
    <Reference Include="AWSSDK.CodeArtifact">
      <HintPath>../../Include/sdk/assemblies/net472/AWSSDK.CodeArtifact.dll</HintPath>
    </Reference>
    <Reference Include="AWSSDK.CodeBuild">
      <HintPath>../../Include/sdk/assemblies/net472/AWSSDK.CodeBuild.dll</HintPath>
    </Reference>
    <Reference Include="AWSSDK.CodeCatalyst">
      <HintPath>../../Include/sdk/assemblies/net472/AWSSDK.CodeCatalyst.dll</HintPath>
    </Reference>
    <Reference Include="AWSSDK.CodeCommit">
      <HintPath>../../Include/sdk/assemblies/net472/AWSSDK.CodeCommit.dll</HintPath>
    </Reference>
    <Reference Include="AWSSDK.CodeConnections">
      <HintPath>../../Include/sdk/assemblies/net472/AWSSDK.CodeConnections.dll</HintPath>
    </Reference>
    <Reference Include="AWSSDK.CodeDeploy">
      <HintPath>../../Include/sdk/assemblies/net472/AWSSDK.CodeDeploy.dll</HintPath>
    </Reference>
    <Reference Include="AWSSDK.CodeGuruProfiler">
      <HintPath>../../Include/sdk/assemblies/net472/AWSSDK.CodeGuruProfiler.dll</HintPath>
    </Reference>
    <Reference Include="AWSSDK.CodeGuruReviewer">
      <HintPath>../../Include/sdk/assemblies/net472/AWSSDK.CodeGuruReviewer.dll</HintPath>
    </Reference>
    <Reference Include="AWSSDK.CodeGuruSecurity">
      <HintPath>../../Include/sdk/assemblies/net472/AWSSDK.CodeGuruSecurity.dll</HintPath>
    </Reference>
    <Reference Include="AWSSDK.CodePipeline">
      <HintPath>../../Include/sdk/assemblies/net472/AWSSDK.CodePipeline.dll</HintPath>
    </Reference>
    <Reference Include="AWSSDK.CodeStarconnections">
      <HintPath>../../Include/sdk/assemblies/net472/AWSSDK.CodeStarconnections.dll</HintPath>
    </Reference>
    <Reference Include="AWSSDK.CodeStarNotifications">
      <HintPath>../../Include/sdk/assemblies/net472/AWSSDK.CodeStarNotifications.dll</HintPath>
    </Reference>
    <Reference Include="AWSSDK.CognitoIdentity">
      <HintPath>../../Include/sdk/assemblies/net472/AWSSDK.CognitoIdentity.dll</HintPath>
    </Reference>
    <Reference Include="AWSSDK.CognitoIdentityProvider">
      <HintPath>../../Include/sdk/assemblies/net472/AWSSDK.CognitoIdentityProvider.dll</HintPath>
    </Reference>
    <Reference Include="AWSSDK.CognitoSync">
      <HintPath>../../Include/sdk/assemblies/net472/AWSSDK.CognitoSync.dll</HintPath>
    </Reference>
    <Reference Include="AWSSDK.Comprehend">
      <HintPath>../../Include/sdk/assemblies/net472/AWSSDK.Comprehend.dll</HintPath>
    </Reference>
    <Reference Include="AWSSDK.ComprehendMedical">
      <HintPath>../../Include/sdk/assemblies/net472/AWSSDK.ComprehendMedical.dll</HintPath>
    </Reference>
    <Reference Include="AWSSDK.ComputeOptimizer">
      <HintPath>../../Include/sdk/assemblies/net472/AWSSDK.ComputeOptimizer.dll</HintPath>
    </Reference>
    <Reference Include="AWSSDK.ConfigService">
      <HintPath>../../Include/sdk/assemblies/net472/AWSSDK.ConfigService.dll</HintPath>
    </Reference>
    <Reference Include="AWSSDK.Connect">
      <HintPath>../../Include/sdk/assemblies/net472/AWSSDK.Connect.dll</HintPath>
    </Reference>
    <Reference Include="AWSSDK.ConnectCampaignService">
      <HintPath>../../Include/sdk/assemblies/net472/AWSSDK.ConnectCampaignService.dll</HintPath>
    </Reference>
    <Reference Include="AWSSDK.ConnectCampaignsV2">
      <HintPath>../../Include/sdk/assemblies/net472/AWSSDK.ConnectCampaignsV2.dll</HintPath>
    </Reference>
    <Reference Include="AWSSDK.ConnectCases">
      <HintPath>../../Include/sdk/assemblies/net472/AWSSDK.ConnectCases.dll</HintPath>
    </Reference>
    <Reference Include="AWSSDK.ConnectContactLens">
      <HintPath>../../Include/sdk/assemblies/net472/AWSSDK.ConnectContactLens.dll</HintPath>
    </Reference>
    <Reference Include="AWSSDK.ConnectParticipant">
      <HintPath>../../Include/sdk/assemblies/net472/AWSSDK.ConnectParticipant.dll</HintPath>
    </Reference>
    <Reference Include="AWSSDK.ConnectWisdomService">
      <HintPath>../../Include/sdk/assemblies/net472/AWSSDK.ConnectWisdomService.dll</HintPath>
    </Reference>
    <Reference Include="AWSSDK.ControlCatalog">
      <HintPath>../../Include/sdk/assemblies/net472/AWSSDK.ControlCatalog.dll</HintPath>
    </Reference>
    <Reference Include="AWSSDK.ControlTower">
      <HintPath>../../Include/sdk/assemblies/net472/AWSSDK.ControlTower.dll</HintPath>
    </Reference>
    <Reference Include="AWSSDK.Core">
      <HintPath>../../Include/sdk/assemblies/net472/AWSSDK.Core.dll</HintPath>
    </Reference>
    <Reference Include="AWSSDK.CostAndUsageReport">
      <HintPath>../../Include/sdk/assemblies/net472/AWSSDK.CostAndUsageReport.dll</HintPath>
    </Reference>
    <Reference Include="AWSSDK.CostExplorer">
      <HintPath>../../Include/sdk/assemblies/net472/AWSSDK.CostExplorer.dll</HintPath>
    </Reference>
    <Reference Include="AWSSDK.CostOptimizationHub">
      <HintPath>../../Include/sdk/assemblies/net472/AWSSDK.CostOptimizationHub.dll</HintPath>
    </Reference>
    <Reference Include="AWSSDK.CustomerProfiles">
      <HintPath>../../Include/sdk/assemblies/net472/AWSSDK.CustomerProfiles.dll</HintPath>
    </Reference>
    <Reference Include="AWSSDK.DatabaseMigrationService">
      <HintPath>../../Include/sdk/assemblies/net472/AWSSDK.DatabaseMigrationService.dll</HintPath>
    </Reference>
    <Reference Include="AWSSDK.DataExchange">
      <HintPath>../../Include/sdk/assemblies/net472/AWSSDK.DataExchange.dll</HintPath>
    </Reference>
    <Reference Include="AWSSDK.DataPipeline">
      <HintPath>../../Include/sdk/assemblies/net472/AWSSDK.DataPipeline.dll</HintPath>
    </Reference>
    <Reference Include="AWSSDK.DataSync">
      <HintPath>../../Include/sdk/assemblies/net472/AWSSDK.DataSync.dll</HintPath>
    </Reference>
    <Reference Include="AWSSDK.DataZone">
      <HintPath>../../Include/sdk/assemblies/net472/AWSSDK.DataZone.dll</HintPath>
    </Reference>
    <Reference Include="AWSSDK.DAX">
      <HintPath>../../Include/sdk/assemblies/net472/AWSSDK.DAX.dll</HintPath>
    </Reference>
    <Reference Include="AWSSDK.Deadline">
      <HintPath>../../Include/sdk/assemblies/net472/AWSSDK.Deadline.dll</HintPath>
    </Reference>
    <Reference Include="AWSSDK.Detective">
      <HintPath>../../Include/sdk/assemblies/net472/AWSSDK.Detective.dll</HintPath>
    </Reference>
    <Reference Include="AWSSDK.DeviceFarm">
      <HintPath>../../Include/sdk/assemblies/net472/AWSSDK.DeviceFarm.dll</HintPath>
    </Reference>
    <Reference Include="AWSSDK.DevOpsGuru">
      <HintPath>../../Include/sdk/assemblies/net472/AWSSDK.DevOpsGuru.dll</HintPath>
    </Reference>
    <Reference Include="AWSSDK.DirectConnect">
      <HintPath>../../Include/sdk/assemblies/net472/AWSSDK.DirectConnect.dll</HintPath>
    </Reference>
    <Reference Include="AWSSDK.DirectoryService">
      <HintPath>../../Include/sdk/assemblies/net472/AWSSDK.DirectoryService.dll</HintPath>
    </Reference>
    <Reference Include="AWSSDK.DirectoryServiceData">
      <HintPath>../../Include/sdk/assemblies/net472/AWSSDK.DirectoryServiceData.dll</HintPath>
    </Reference>
    <Reference Include="AWSSDK.DLM">
      <HintPath>../../Include/sdk/assemblies/net472/AWSSDK.DLM.dll</HintPath>
    </Reference>
    <Reference Include="AWSSDK.DocDB">
      <HintPath>../../Include/sdk/assemblies/net472/AWSSDK.DocDB.dll</HintPath>
    </Reference>
    <Reference Include="AWSSDK.DocDBElastic">
      <HintPath>../../Include/sdk/assemblies/net472/AWSSDK.DocDBElastic.dll</HintPath>
    </Reference>
    <Reference Include="AWSSDK.Drs">
      <HintPath>../../Include/sdk/assemblies/net472/AWSSDK.Drs.dll</HintPath>
    </Reference>
    <Reference Include="AWSSDK.DSQL">
      <HintPath>../../Include/sdk/assemblies/net472/AWSSDK.DSQL.dll</HintPath>
    </Reference>
    <Reference Include="AWSSDK.DynamoDBStreams">
      <HintPath>../../Include/sdk/assemblies/net472/AWSSDK.DynamoDBStreams.dll</HintPath>
    </Reference>
    <Reference Include="AWSSDK.DynamoDBv2">
      <HintPath>../../Include/sdk/assemblies/net472/AWSSDK.DynamoDBv2.dll</HintPath>
    </Reference>
    <Reference Include="AWSSDK.EBS">
      <HintPath>../../Include/sdk/assemblies/net472/AWSSDK.EBS.dll</HintPath>
    </Reference>
    <Reference Include="AWSSDK.EC2">
      <HintPath>../../Include/sdk/assemblies/net472/AWSSDK.EC2.dll</HintPath>
    </Reference>
    <Reference Include="AWSSDK.EC2InstanceConnect">
      <HintPath>../../Include/sdk/assemblies/net472/AWSSDK.EC2InstanceConnect.dll</HintPath>
    </Reference>
    <Reference Include="AWSSDK.ECR">
      <HintPath>../../Include/sdk/assemblies/net472/AWSSDK.ECR.dll</HintPath>
    </Reference>
    <Reference Include="AWSSDK.ECRPublic">
      <HintPath>../../Include/sdk/assemblies/net472/AWSSDK.ECRPublic.dll</HintPath>
    </Reference>
    <Reference Include="AWSSDK.ECS">
      <HintPath>../../Include/sdk/assemblies/net472/AWSSDK.ECS.dll</HintPath>
    </Reference>
    <Reference Include="AWSSDK.EKS">
      <HintPath>../../Include/sdk/assemblies/net472/AWSSDK.EKS.dll</HintPath>
    </Reference>
    <Reference Include="AWSSDK.EKSAuth">
      <HintPath>../../Include/sdk/assemblies/net472/AWSSDK.EKSAuth.dll</HintPath>
    </Reference>
    <Reference Include="AWSSDK.ElastiCache">
      <HintPath>../../Include/sdk/assemblies/net472/AWSSDK.ElastiCache.dll</HintPath>
    </Reference>
    <Reference Include="AWSSDK.ElasticBeanstalk">
      <HintPath>../../Include/sdk/assemblies/net472/AWSSDK.ElasticBeanstalk.dll</HintPath>
    </Reference>
    <Reference Include="AWSSDK.ElasticFileSystem">
      <HintPath>../../Include/sdk/assemblies/net472/AWSSDK.ElasticFileSystem.dll</HintPath>
    </Reference>
<<<<<<< HEAD
    <Reference Include="AWSSDK.ElasticInference">
      <HintPath>../../Include/sdk/assemblies/net472/AWSSDK.ElasticInference.dll</HintPath>
    </Reference>
=======
>>>>>>> fd69d93a
    <Reference Include="AWSSDK.ElasticLoadBalancing">
      <HintPath>../../Include/sdk/assemblies/net472/AWSSDK.ElasticLoadBalancing.dll</HintPath>
    </Reference>
    <Reference Include="AWSSDK.ElasticLoadBalancingV2">
      <HintPath>../../Include/sdk/assemblies/net472/AWSSDK.ElasticLoadBalancingV2.dll</HintPath>
    </Reference>
    <Reference Include="AWSSDK.ElasticMapReduce">
      <HintPath>../../Include/sdk/assemblies/net472/AWSSDK.ElasticMapReduce.dll</HintPath>
    </Reference>
    <Reference Include="AWSSDK.Elasticsearch">
      <HintPath>../../Include/sdk/assemblies/net472/AWSSDK.Elasticsearch.dll</HintPath>
    </Reference>
    <Reference Include="AWSSDK.ElasticTranscoder">
      <HintPath>../../Include/sdk/assemblies/net472/AWSSDK.ElasticTranscoder.dll</HintPath>
    </Reference>
    <Reference Include="AWSSDK.EMRContainers">
      <HintPath>../../Include/sdk/assemblies/net472/AWSSDK.EMRContainers.dll</HintPath>
    </Reference>
    <Reference Include="AWSSDK.EMRServerless">
      <HintPath>../../Include/sdk/assemblies/net472/AWSSDK.EMRServerless.dll</HintPath>
    </Reference>
    <Reference Include="AWSSDK.EntityResolution">
      <HintPath>../../Include/sdk/assemblies/net472/AWSSDK.EntityResolution.dll</HintPath>
    </Reference>
    <Reference Include="AWSSDK.EventBridge">
      <HintPath>../../Include/sdk/assemblies/net472/AWSSDK.EventBridge.dll</HintPath>
    </Reference>
    <Reference Include="AWSSDK.Finspace">
      <HintPath>../../Include/sdk/assemblies/net472/AWSSDK.Finspace.dll</HintPath>
    </Reference>
    <Reference Include="AWSSDK.FinSpaceData">
      <HintPath>../../Include/sdk/assemblies/net472/AWSSDK.FinSpaceData.dll</HintPath>
    </Reference>
    <Reference Include="AWSSDK.FIS">
      <HintPath>../../Include/sdk/assemblies/net472/AWSSDK.FIS.dll</HintPath>
    </Reference>
    <Reference Include="AWSSDK.FMS">
      <HintPath>../../Include/sdk/assemblies/net472/AWSSDK.FMS.dll</HintPath>
    </Reference>
    <Reference Include="AWSSDK.ForecastQueryService">
      <HintPath>../../Include/sdk/assemblies/net472/AWSSDK.ForecastQueryService.dll</HintPath>
    </Reference>
    <Reference Include="AWSSDK.ForecastService">
      <HintPath>../../Include/sdk/assemblies/net472/AWSSDK.ForecastService.dll</HintPath>
    </Reference>
    <Reference Include="AWSSDK.FraudDetector">
      <HintPath>../../Include/sdk/assemblies/net472/AWSSDK.FraudDetector.dll</HintPath>
    </Reference>
    <Reference Include="AWSSDK.FreeTier">
      <HintPath>../../Include/sdk/assemblies/net472/AWSSDK.FreeTier.dll</HintPath>
    </Reference>
    <Reference Include="AWSSDK.FSx">
      <HintPath>../../Include/sdk/assemblies/net472/AWSSDK.FSx.dll</HintPath>
    </Reference>
    <Reference Include="AWSSDK.GameLift">
      <HintPath>../../Include/sdk/assemblies/net472/AWSSDK.GameLift.dll</HintPath>
    </Reference>
    <Reference Include="AWSSDK.GeoMaps">
      <HintPath>../../Include/sdk/assemblies/net472/AWSSDK.GeoMaps.dll</HintPath>
    </Reference>
    <Reference Include="AWSSDK.GeoPlaces">
      <HintPath>../../Include/sdk/assemblies/net472/AWSSDK.GeoPlaces.dll</HintPath>
    </Reference>
    <Reference Include="AWSSDK.GeoRoutes">
      <HintPath>../../Include/sdk/assemblies/net472/AWSSDK.GeoRoutes.dll</HintPath>
    </Reference>
    <Reference Include="AWSSDK.Glacier">
      <HintPath>../../Include/sdk/assemblies/net472/AWSSDK.Glacier.dll</HintPath>
    </Reference>
    <Reference Include="AWSSDK.GlobalAccelerator">
      <HintPath>../../Include/sdk/assemblies/net472/AWSSDK.GlobalAccelerator.dll</HintPath>
    </Reference>
    <Reference Include="AWSSDK.Glue">
      <HintPath>../../Include/sdk/assemblies/net472/AWSSDK.Glue.dll</HintPath>
    </Reference>
    <Reference Include="AWSSDK.GlueDataBrew">
      <HintPath>../../Include/sdk/assemblies/net472/AWSSDK.GlueDataBrew.dll</HintPath>
    </Reference>
    <Reference Include="AWSSDK.Greengrass">
      <HintPath>../../Include/sdk/assemblies/net472/AWSSDK.Greengrass.dll</HintPath>
    </Reference>
    <Reference Include="AWSSDK.GreengrassV2">
      <HintPath>../../Include/sdk/assemblies/net472/AWSSDK.GreengrassV2.dll</HintPath>
    </Reference>
    <Reference Include="AWSSDK.GroundStation">
      <HintPath>../../Include/sdk/assemblies/net472/AWSSDK.GroundStation.dll</HintPath>
    </Reference>
    <Reference Include="AWSSDK.GuardDuty">
      <HintPath>../../Include/sdk/assemblies/net472/AWSSDK.GuardDuty.dll</HintPath>
    </Reference>
    <Reference Include="AWSSDK.HealthLake">
      <HintPath>../../Include/sdk/assemblies/net472/AWSSDK.HealthLake.dll</HintPath>
    </Reference>
    <Reference Include="AWSSDK.IAMRolesAnywhere">
      <HintPath>../../Include/sdk/assemblies/net472/AWSSDK.IAMRolesAnywhere.dll</HintPath>
    </Reference>
    <Reference Include="AWSSDK.IdentityManagement">
      <HintPath>../../Include/sdk/assemblies/net472/AWSSDK.IdentityManagement.dll</HintPath>
    </Reference>
    <Reference Include="AWSSDK.IdentityStore">
      <HintPath>../../Include/sdk/assemblies/net472/AWSSDK.IdentityStore.dll</HintPath>
    </Reference>
    <Reference Include="AWSSDK.Imagebuilder">
      <HintPath>../../Include/sdk/assemblies/net472/AWSSDK.Imagebuilder.dll</HintPath>
    </Reference>
    <Reference Include="AWSSDK.ImportExport">
      <HintPath>../../Include/sdk/assemblies/net472/AWSSDK.ImportExport.dll</HintPath>
    </Reference>
    <Reference Include="AWSSDK.Inspector">
      <HintPath>../../Include/sdk/assemblies/net472/AWSSDK.Inspector.dll</HintPath>
    </Reference>
    <Reference Include="AWSSDK.Inspector2">
      <HintPath>../../Include/sdk/assemblies/net472/AWSSDK.Inspector2.dll</HintPath>
    </Reference>
    <Reference Include="AWSSDK.InspectorScan">
      <HintPath>../../Include/sdk/assemblies/net472/AWSSDK.InspectorScan.dll</HintPath>
    </Reference>
    <Reference Include="AWSSDK.InternetMonitor">
      <HintPath>../../Include/sdk/assemblies/net472/AWSSDK.InternetMonitor.dll</HintPath>
    </Reference>
    <Reference Include="AWSSDK.Invoicing">
      <HintPath>../../Include/sdk/assemblies/net472/AWSSDK.Invoicing.dll</HintPath>
    </Reference>
    <Reference Include="AWSSDK.IoT">
      <HintPath>../../Include/sdk/assemblies/net472/AWSSDK.IoT.dll</HintPath>
    </Reference>
    <Reference Include="AWSSDK.IoTDeviceAdvisor">
      <HintPath>../../Include/sdk/assemblies/net472/AWSSDK.IoTDeviceAdvisor.dll</HintPath>
    </Reference>
    <Reference Include="AWSSDK.IoTEvents">
      <HintPath>../../Include/sdk/assemblies/net472/AWSSDK.IoTEvents.dll</HintPath>
    </Reference>
    <Reference Include="AWSSDK.IoTEventsData">
      <HintPath>../../Include/sdk/assemblies/net472/AWSSDK.IoTEventsData.dll</HintPath>
    </Reference>
    <Reference Include="AWSSDK.IoTFleetHub">
      <HintPath>../../Include/sdk/assemblies/net472/AWSSDK.IoTFleetHub.dll</HintPath>
    </Reference>
    <Reference Include="AWSSDK.IoTFleetWise">
      <HintPath>../../Include/sdk/assemblies/net472/AWSSDK.IoTFleetWise.dll</HintPath>
    </Reference>
    <Reference Include="AWSSDK.IoTJobsDataPlane">
      <HintPath>../../Include/sdk/assemblies/net472/AWSSDK.IoTJobsDataPlane.dll</HintPath>
    </Reference>
    <Reference Include="AWSSDK.IoTSecureTunneling">
      <HintPath>../../Include/sdk/assemblies/net472/AWSSDK.IoTSecureTunneling.dll</HintPath>
    </Reference>
    <Reference Include="AWSSDK.IoTSiteWise">
      <HintPath>../../Include/sdk/assemblies/net472/AWSSDK.IoTSiteWise.dll</HintPath>
    </Reference>
    <Reference Include="AWSSDK.IoTThingsGraph">
      <HintPath>../../Include/sdk/assemblies/net472/AWSSDK.IoTThingsGraph.dll</HintPath>
    </Reference>
    <Reference Include="AWSSDK.IoTTwinMaker">
      <HintPath>../../Include/sdk/assemblies/net472/AWSSDK.IoTTwinMaker.dll</HintPath>
    </Reference>
    <Reference Include="AWSSDK.IoTWireless">
      <HintPath>../../Include/sdk/assemblies/net472/AWSSDK.IoTWireless.dll</HintPath>
    </Reference>
    <Reference Include="AWSSDK.IVS">
      <HintPath>../../Include/sdk/assemblies/net472/AWSSDK.IVS.dll</HintPath>
    </Reference>
    <Reference Include="AWSSDK.Ivschat">
      <HintPath>../../Include/sdk/assemblies/net472/AWSSDK.Ivschat.dll</HintPath>
    </Reference>
    <Reference Include="AWSSDK.IVSRealTime">
      <HintPath>../../Include/sdk/assemblies/net472/AWSSDK.IVSRealTime.dll</HintPath>
    </Reference>
    <Reference Include="AWSSDK.Kafka">
      <HintPath>../../Include/sdk/assemblies/net472/AWSSDK.Kafka.dll</HintPath>
    </Reference>
    <Reference Include="AWSSDK.KafkaConnect">
      <HintPath>../../Include/sdk/assemblies/net472/AWSSDK.KafkaConnect.dll</HintPath>
    </Reference>
    <Reference Include="AWSSDK.Kendra">
      <HintPath>../../Include/sdk/assemblies/net472/AWSSDK.Kendra.dll</HintPath>
    </Reference>
    <Reference Include="AWSSDK.KendraRanking">
      <HintPath>../../Include/sdk/assemblies/net472/AWSSDK.KendraRanking.dll</HintPath>
    </Reference>
    <Reference Include="AWSSDK.KeyManagementService">
      <HintPath>../../Include/sdk/assemblies/net472/AWSSDK.KeyManagementService.dll</HintPath>
    </Reference>
    <Reference Include="AWSSDK.Keyspaces">
      <HintPath>../../Include/sdk/assemblies/net472/AWSSDK.Keyspaces.dll</HintPath>
    </Reference>
    <Reference Include="AWSSDK.Kinesis">
      <HintPath>../../Include/sdk/assemblies/net472/AWSSDK.Kinesis.dll</HintPath>
    </Reference>
    <Reference Include="AWSSDK.KinesisAnalytics">
      <HintPath>../../Include/sdk/assemblies/net472/AWSSDK.KinesisAnalytics.dll</HintPath>
    </Reference>
    <Reference Include="AWSSDK.KinesisAnalyticsV2">
      <HintPath>../../Include/sdk/assemblies/net472/AWSSDK.KinesisAnalyticsV2.dll</HintPath>
    </Reference>
    <Reference Include="AWSSDK.KinesisFirehose">
      <HintPath>../../Include/sdk/assemblies/net472/AWSSDK.KinesisFirehose.dll</HintPath>
    </Reference>
    <Reference Include="AWSSDK.KinesisVideo">
      <HintPath>../../Include/sdk/assemblies/net472/AWSSDK.KinesisVideo.dll</HintPath>
    </Reference>
    <Reference Include="AWSSDK.KinesisVideoMedia">
      <HintPath>../../Include/sdk/assemblies/net472/AWSSDK.KinesisVideoMedia.dll</HintPath>
    </Reference>
    <Reference Include="AWSSDK.KinesisVideoSignalingChannels">
      <HintPath>../../Include/sdk/assemblies/net472/AWSSDK.KinesisVideoSignalingChannels.dll</HintPath>
    </Reference>
    <Reference Include="AWSSDK.KinesisVideoWebRTCStorage">
      <HintPath>../../Include/sdk/assemblies/net472/AWSSDK.KinesisVideoWebRTCStorage.dll</HintPath>
    </Reference>
    <Reference Include="AWSSDK.LakeFormation">
      <HintPath>../../Include/sdk/assemblies/net472/AWSSDK.LakeFormation.dll</HintPath>
    </Reference>
    <Reference Include="AWSSDK.Lambda">
      <HintPath>../../Include/sdk/assemblies/net472/AWSSDK.Lambda.dll</HintPath>
    </Reference>
    <Reference Include="AWSSDK.LaunchWizard">
      <HintPath>../../Include/sdk/assemblies/net472/AWSSDK.LaunchWizard.dll</HintPath>
    </Reference>
    <Reference Include="AWSSDK.Lex">
      <HintPath>../../Include/sdk/assemblies/net472/AWSSDK.Lex.dll</HintPath>
    </Reference>
    <Reference Include="AWSSDK.LexModelBuildingService">
      <HintPath>../../Include/sdk/assemblies/net472/AWSSDK.LexModelBuildingService.dll</HintPath>
    </Reference>
    <Reference Include="AWSSDK.LexModelsV2">
      <HintPath>../../Include/sdk/assemblies/net472/AWSSDK.LexModelsV2.dll</HintPath>
    </Reference>
    <Reference Include="AWSSDK.LexRuntimeV2">
      <HintPath>../../Include/sdk/assemblies/net472/AWSSDK.LexRuntimeV2.dll</HintPath>
    </Reference>
    <Reference Include="AWSSDK.LicenseManager">
      <HintPath>../../Include/sdk/assemblies/net472/AWSSDK.LicenseManager.dll</HintPath>
    </Reference>
    <Reference Include="AWSSDK.LicenseManagerLinuxSubscriptions">
      <HintPath>../../Include/sdk/assemblies/net472/AWSSDK.LicenseManagerLinuxSubscriptions.dll</HintPath>
    </Reference>
    <Reference Include="AWSSDK.LicenseManagerUserSubscriptions">
      <HintPath>../../Include/sdk/assemblies/net472/AWSSDK.LicenseManagerUserSubscriptions.dll</HintPath>
    </Reference>
    <Reference Include="AWSSDK.Lightsail">
      <HintPath>../../Include/sdk/assemblies/net472/AWSSDK.Lightsail.dll</HintPath>
    </Reference>
    <Reference Include="AWSSDK.LocationService">
      <HintPath>../../Include/sdk/assemblies/net472/AWSSDK.LocationService.dll</HintPath>
    </Reference>
    <Reference Include="AWSSDK.LookoutEquipment">
      <HintPath>../../Include/sdk/assemblies/net472/AWSSDK.LookoutEquipment.dll</HintPath>
    </Reference>
    <Reference Include="AWSSDK.LookoutforVision">
      <HintPath>../../Include/sdk/assemblies/net472/AWSSDK.LookoutforVision.dll</HintPath>
    </Reference>
    <Reference Include="AWSSDK.LookoutMetrics">
      <HintPath>../../Include/sdk/assemblies/net472/AWSSDK.LookoutMetrics.dll</HintPath>
    </Reference>
    <Reference Include="AWSSDK.MachineLearning">
      <HintPath>../../Include/sdk/assemblies/net472/AWSSDK.MachineLearning.dll</HintPath>
    </Reference>
    <Reference Include="AWSSDK.Macie2">
      <HintPath>../../Include/sdk/assemblies/net472/AWSSDK.Macie2.dll</HintPath>
    </Reference>
    <Reference Include="AWSSDK.MailManager">
      <HintPath>../../Include/sdk/assemblies/net472/AWSSDK.MailManager.dll</HintPath>
    </Reference>
    <Reference Include="AWSSDK.MainframeModernization">
      <HintPath>../../Include/sdk/assemblies/net472/AWSSDK.MainframeModernization.dll</HintPath>
    </Reference>
    <Reference Include="AWSSDK.ManagedBlockchain">
      <HintPath>../../Include/sdk/assemblies/net472/AWSSDK.ManagedBlockchain.dll</HintPath>
    </Reference>
    <Reference Include="AWSSDK.ManagedBlockchainQuery">
      <HintPath>../../Include/sdk/assemblies/net472/AWSSDK.ManagedBlockchainQuery.dll</HintPath>
    </Reference>
    <Reference Include="AWSSDK.ManagedGrafana">
      <HintPath>../../Include/sdk/assemblies/net472/AWSSDK.ManagedGrafana.dll</HintPath>
    </Reference>
    <Reference Include="AWSSDK.MarketplaceAgreement">
      <HintPath>../../Include/sdk/assemblies/net472/AWSSDK.MarketplaceAgreement.dll</HintPath>
    </Reference>
    <Reference Include="AWSSDK.MarketplaceCatalog">
      <HintPath>../../Include/sdk/assemblies/net472/AWSSDK.MarketplaceCatalog.dll</HintPath>
    </Reference>
    <Reference Include="AWSSDK.MarketplaceDeployment">
      <HintPath>../../Include/sdk/assemblies/net472/AWSSDK.MarketplaceDeployment.dll</HintPath>
    </Reference>
    <Reference Include="AWSSDK.MarketplaceEntitlementService">
      <HintPath>../../Include/sdk/assemblies/net472/AWSSDK.MarketplaceEntitlementService.dll</HintPath>
    </Reference>
    <Reference Include="AWSSDK.MarketplaceReporting">
      <HintPath>../../Include/sdk/assemblies/net472/AWSSDK.MarketplaceReporting.dll</HintPath>
    </Reference>
    <Reference Include="AWSSDK.MediaConnect">
      <HintPath>../../Include/sdk/assemblies/net472/AWSSDK.MediaConnect.dll</HintPath>
    </Reference>
    <Reference Include="AWSSDK.MediaConvert">
      <HintPath>../../Include/sdk/assemblies/net472/AWSSDK.MediaConvert.dll</HintPath>
    </Reference>
    <Reference Include="AWSSDK.MediaLive">
      <HintPath>../../Include/sdk/assemblies/net472/AWSSDK.MediaLive.dll</HintPath>
    </Reference>
    <Reference Include="AWSSDK.MediaPackage">
      <HintPath>../../Include/sdk/assemblies/net472/AWSSDK.MediaPackage.dll</HintPath>
    </Reference>
    <Reference Include="AWSSDK.MediaPackageV2">
      <HintPath>../../Include/sdk/assemblies/net472/AWSSDK.MediaPackageV2.dll</HintPath>
    </Reference>
    <Reference Include="AWSSDK.MediaPackageVod">
      <HintPath>../../Include/sdk/assemblies/net472/AWSSDK.MediaPackageVod.dll</HintPath>
    </Reference>
    <Reference Include="AWSSDK.MediaStore">
      <HintPath>../../Include/sdk/assemblies/net472/AWSSDK.MediaStore.dll</HintPath>
    </Reference>
    <Reference Include="AWSSDK.MediaStoreData">
      <HintPath>../../Include/sdk/assemblies/net472/AWSSDK.MediaStoreData.dll</HintPath>
    </Reference>
    <Reference Include="AWSSDK.MediaTailor">
      <HintPath>../../Include/sdk/assemblies/net472/AWSSDK.MediaTailor.dll</HintPath>
    </Reference>
    <Reference Include="AWSSDK.MedicalImaging">
      <HintPath>../../Include/sdk/assemblies/net472/AWSSDK.MedicalImaging.dll</HintPath>
    </Reference>
    <Reference Include="AWSSDK.MemoryDB">
      <HintPath>../../Include/sdk/assemblies/net472/AWSSDK.MemoryDB.dll</HintPath>
    </Reference>
    <Reference Include="AWSSDK.Mgn">
      <HintPath>../../Include/sdk/assemblies/net472/AWSSDK.Mgn.dll</HintPath>
    </Reference>
    <Reference Include="AWSSDK.MigrationHub">
      <HintPath>../../Include/sdk/assemblies/net472/AWSSDK.MigrationHub.dll</HintPath>
    </Reference>
    <Reference Include="AWSSDK.MigrationHubConfig">
      <HintPath>../../Include/sdk/assemblies/net472/AWSSDK.MigrationHubConfig.dll</HintPath>
    </Reference>
    <Reference Include="AWSSDK.MigrationHubOrchestrator">
      <HintPath>../../Include/sdk/assemblies/net472/AWSSDK.MigrationHubOrchestrator.dll</HintPath>
    </Reference>
    <Reference Include="AWSSDK.MigrationHubRefactorSpaces">
      <HintPath>../../Include/sdk/assemblies/net472/AWSSDK.MigrationHubRefactorSpaces.dll</HintPath>
    </Reference>
    <Reference Include="AWSSDK.MigrationHubStrategyRecommendations">
      <HintPath>../../Include/sdk/assemblies/net472/AWSSDK.MigrationHubStrategyRecommendations.dll</HintPath>
    </Reference>
    <Reference Include="AWSSDK.MQ">
      <HintPath>../../Include/sdk/assemblies/net472/AWSSDK.MQ.dll</HintPath>
    </Reference>
    <Reference Include="AWSSDK.MTurk">
      <HintPath>../../Include/sdk/assemblies/net472/AWSSDK.MTurk.dll</HintPath>
    </Reference>
    <Reference Include="AWSSDK.MWAA">
      <HintPath>../../Include/sdk/assemblies/net472/AWSSDK.MWAA.dll</HintPath>
    </Reference>
    <Reference Include="AWSSDK.Neptune">
      <HintPath>../../Include/sdk/assemblies/net472/AWSSDK.Neptune.dll</HintPath>
    </Reference>
    <Reference Include="AWSSDK.Neptunedata">
      <HintPath>../../Include/sdk/assemblies/net472/AWSSDK.Neptunedata.dll</HintPath>
    </Reference>
    <Reference Include="AWSSDK.NeptuneGraph">
      <HintPath>../../Include/sdk/assemblies/net472/AWSSDK.NeptuneGraph.dll</HintPath>
    </Reference>
    <Reference Include="AWSSDK.NetworkFirewall">
      <HintPath>../../Include/sdk/assemblies/net472/AWSSDK.NetworkFirewall.dll</HintPath>
    </Reference>
    <Reference Include="AWSSDK.NetworkFlowMonitor">
      <HintPath>../../Include/sdk/assemblies/net472/AWSSDK.NetworkFlowMonitor.dll</HintPath>
    </Reference>
    <Reference Include="AWSSDK.NetworkManager">
      <HintPath>../../Include/sdk/assemblies/net472/AWSSDK.NetworkManager.dll</HintPath>
    </Reference>
    <Reference Include="AWSSDK.NetworkMonitor">
      <HintPath>../../Include/sdk/assemblies/net472/AWSSDK.NetworkMonitor.dll</HintPath>
    </Reference>
    <Reference Include="AWSSDK.Notifications">
      <HintPath>../../Include/sdk/assemblies/net472/AWSSDK.Notifications.dll</HintPath>
    </Reference>
    <Reference Include="AWSSDK.NotificationsContacts">
      <HintPath>../../Include/sdk/assemblies/net472/AWSSDK.NotificationsContacts.dll</HintPath>
    </Reference>
    <Reference Include="AWSSDK.OAM">
      <HintPath>../../Include/sdk/assemblies/net472/AWSSDK.OAM.dll</HintPath>
    </Reference>
    <Reference Include="AWSSDK.ObservabilityAdmin">
      <HintPath>../../Include/sdk/assemblies/net472/AWSSDK.ObservabilityAdmin.dll</HintPath>
    </Reference>
    <Reference Include="AWSSDK.Omics">
      <HintPath>../../Include/sdk/assemblies/net472/AWSSDK.Omics.dll</HintPath>
    </Reference>
    <Reference Include="AWSSDK.OpenSearchServerless">
      <HintPath>../../Include/sdk/assemblies/net472/AWSSDK.OpenSearchServerless.dll</HintPath>
    </Reference>
    <Reference Include="AWSSDK.OpenSearchService">
      <HintPath>../../Include/sdk/assemblies/net472/AWSSDK.OpenSearchService.dll</HintPath>
    </Reference>
    <Reference Include="AWSSDK.OpsWorks">
      <HintPath>../../Include/sdk/assemblies/net472/AWSSDK.OpsWorks.dll</HintPath>
    </Reference>
    <Reference Include="AWSSDK.OpsWorksCM">
      <HintPath>../../Include/sdk/assemblies/net472/AWSSDK.OpsWorksCM.dll</HintPath>
    </Reference>
    <Reference Include="AWSSDK.Organizations">
      <HintPath>../../Include/sdk/assemblies/net472/AWSSDK.Organizations.dll</HintPath>
    </Reference>
    <Reference Include="AWSSDK.OSIS">
      <HintPath>../../Include/sdk/assemblies/net472/AWSSDK.OSIS.dll</HintPath>
    </Reference>
    <Reference Include="AWSSDK.Outposts">
      <HintPath>../../Include/sdk/assemblies/net472/AWSSDK.Outposts.dll</HintPath>
    </Reference>
    <Reference Include="AWSSDK.Panorama">
      <HintPath>../../Include/sdk/assemblies/net472/AWSSDK.Panorama.dll</HintPath>
    </Reference>
    <Reference Include="AWSSDK.PartnerCentralSelling">
      <HintPath>../../Include/sdk/assemblies/net472/AWSSDK.PartnerCentralSelling.dll</HintPath>
    </Reference>
    <Reference Include="AWSSDK.PaymentCryptography">
      <HintPath>../../Include/sdk/assemblies/net472/AWSSDK.PaymentCryptography.dll</HintPath>
    </Reference>
    <Reference Include="AWSSDK.PaymentCryptographyData">
      <HintPath>../../Include/sdk/assemblies/net472/AWSSDK.PaymentCryptographyData.dll</HintPath>
    </Reference>
    <Reference Include="AWSSDK.PcaConnectorAd">
      <HintPath>../../Include/sdk/assemblies/net472/AWSSDK.PcaConnectorAd.dll</HintPath>
    </Reference>
    <Reference Include="AWSSDK.PcaConnectorScep">
      <HintPath>../../Include/sdk/assemblies/net472/AWSSDK.PcaConnectorScep.dll</HintPath>
    </Reference>
    <Reference Include="AWSSDK.PCS">
      <HintPath>../../Include/sdk/assemblies/net472/AWSSDK.PCS.dll</HintPath>
    </Reference>
    <Reference Include="AWSSDK.Personalize">
      <HintPath>../../Include/sdk/assemblies/net472/AWSSDK.Personalize.dll</HintPath>
    </Reference>
    <Reference Include="AWSSDK.PersonalizeEvents">
      <HintPath>../../Include/sdk/assemblies/net472/AWSSDK.PersonalizeEvents.dll</HintPath>
    </Reference>
    <Reference Include="AWSSDK.PersonalizeRuntime">
      <HintPath>../../Include/sdk/assemblies/net472/AWSSDK.PersonalizeRuntime.dll</HintPath>
    </Reference>
    <Reference Include="AWSSDK.PI">
      <HintPath>../../Include/sdk/assemblies/net472/AWSSDK.PI.dll</HintPath>
    </Reference>
    <Reference Include="AWSSDK.Pinpoint">
      <HintPath>../../Include/sdk/assemblies/net472/AWSSDK.Pinpoint.dll</HintPath>
    </Reference>
    <Reference Include="AWSSDK.PinpointEmail">
      <HintPath>../../Include/sdk/assemblies/net472/AWSSDK.PinpointEmail.dll</HintPath>
    </Reference>
    <Reference Include="AWSSDK.PinpointSMSVoiceV2">
      <HintPath>../../Include/sdk/assemblies/net472/AWSSDK.PinpointSMSVoiceV2.dll</HintPath>
    </Reference>
    <Reference Include="AWSSDK.Pipes">
      <HintPath>../../Include/sdk/assemblies/net472/AWSSDK.Pipes.dll</HintPath>
    </Reference>
    <Reference Include="AWSSDK.Polly">
      <HintPath>../../Include/sdk/assemblies/net472/AWSSDK.Polly.dll</HintPath>
    </Reference>
    <Reference Include="AWSSDK.Pricing">
      <HintPath>../../Include/sdk/assemblies/net472/AWSSDK.Pricing.dll</HintPath>
    </Reference>
    <Reference Include="AWSSDK.Private5G">
      <HintPath>../../Include/sdk/assemblies/net472/AWSSDK.Private5G.dll</HintPath>
    </Reference>
    <Reference Include="AWSSDK.PrometheusService">
      <HintPath>../../Include/sdk/assemblies/net472/AWSSDK.PrometheusService.dll</HintPath>
    </Reference>
    <Reference Include="AWSSDK.Proton">
      <HintPath>../../Include/sdk/assemblies/net472/AWSSDK.Proton.dll</HintPath>
    </Reference>
    <Reference Include="AWSSDK.QApps">
      <HintPath>../../Include/sdk/assemblies/net472/AWSSDK.QApps.dll</HintPath>
    </Reference>
    <Reference Include="AWSSDK.QBusiness">
      <HintPath>../../Include/sdk/assemblies/net472/AWSSDK.QBusiness.dll</HintPath>
    </Reference>
    <Reference Include="AWSSDK.QConnect">
      <HintPath>../../Include/sdk/assemblies/net472/AWSSDK.QConnect.dll</HintPath>
    </Reference>
    <Reference Include="AWSSDK.QLDB">
      <HintPath>../../Include/sdk/assemblies/net472/AWSSDK.QLDB.dll</HintPath>
    </Reference>
    <Reference Include="AWSSDK.QLDBSession">
      <HintPath>../../Include/sdk/assemblies/net472/AWSSDK.QLDBSession.dll</HintPath>
    </Reference>
    <Reference Include="AWSSDK.QuickSight">
      <HintPath>../../Include/sdk/assemblies/net472/AWSSDK.QuickSight.dll</HintPath>
    </Reference>
    <Reference Include="AWSSDK.RAM">
      <HintPath>../../Include/sdk/assemblies/net472/AWSSDK.RAM.dll</HintPath>
    </Reference>
    <Reference Include="AWSSDK.RDS">
      <HintPath>../../Include/sdk/assemblies/net472/AWSSDK.RDS.dll</HintPath>
    </Reference>
    <Reference Include="AWSSDK.RDSDataService">
      <HintPath>../../Include/sdk/assemblies/net472/AWSSDK.RDSDataService.dll</HintPath>
    </Reference>
    <Reference Include="AWSSDK.RecycleBin">
      <HintPath>../../Include/sdk/assemblies/net472/AWSSDK.RecycleBin.dll</HintPath>
    </Reference>
    <Reference Include="AWSSDK.Redshift">
      <HintPath>../../Include/sdk/assemblies/net472/AWSSDK.Redshift.dll</HintPath>
    </Reference>
    <Reference Include="AWSSDK.RedshiftDataAPIService">
      <HintPath>../../Include/sdk/assemblies/net472/AWSSDK.RedshiftDataAPIService.dll</HintPath>
    </Reference>
    <Reference Include="AWSSDK.RedshiftServerless">
      <HintPath>../../Include/sdk/assemblies/net472/AWSSDK.RedshiftServerless.dll</HintPath>
    </Reference>
    <Reference Include="AWSSDK.Rekognition">
      <HintPath>../../Include/sdk/assemblies/net472/AWSSDK.Rekognition.dll</HintPath>
    </Reference>
    <Reference Include="AWSSDK.Repostspace">
      <HintPath>../../Include/sdk/assemblies/net472/AWSSDK.Repostspace.dll</HintPath>
    </Reference>
    <Reference Include="AWSSDK.ResilienceHub">
      <HintPath>../../Include/sdk/assemblies/net472/AWSSDK.ResilienceHub.dll</HintPath>
    </Reference>
    <Reference Include="AWSSDK.ResourceExplorer2">
      <HintPath>../../Include/sdk/assemblies/net472/AWSSDK.ResourceExplorer2.dll</HintPath>
    </Reference>
    <Reference Include="AWSSDK.ResourceGroups">
      <HintPath>../../Include/sdk/assemblies/net472/AWSSDK.ResourceGroups.dll</HintPath>
    </Reference>
    <Reference Include="AWSSDK.ResourceGroupsTaggingAPI">
      <HintPath>../../Include/sdk/assemblies/net472/AWSSDK.ResourceGroupsTaggingAPI.dll</HintPath>
    </Reference>
    <Reference Include="AWSSDK.RoboMaker">
      <HintPath>../../Include/sdk/assemblies/net472/AWSSDK.RoboMaker.dll</HintPath>
    </Reference>
    <Reference Include="AWSSDK.Route53">
      <HintPath>../../Include/sdk/assemblies/net472/AWSSDK.Route53.dll</HintPath>
    </Reference>
    <Reference Include="AWSSDK.Route53Domains">
      <HintPath>../../Include/sdk/assemblies/net472/AWSSDK.Route53Domains.dll</HintPath>
    </Reference>
    <Reference Include="AWSSDK.Route53Profiles">
      <HintPath>../../Include/sdk/assemblies/net472/AWSSDK.Route53Profiles.dll</HintPath>
    </Reference>
    <Reference Include="AWSSDK.Route53RecoveryCluster">
      <HintPath>../../Include/sdk/assemblies/net472/AWSSDK.Route53RecoveryCluster.dll</HintPath>
    </Reference>
    <Reference Include="AWSSDK.Route53RecoveryControlConfig">
      <HintPath>../../Include/sdk/assemblies/net472/AWSSDK.Route53RecoveryControlConfig.dll</HintPath>
    </Reference>
    <Reference Include="AWSSDK.Route53RecoveryReadiness">
      <HintPath>../../Include/sdk/assemblies/net472/AWSSDK.Route53RecoveryReadiness.dll</HintPath>
    </Reference>
    <Reference Include="AWSSDK.Route53Resolver">
      <HintPath>../../Include/sdk/assemblies/net472/AWSSDK.Route53Resolver.dll</HintPath>
    </Reference>
    <Reference Include="AWSSDK.S3">
      <HintPath>../../Include/sdk/assemblies/net472/AWSSDK.S3.dll</HintPath>
    </Reference>
    <Reference Include="AWSSDK.S3Control">
      <HintPath>../../Include/sdk/assemblies/net472/AWSSDK.S3Control.dll</HintPath>
    </Reference>
    <Reference Include="AWSSDK.S3Outposts">
      <HintPath>../../Include/sdk/assemblies/net472/AWSSDK.S3Outposts.dll</HintPath>
    </Reference>
    <Reference Include="AWSSDK.S3Tables">
      <HintPath>../../Include/sdk/assemblies/net472/AWSSDK.S3Tables.dll</HintPath>
    </Reference>
    <Reference Include="AWSSDK.SageMaker">
      <HintPath>../../Include/sdk/assemblies/net472/AWSSDK.SageMaker.dll</HintPath>
    </Reference>
    <Reference Include="AWSSDK.SagemakerEdgeManager">
      <HintPath>../../Include/sdk/assemblies/net472/AWSSDK.SagemakerEdgeManager.dll</HintPath>
    </Reference>
    <Reference Include="AWSSDK.SageMakerFeatureStoreRuntime">
      <HintPath>../../Include/sdk/assemblies/net472/AWSSDK.SageMakerFeatureStoreRuntime.dll</HintPath>
    </Reference>
    <Reference Include="AWSSDK.SageMakerGeospatial">
      <HintPath>../../Include/sdk/assemblies/net472/AWSSDK.SageMakerGeospatial.dll</HintPath>
    </Reference>
    <Reference Include="AWSSDK.SageMakerMetrics">
      <HintPath>../../Include/sdk/assemblies/net472/AWSSDK.SageMakerMetrics.dll</HintPath>
    </Reference>
    <Reference Include="AWSSDK.SageMakerRuntime">
      <HintPath>../../Include/sdk/assemblies/net472/AWSSDK.SageMakerRuntime.dll</HintPath>
    </Reference>
    <Reference Include="AWSSDK.SavingsPlans">
      <HintPath>../../Include/sdk/assemblies/net472/AWSSDK.SavingsPlans.dll</HintPath>
    </Reference>
    <Reference Include="AWSSDK.Scheduler">
      <HintPath>../../Include/sdk/assemblies/net472/AWSSDK.Scheduler.dll</HintPath>
    </Reference>
    <Reference Include="AWSSDK.Schemas">
      <HintPath>../../Include/sdk/assemblies/net472/AWSSDK.Schemas.dll</HintPath>
    </Reference>
    <Reference Include="AWSSDK.SecretsManager">
      <HintPath>../../Include/sdk/assemblies/net472/AWSSDK.SecretsManager.dll</HintPath>
    </Reference>
    <Reference Include="AWSSDK.SecurityHub">
      <HintPath>../../Include/sdk/assemblies/net472/AWSSDK.SecurityHub.dll</HintPath>
    </Reference>
    <Reference Include="AWSSDK.SecurityIR">
      <HintPath>../../Include/sdk/assemblies/net472/AWSSDK.SecurityIR.dll</HintPath>
    </Reference>
    <Reference Include="AWSSDK.SecurityLake">
      <HintPath>../../Include/sdk/assemblies/net472/AWSSDK.SecurityLake.dll</HintPath>
    </Reference>
    <Reference Include="AWSSDK.SecurityToken">
      <HintPath>../../Include/sdk/assemblies/net472/AWSSDK.SecurityToken.dll</HintPath>
    </Reference>
    <Reference Include="AWSSDK.ServerlessApplicationRepository">
      <HintPath>../../Include/sdk/assemblies/net472/AWSSDK.ServerlessApplicationRepository.dll</HintPath>
    </Reference>
    <Reference Include="AWSSDK.ServerMigrationService">
      <HintPath>../../Include/sdk/assemblies/net472/AWSSDK.ServerMigrationService.dll</HintPath>
    </Reference>
    <Reference Include="AWSSDK.ServiceCatalog">
      <HintPath>../../Include/sdk/assemblies/net472/AWSSDK.ServiceCatalog.dll</HintPath>
    </Reference>
    <Reference Include="AWSSDK.ServiceDiscovery">
      <HintPath>../../Include/sdk/assemblies/net472/AWSSDK.ServiceDiscovery.dll</HintPath>
    </Reference>
    <Reference Include="AWSSDK.ServiceQuotas">
      <HintPath>../../Include/sdk/assemblies/net472/AWSSDK.ServiceQuotas.dll</HintPath>
    </Reference>
    <Reference Include="AWSSDK.Shield">
      <HintPath>../../Include/sdk/assemblies/net472/AWSSDK.Shield.dll</HintPath>
    </Reference>
    <Reference Include="AWSSDK.SimpleEmail">
      <HintPath>../../Include/sdk/assemblies/net472/AWSSDK.SimpleEmail.dll</HintPath>
    </Reference>
    <Reference Include="AWSSDK.SimpleEmailV2">
      <HintPath>../../Include/sdk/assemblies/net472/AWSSDK.SimpleEmailV2.dll</HintPath>
    </Reference>
    <Reference Include="AWSSDK.SimpleNotificationService">
      <HintPath>../../Include/sdk/assemblies/net472/AWSSDK.SimpleNotificationService.dll</HintPath>
    </Reference>
    <Reference Include="AWSSDK.SimpleSystemsManagement">
      <HintPath>../../Include/sdk/assemblies/net472/AWSSDK.SimpleSystemsManagement.dll</HintPath>
    </Reference>
    <Reference Include="AWSSDK.SimpleWorkflow">
      <HintPath>../../Include/sdk/assemblies/net472/AWSSDK.SimpleWorkflow.dll</HintPath>
    </Reference>
    <Reference Include="AWSSDK.SimSpaceWeaver">
      <HintPath>../../Include/sdk/assemblies/net472/AWSSDK.SimSpaceWeaver.dll</HintPath>
    </Reference>
    <Reference Include="AWSSDK.Snowball">
      <HintPath>../../Include/sdk/assemblies/net472/AWSSDK.Snowball.dll</HintPath>
    </Reference>
    <Reference Include="AWSSDK.SnowDeviceManagement">
      <HintPath>../../Include/sdk/assemblies/net472/AWSSDK.SnowDeviceManagement.dll</HintPath>
    </Reference>
    <Reference Include="AWSSDK.SocialMessaging">
      <HintPath>../../Include/sdk/assemblies/net472/AWSSDK.SocialMessaging.dll</HintPath>
    </Reference>
    <Reference Include="AWSSDK.SQS">
      <HintPath>../../Include/sdk/assemblies/net472/AWSSDK.SQS.dll</HintPath>
    </Reference>
    <Reference Include="AWSSDK.SSMContacts">
      <HintPath>../../Include/sdk/assemblies/net472/AWSSDK.SSMContacts.dll</HintPath>
    </Reference>
    <Reference Include="AWSSDK.SSMIncidents">
      <HintPath>../../Include/sdk/assemblies/net472/AWSSDK.SSMIncidents.dll</HintPath>
    </Reference>
    <Reference Include="AWSSDK.SSMQuickSetup">
      <HintPath>../../Include/sdk/assemblies/net472/AWSSDK.SSMQuickSetup.dll</HintPath>
    </Reference>
    <Reference Include="AWSSDK.SsmSap">
      <HintPath>../../Include/sdk/assemblies/net472/AWSSDK.SsmSap.dll</HintPath>
    </Reference>
    <Reference Include="AWSSDK.SSO">
      <HintPath>../../Include/sdk/assemblies/net472/AWSSDK.SSO.dll</HintPath>
    </Reference>
    <Reference Include="AWSSDK.SSOAdmin">
      <HintPath>../../Include/sdk/assemblies/net472/AWSSDK.SSOAdmin.dll</HintPath>
    </Reference>
    <Reference Include="AWSSDK.SSOOIDC">
      <HintPath>../../Include/sdk/assemblies/net472/AWSSDK.SSOOIDC.dll</HintPath>
    </Reference>
    <Reference Include="AWSSDK.StepFunctions">
      <HintPath>../../Include/sdk/assemblies/net472/AWSSDK.StepFunctions.dll</HintPath>
    </Reference>
    <Reference Include="AWSSDK.StorageGateway">
      <HintPath>../../Include/sdk/assemblies/net472/AWSSDK.StorageGateway.dll</HintPath>
    </Reference>
    <Reference Include="AWSSDK.SupplyChain">
      <HintPath>../../Include/sdk/assemblies/net472/AWSSDK.SupplyChain.dll</HintPath>
    </Reference>
    <Reference Include="AWSSDK.SupportApp">
      <HintPath>../../Include/sdk/assemblies/net472/AWSSDK.SupportApp.dll</HintPath>
    </Reference>
    <Reference Include="AWSSDK.Synthetics">
      <HintPath>../../Include/sdk/assemblies/net472/AWSSDK.Synthetics.dll</HintPath>
    </Reference>
    <Reference Include="AWSSDK.TaxSettings">
      <HintPath>../../Include/sdk/assemblies/net472/AWSSDK.TaxSettings.dll</HintPath>
    </Reference>
    <Reference Include="AWSSDK.Textract">
      <HintPath>../../Include/sdk/assemblies/net472/AWSSDK.Textract.dll</HintPath>
    </Reference>
    <Reference Include="AWSSDK.TimestreamInfluxDB">
      <HintPath>../../Include/sdk/assemblies/net472/AWSSDK.TimestreamInfluxDB.dll</HintPath>
    </Reference>
    <Reference Include="AWSSDK.TimestreamQuery">
      <HintPath>../../Include/sdk/assemblies/net472/AWSSDK.TimestreamQuery.dll</HintPath>
    </Reference>
    <Reference Include="AWSSDK.TimestreamWrite">
      <HintPath>../../Include/sdk/assemblies/net472/AWSSDK.TimestreamWrite.dll</HintPath>
    </Reference>
    <Reference Include="AWSSDK.Tnb">
      <HintPath>../../Include/sdk/assemblies/net472/AWSSDK.Tnb.dll</HintPath>
    </Reference>
    <Reference Include="AWSSDK.TranscribeService">
      <HintPath>../../Include/sdk/assemblies/net472/AWSSDK.TranscribeService.dll</HintPath>
    </Reference>
    <Reference Include="AWSSDK.Transfer">
      <HintPath>../../Include/sdk/assemblies/net472/AWSSDK.Transfer.dll</HintPath>
    </Reference>
    <Reference Include="AWSSDK.Translate">
      <HintPath>../../Include/sdk/assemblies/net472/AWSSDK.Translate.dll</HintPath>
    </Reference>
    <Reference Include="AWSSDK.TrustedAdvisor">
      <HintPath>../../Include/sdk/assemblies/net472/AWSSDK.TrustedAdvisor.dll</HintPath>
    </Reference>
    <Reference Include="AWSSDK.VerifiedPermissions">
      <HintPath>../../Include/sdk/assemblies/net472/AWSSDK.VerifiedPermissions.dll</HintPath>
    </Reference>
    <Reference Include="AWSSDK.VoiceID">
      <HintPath>../../Include/sdk/assemblies/net472/AWSSDK.VoiceID.dll</HintPath>
    </Reference>
    <Reference Include="AWSSDK.VPCLattice">
      <HintPath>../../Include/sdk/assemblies/net472/AWSSDK.VPCLattice.dll</HintPath>
    </Reference>
    <Reference Include="AWSSDK.WAF">
      <HintPath>../../Include/sdk/assemblies/net472/AWSSDK.WAF.dll</HintPath>
    </Reference>
    <Reference Include="AWSSDK.WAFRegional">
      <HintPath>../../Include/sdk/assemblies/net472/AWSSDK.WAFRegional.dll</HintPath>
    </Reference>
    <Reference Include="AWSSDK.WAFV2">
      <HintPath>../../Include/sdk/assemblies/net472/AWSSDK.WAFV2.dll</HintPath>
    </Reference>
    <Reference Include="AWSSDK.WellArchitected">
      <HintPath>../../Include/sdk/assemblies/net472/AWSSDK.WellArchitected.dll</HintPath>
    </Reference>
    <Reference Include="AWSSDK.WorkDocs">
      <HintPath>../../Include/sdk/assemblies/net472/AWSSDK.WorkDocs.dll</HintPath>
    </Reference>
    <Reference Include="AWSSDK.WorkMail">
      <HintPath>../../Include/sdk/assemblies/net472/AWSSDK.WorkMail.dll</HintPath>
    </Reference>
    <Reference Include="AWSSDK.WorkMailMessageFlow">
      <HintPath>../../Include/sdk/assemblies/net472/AWSSDK.WorkMailMessageFlow.dll</HintPath>
    </Reference>
    <Reference Include="AWSSDK.WorkSpaces">
      <HintPath>../../Include/sdk/assemblies/net472/AWSSDK.WorkSpaces.dll</HintPath>
    </Reference>
    <Reference Include="AWSSDK.WorkSpacesThinClient">
      <HintPath>../../Include/sdk/assemblies/net472/AWSSDK.WorkSpacesThinClient.dll</HintPath>
    </Reference>
    <Reference Include="AWSSDK.WorkSpacesWeb">
      <HintPath>../../Include/sdk/assemblies/net472/AWSSDK.WorkSpacesWeb.dll</HintPath>
    </Reference>
    <Reference Include="AWSSDK.XRay">
      <HintPath>../../Include/sdk/assemblies/net472/AWSSDK.XRay.dll</HintPath>
    </Reference>
    <Reference Include="AWSSDK.Extensions.CloudFront.Signers">
      <HintPath>../../Include/sdk/assemblies/net472/AWSSDK.Extensions.CloudFront.Signers.dll</HintPath>
    </Reference>
    <Reference Include="AWSSDK.Extensions.EC2.DecryptPassword">
      <HintPath>../../Include/sdk/assemblies/net472/AWSSDK.Extensions.EC2.DecryptPassword.dll</HintPath>
    </Reference>
  </ItemGroup>
  <ItemGroup Condition="'$(TargetFramework)'=='netstandard2.0'">
    <PackageReference Include="PowerShellStandard.Library" Version="5.1.1" />
    <PackageReference Include="System.Runtime.InteropServices" Version="4.3.0" />
    <PackageReference Include="System.Reflection.TypeExtensions" Version="4.3.0" />
    <Reference Include="AWSSDK.AccessAnalyzer">
      <HintPath>../../Include/sdk/assemblies/netstandard2.0/AWSSDK.AccessAnalyzer.dll</HintPath>
    </Reference>
    <Reference Include="AWSSDK.Account">
      <HintPath>../../Include/sdk/assemblies/netstandard2.0/AWSSDK.Account.dll</HintPath>
    </Reference>
    <Reference Include="AWSSDK.ACMPCA">
      <HintPath>../../Include/sdk/assemblies/netstandard2.0/AWSSDK.ACMPCA.dll</HintPath>
    </Reference>
    <Reference Include="AWSSDK.Amplify">
      <HintPath>../../Include/sdk/assemblies/netstandard2.0/AWSSDK.Amplify.dll</HintPath>
    </Reference>
    <Reference Include="AWSSDK.AmplifyBackend">
      <HintPath>../../Include/sdk/assemblies/netstandard2.0/AWSSDK.AmplifyBackend.dll</HintPath>
    </Reference>
    <Reference Include="AWSSDK.AmplifyUIBuilder">
      <HintPath>../../Include/sdk/assemblies/netstandard2.0/AWSSDK.AmplifyUIBuilder.dll</HintPath>
    </Reference>
    <Reference Include="AWSSDK.APIGateway">
      <HintPath>../../Include/sdk/assemblies/netstandard2.0/AWSSDK.APIGateway.dll</HintPath>
    </Reference>
    <Reference Include="AWSSDK.ApiGatewayManagementApi">
      <HintPath>../../Include/sdk/assemblies/netstandard2.0/AWSSDK.ApiGatewayManagementApi.dll</HintPath>
    </Reference>
    <Reference Include="AWSSDK.ApiGatewayV2">
      <HintPath>../../Include/sdk/assemblies/netstandard2.0/AWSSDK.ApiGatewayV2.dll</HintPath>
    </Reference>
    <Reference Include="AWSSDK.AppConfig">
      <HintPath>../../Include/sdk/assemblies/netstandard2.0/AWSSDK.AppConfig.dll</HintPath>
    </Reference>
    <Reference Include="AWSSDK.AppConfigData">
      <HintPath>../../Include/sdk/assemblies/netstandard2.0/AWSSDK.AppConfigData.dll</HintPath>
    </Reference>
    <Reference Include="AWSSDK.AppFabric">
      <HintPath>../../Include/sdk/assemblies/netstandard2.0/AWSSDK.AppFabric.dll</HintPath>
    </Reference>
    <Reference Include="AWSSDK.Appflow">
      <HintPath>../../Include/sdk/assemblies/netstandard2.0/AWSSDK.Appflow.dll</HintPath>
    </Reference>
    <Reference Include="AWSSDK.AppIntegrationsService">
      <HintPath>../../Include/sdk/assemblies/netstandard2.0/AWSSDK.AppIntegrationsService.dll</HintPath>
    </Reference>
    <Reference Include="AWSSDK.ApplicationAutoScaling">
      <HintPath>../../Include/sdk/assemblies/netstandard2.0/AWSSDK.ApplicationAutoScaling.dll</HintPath>
    </Reference>
    <Reference Include="AWSSDK.ApplicationCostProfiler">
      <HintPath>../../Include/sdk/assemblies/netstandard2.0/AWSSDK.ApplicationCostProfiler.dll</HintPath>
    </Reference>
    <Reference Include="AWSSDK.ApplicationDiscoveryService">
      <HintPath>../../Include/sdk/assemblies/netstandard2.0/AWSSDK.ApplicationDiscoveryService.dll</HintPath>
    </Reference>
    <Reference Include="AWSSDK.ApplicationInsights">
      <HintPath>../../Include/sdk/assemblies/netstandard2.0/AWSSDK.ApplicationInsights.dll</HintPath>
    </Reference>
    <Reference Include="AWSSDK.ApplicationSignals">
      <HintPath>../../Include/sdk/assemblies/netstandard2.0/AWSSDK.ApplicationSignals.dll</HintPath>
    </Reference>
    <Reference Include="AWSSDK.AppMesh">
      <HintPath>../../Include/sdk/assemblies/netstandard2.0/AWSSDK.AppMesh.dll</HintPath>
    </Reference>
    <Reference Include="AWSSDK.AppRegistry">
      <HintPath>../../Include/sdk/assemblies/netstandard2.0/AWSSDK.AppRegistry.dll</HintPath>
    </Reference>
    <Reference Include="AWSSDK.AppRunner">
      <HintPath>../../Include/sdk/assemblies/netstandard2.0/AWSSDK.AppRunner.dll</HintPath>
    </Reference>
    <Reference Include="AWSSDK.AppStream">
      <HintPath>../../Include/sdk/assemblies/netstandard2.0/AWSSDK.AppStream.dll</HintPath>
    </Reference>
    <Reference Include="AWSSDK.AppSync">
      <HintPath>../../Include/sdk/assemblies/netstandard2.0/AWSSDK.AppSync.dll</HintPath>
    </Reference>
    <Reference Include="AWSSDK.AppTest">
      <HintPath>../../Include/sdk/assemblies/netstandard2.0/AWSSDK.AppTest.dll</HintPath>
    </Reference>
    <Reference Include="AWSSDK.ARCZonalShift">
      <HintPath>../../Include/sdk/assemblies/netstandard2.0/AWSSDK.ARCZonalShift.dll</HintPath>
    </Reference>
    <Reference Include="AWSSDK.Artifact">
      <HintPath>../../Include/sdk/assemblies/netstandard2.0/AWSSDK.Artifact.dll</HintPath>
    </Reference>
    <Reference Include="AWSSDK.Athena">
      <HintPath>../../Include/sdk/assemblies/netstandard2.0/AWSSDK.Athena.dll</HintPath>
    </Reference>
    <Reference Include="AWSSDK.AuditManager">
      <HintPath>../../Include/sdk/assemblies/netstandard2.0/AWSSDK.AuditManager.dll</HintPath>
    </Reference>
    <Reference Include="AWSSDK.AugmentedAIRuntime">
      <HintPath>../../Include/sdk/assemblies/netstandard2.0/AWSSDK.AugmentedAIRuntime.dll</HintPath>
    </Reference>
    <Reference Include="AWSSDK.AutoScaling">
      <HintPath>../../Include/sdk/assemblies/netstandard2.0/AWSSDK.AutoScaling.dll</HintPath>
    </Reference>
    <Reference Include="AWSSDK.AutoScalingPlans">
      <HintPath>../../Include/sdk/assemblies/netstandard2.0/AWSSDK.AutoScalingPlans.dll</HintPath>
    </Reference>
    <Reference Include="AWSSDK.AWSHealth">
      <HintPath>../../Include/sdk/assemblies/netstandard2.0/AWSSDK.AWSHealth.dll</HintPath>
    </Reference>
    <Reference Include="AWSSDK.AWSMarketplaceCommerceAnalytics">
      <HintPath>../../Include/sdk/assemblies/netstandard2.0/AWSSDK.AWSMarketplaceCommerceAnalytics.dll</HintPath>
    </Reference>
    <Reference Include="AWSSDK.AWSMarketplaceMetering">
      <HintPath>../../Include/sdk/assemblies/netstandard2.0/AWSSDK.AWSMarketplaceMetering.dll</HintPath>
    </Reference>
    <Reference Include="AWSSDK.AWSSupport">
      <HintPath>../../Include/sdk/assemblies/netstandard2.0/AWSSDK.AWSSupport.dll</HintPath>
    </Reference>
    <Reference Include="AWSSDK.B2bi">
      <HintPath>../../Include/sdk/assemblies/netstandard2.0/AWSSDK.B2bi.dll</HintPath>
    </Reference>
    <Reference Include="AWSSDK.Backup">
      <HintPath>../../Include/sdk/assemblies/netstandard2.0/AWSSDK.Backup.dll</HintPath>
    </Reference>
    <Reference Include="AWSSDK.BackupGateway">
      <HintPath>../../Include/sdk/assemblies/netstandard2.0/AWSSDK.BackupGateway.dll</HintPath>
    </Reference>
    <Reference Include="AWSSDK.BackupSearch">
      <HintPath>../../Include/sdk/assemblies/netstandard2.0/AWSSDK.BackupSearch.dll</HintPath>
    </Reference>
    <Reference Include="AWSSDK.Batch">
      <HintPath>../../Include/sdk/assemblies/netstandard2.0/AWSSDK.Batch.dll</HintPath>
    </Reference>
    <Reference Include="AWSSDK.BCMDataExports">
      <HintPath>../../Include/sdk/assemblies/netstandard2.0/AWSSDK.BCMDataExports.dll</HintPath>
    </Reference>
    <Reference Include="AWSSDK.BCMPricingCalculator">
      <HintPath>../../Include/sdk/assemblies/netstandard2.0/AWSSDK.BCMPricingCalculator.dll</HintPath>
    </Reference>
    <Reference Include="AWSSDK.Bedrock">
      <HintPath>../../Include/sdk/assemblies/netstandard2.0/AWSSDK.Bedrock.dll</HintPath>
    </Reference>
    <Reference Include="AWSSDK.BedrockAgent">
      <HintPath>../../Include/sdk/assemblies/netstandard2.0/AWSSDK.BedrockAgent.dll</HintPath>
    </Reference>
    <Reference Include="AWSSDK.BedrockAgentRuntime">
      <HintPath>../../Include/sdk/assemblies/netstandard2.0/AWSSDK.BedrockAgentRuntime.dll</HintPath>
    </Reference>
    <Reference Include="AWSSDK.BedrockDataAutomation">
      <HintPath>../../Include/sdk/assemblies/netstandard2.0/AWSSDK.BedrockDataAutomation.dll</HintPath>
    </Reference>
    <Reference Include="AWSSDK.BedrockDataAutomationRuntime">
      <HintPath>../../Include/sdk/assemblies/netstandard2.0/AWSSDK.BedrockDataAutomationRuntime.dll</HintPath>
    </Reference>
    <Reference Include="AWSSDK.BedrockRuntime">
      <HintPath>../../Include/sdk/assemblies/netstandard2.0/AWSSDK.BedrockRuntime.dll</HintPath>
    </Reference>
    <Reference Include="AWSSDK.Billing">
      <HintPath>../../Include/sdk/assemblies/netstandard2.0/AWSSDK.Billing.dll</HintPath>
    </Reference>
    <Reference Include="AWSSDK.BillingConductor">
      <HintPath>../../Include/sdk/assemblies/netstandard2.0/AWSSDK.BillingConductor.dll</HintPath>
    </Reference>
    <Reference Include="AWSSDK.Braket">
      <HintPath>../../Include/sdk/assemblies/netstandard2.0/AWSSDK.Braket.dll</HintPath>
    </Reference>
    <Reference Include="AWSSDK.Budgets">
      <HintPath>../../Include/sdk/assemblies/netstandard2.0/AWSSDK.Budgets.dll</HintPath>
    </Reference>
    <Reference Include="AWSSDK.CertificateManager">
      <HintPath>../../Include/sdk/assemblies/netstandard2.0/AWSSDK.CertificateManager.dll</HintPath>
    </Reference>
    <Reference Include="AWSSDK.Chatbot">
      <HintPath>../../Include/sdk/assemblies/netstandard2.0/AWSSDK.Chatbot.dll</HintPath>
    </Reference>
    <Reference Include="AWSSDK.Chime">
      <HintPath>../../Include/sdk/assemblies/netstandard2.0/AWSSDK.Chime.dll</HintPath>
    </Reference>
    <Reference Include="AWSSDK.ChimeSDKIdentity">
      <HintPath>../../Include/sdk/assemblies/netstandard2.0/AWSSDK.ChimeSDKIdentity.dll</HintPath>
    </Reference>
    <Reference Include="AWSSDK.ChimeSDKMediaPipelines">
      <HintPath>../../Include/sdk/assemblies/netstandard2.0/AWSSDK.ChimeSDKMediaPipelines.dll</HintPath>
    </Reference>
    <Reference Include="AWSSDK.ChimeSDKMeetings">
      <HintPath>../../Include/sdk/assemblies/netstandard2.0/AWSSDK.ChimeSDKMeetings.dll</HintPath>
    </Reference>
    <Reference Include="AWSSDK.ChimeSDKMessaging">
      <HintPath>../../Include/sdk/assemblies/netstandard2.0/AWSSDK.ChimeSDKMessaging.dll</HintPath>
    </Reference>
    <Reference Include="AWSSDK.ChimeSDKVoice">
      <HintPath>../../Include/sdk/assemblies/netstandard2.0/AWSSDK.ChimeSDKVoice.dll</HintPath>
    </Reference>
    <Reference Include="AWSSDK.CleanRooms">
      <HintPath>../../Include/sdk/assemblies/netstandard2.0/AWSSDK.CleanRooms.dll</HintPath>
    </Reference>
    <Reference Include="AWSSDK.CleanRoomsML">
      <HintPath>../../Include/sdk/assemblies/netstandard2.0/AWSSDK.CleanRoomsML.dll</HintPath>
    </Reference>
    <Reference Include="AWSSDK.Cloud9">
      <HintPath>../../Include/sdk/assemblies/netstandard2.0/AWSSDK.Cloud9.dll</HintPath>
    </Reference>
    <Reference Include="AWSSDK.CloudControlApi">
      <HintPath>../../Include/sdk/assemblies/netstandard2.0/AWSSDK.CloudControlApi.dll</HintPath>
    </Reference>
    <Reference Include="AWSSDK.CloudDirectory">
      <HintPath>../../Include/sdk/assemblies/netstandard2.0/AWSSDK.CloudDirectory.dll</HintPath>
    </Reference>
    <Reference Include="AWSSDK.CloudFormation">
      <HintPath>../../Include/sdk/assemblies/netstandard2.0/AWSSDK.CloudFormation.dll</HintPath>
    </Reference>
    <Reference Include="AWSSDK.CloudFront">
      <HintPath>../../Include/sdk/assemblies/netstandard2.0/AWSSDK.CloudFront.dll</HintPath>
    </Reference>
    <Reference Include="AWSSDK.CloudFrontKeyValueStore">
      <HintPath>../../Include/sdk/assemblies/netstandard2.0/AWSSDK.CloudFrontKeyValueStore.dll</HintPath>
    </Reference>
    <Reference Include="AWSSDK.CloudHSM">
      <HintPath>../../Include/sdk/assemblies/netstandard2.0/AWSSDK.CloudHSM.dll</HintPath>
    </Reference>
    <Reference Include="AWSSDK.CloudHSMV2">
      <HintPath>../../Include/sdk/assemblies/netstandard2.0/AWSSDK.CloudHSMV2.dll</HintPath>
    </Reference>
    <Reference Include="AWSSDK.CloudSearch">
      <HintPath>../../Include/sdk/assemblies/netstandard2.0/AWSSDK.CloudSearch.dll</HintPath>
    </Reference>
    <Reference Include="AWSSDK.CloudSearchDomain">
      <HintPath>../../Include/sdk/assemblies/netstandard2.0/AWSSDK.CloudSearchDomain.dll</HintPath>
    </Reference>
    <Reference Include="AWSSDK.CloudTrail">
      <HintPath>../../Include/sdk/assemblies/netstandard2.0/AWSSDK.CloudTrail.dll</HintPath>
    </Reference>
    <Reference Include="AWSSDK.CloudTrailData">
      <HintPath>../../Include/sdk/assemblies/netstandard2.0/AWSSDK.CloudTrailData.dll</HintPath>
    </Reference>
    <Reference Include="AWSSDK.CloudWatch">
      <HintPath>../../Include/sdk/assemblies/netstandard2.0/AWSSDK.CloudWatch.dll</HintPath>
    </Reference>
    <Reference Include="AWSSDK.CloudWatchEvents">
      <HintPath>../../Include/sdk/assemblies/netstandard2.0/AWSSDK.CloudWatchEvents.dll</HintPath>
    </Reference>
    <Reference Include="AWSSDK.CloudWatchEvidently">
      <HintPath>../../Include/sdk/assemblies/netstandard2.0/AWSSDK.CloudWatchEvidently.dll</HintPath>
    </Reference>
    <Reference Include="AWSSDK.CloudWatchLogs">
      <HintPath>../../Include/sdk/assemblies/netstandard2.0/AWSSDK.CloudWatchLogs.dll</HintPath>
    </Reference>
    <Reference Include="AWSSDK.CloudWatchRUM">
      <HintPath>../../Include/sdk/assemblies/netstandard2.0/AWSSDK.CloudWatchRUM.dll</HintPath>
    </Reference>
    <Reference Include="AWSSDK.CodeArtifact">
      <HintPath>../../Include/sdk/assemblies/netstandard2.0/AWSSDK.CodeArtifact.dll</HintPath>
    </Reference>
    <Reference Include="AWSSDK.CodeBuild">
      <HintPath>../../Include/sdk/assemblies/netstandard2.0/AWSSDK.CodeBuild.dll</HintPath>
    </Reference>
    <Reference Include="AWSSDK.CodeCatalyst">
      <HintPath>../../Include/sdk/assemblies/netstandard2.0/AWSSDK.CodeCatalyst.dll</HintPath>
    </Reference>
    <Reference Include="AWSSDK.CodeCommit">
      <HintPath>../../Include/sdk/assemblies/netstandard2.0/AWSSDK.CodeCommit.dll</HintPath>
    </Reference>
    <Reference Include="AWSSDK.CodeConnections">
      <HintPath>../../Include/sdk/assemblies/netstandard2.0/AWSSDK.CodeConnections.dll</HintPath>
    </Reference>
    <Reference Include="AWSSDK.CodeDeploy">
      <HintPath>../../Include/sdk/assemblies/netstandard2.0/AWSSDK.CodeDeploy.dll</HintPath>
    </Reference>
    <Reference Include="AWSSDK.CodeGuruProfiler">
      <HintPath>../../Include/sdk/assemblies/netstandard2.0/AWSSDK.CodeGuruProfiler.dll</HintPath>
    </Reference>
    <Reference Include="AWSSDK.CodeGuruReviewer">
      <HintPath>../../Include/sdk/assemblies/netstandard2.0/AWSSDK.CodeGuruReviewer.dll</HintPath>
    </Reference>
    <Reference Include="AWSSDK.CodeGuruSecurity">
      <HintPath>../../Include/sdk/assemblies/netstandard2.0/AWSSDK.CodeGuruSecurity.dll</HintPath>
    </Reference>
    <Reference Include="AWSSDK.CodePipeline">
      <HintPath>../../Include/sdk/assemblies/netstandard2.0/AWSSDK.CodePipeline.dll</HintPath>
    </Reference>
    <Reference Include="AWSSDK.CodeStarconnections">
      <HintPath>../../Include/sdk/assemblies/netstandard2.0/AWSSDK.CodeStarconnections.dll</HintPath>
    </Reference>
    <Reference Include="AWSSDK.CodeStarNotifications">
      <HintPath>../../Include/sdk/assemblies/netstandard2.0/AWSSDK.CodeStarNotifications.dll</HintPath>
    </Reference>
    <Reference Include="AWSSDK.CognitoIdentity">
      <HintPath>../../Include/sdk/assemblies/netstandard2.0/AWSSDK.CognitoIdentity.dll</HintPath>
    </Reference>
    <Reference Include="AWSSDK.CognitoIdentityProvider">
      <HintPath>../../Include/sdk/assemblies/netstandard2.0/AWSSDK.CognitoIdentityProvider.dll</HintPath>
    </Reference>
    <Reference Include="AWSSDK.CognitoSync">
      <HintPath>../../Include/sdk/assemblies/netstandard2.0/AWSSDK.CognitoSync.dll</HintPath>
    </Reference>
    <Reference Include="AWSSDK.Comprehend">
      <HintPath>../../Include/sdk/assemblies/netstandard2.0/AWSSDK.Comprehend.dll</HintPath>
    </Reference>
    <Reference Include="AWSSDK.ComprehendMedical">
      <HintPath>../../Include/sdk/assemblies/netstandard2.0/AWSSDK.ComprehendMedical.dll</HintPath>
    </Reference>
    <Reference Include="AWSSDK.ComputeOptimizer">
      <HintPath>../../Include/sdk/assemblies/netstandard2.0/AWSSDK.ComputeOptimizer.dll</HintPath>
    </Reference>
    <Reference Include="AWSSDK.ConfigService">
      <HintPath>../../Include/sdk/assemblies/netstandard2.0/AWSSDK.ConfigService.dll</HintPath>
    </Reference>
    <Reference Include="AWSSDK.Connect">
      <HintPath>../../Include/sdk/assemblies/netstandard2.0/AWSSDK.Connect.dll</HintPath>
    </Reference>
    <Reference Include="AWSSDK.ConnectCampaignService">
      <HintPath>../../Include/sdk/assemblies/netstandard2.0/AWSSDK.ConnectCampaignService.dll</HintPath>
    </Reference>
    <Reference Include="AWSSDK.ConnectCampaignsV2">
      <HintPath>../../Include/sdk/assemblies/netstandard2.0/AWSSDK.ConnectCampaignsV2.dll</HintPath>
    </Reference>
    <Reference Include="AWSSDK.ConnectCases">
      <HintPath>../../Include/sdk/assemblies/netstandard2.0/AWSSDK.ConnectCases.dll</HintPath>
    </Reference>
    <Reference Include="AWSSDK.ConnectContactLens">
      <HintPath>../../Include/sdk/assemblies/netstandard2.0/AWSSDK.ConnectContactLens.dll</HintPath>
    </Reference>
    <Reference Include="AWSSDK.ConnectParticipant">
      <HintPath>../../Include/sdk/assemblies/netstandard2.0/AWSSDK.ConnectParticipant.dll</HintPath>
    </Reference>
    <Reference Include="AWSSDK.ConnectWisdomService">
      <HintPath>../../Include/sdk/assemblies/netstandard2.0/AWSSDK.ConnectWisdomService.dll</HintPath>
    </Reference>
    <Reference Include="AWSSDK.ControlCatalog">
      <HintPath>../../Include/sdk/assemblies/netstandard2.0/AWSSDK.ControlCatalog.dll</HintPath>
    </Reference>
    <Reference Include="AWSSDK.ControlTower">
      <HintPath>../../Include/sdk/assemblies/netstandard2.0/AWSSDK.ControlTower.dll</HintPath>
    </Reference>
    <Reference Include="AWSSDK.Core">
      <HintPath>../../Include/sdk/assemblies/netstandard2.0/AWSSDK.Core.dll</HintPath>
    </Reference>
    <Reference Include="AWSSDK.CostAndUsageReport">
      <HintPath>../../Include/sdk/assemblies/netstandard2.0/AWSSDK.CostAndUsageReport.dll</HintPath>
    </Reference>
    <Reference Include="AWSSDK.CostExplorer">
      <HintPath>../../Include/sdk/assemblies/netstandard2.0/AWSSDK.CostExplorer.dll</HintPath>
    </Reference>
    <Reference Include="AWSSDK.CostOptimizationHub">
      <HintPath>../../Include/sdk/assemblies/netstandard2.0/AWSSDK.CostOptimizationHub.dll</HintPath>
    </Reference>
    <Reference Include="AWSSDK.CustomerProfiles">
      <HintPath>../../Include/sdk/assemblies/netstandard2.0/AWSSDK.CustomerProfiles.dll</HintPath>
    </Reference>
    <Reference Include="AWSSDK.DatabaseMigrationService">
      <HintPath>../../Include/sdk/assemblies/netstandard2.0/AWSSDK.DatabaseMigrationService.dll</HintPath>
    </Reference>
    <Reference Include="AWSSDK.DataExchange">
      <HintPath>../../Include/sdk/assemblies/netstandard2.0/AWSSDK.DataExchange.dll</HintPath>
    </Reference>
    <Reference Include="AWSSDK.DataPipeline">
      <HintPath>../../Include/sdk/assemblies/netstandard2.0/AWSSDK.DataPipeline.dll</HintPath>
    </Reference>
    <Reference Include="AWSSDK.DataSync">
      <HintPath>../../Include/sdk/assemblies/netstandard2.0/AWSSDK.DataSync.dll</HintPath>
    </Reference>
    <Reference Include="AWSSDK.DataZone">
      <HintPath>../../Include/sdk/assemblies/netstandard2.0/AWSSDK.DataZone.dll</HintPath>
    </Reference>
    <Reference Include="AWSSDK.DAX">
      <HintPath>../../Include/sdk/assemblies/netstandard2.0/AWSSDK.DAX.dll</HintPath>
    </Reference>
    <Reference Include="AWSSDK.Deadline">
      <HintPath>../../Include/sdk/assemblies/netstandard2.0/AWSSDK.Deadline.dll</HintPath>
    </Reference>
    <Reference Include="AWSSDK.Detective">
      <HintPath>../../Include/sdk/assemblies/netstandard2.0/AWSSDK.Detective.dll</HintPath>
    </Reference>
    <Reference Include="AWSSDK.DeviceFarm">
      <HintPath>../../Include/sdk/assemblies/netstandard2.0/AWSSDK.DeviceFarm.dll</HintPath>
    </Reference>
    <Reference Include="AWSSDK.DevOpsGuru">
      <HintPath>../../Include/sdk/assemblies/netstandard2.0/AWSSDK.DevOpsGuru.dll</HintPath>
    </Reference>
    <Reference Include="AWSSDK.DirectConnect">
      <HintPath>../../Include/sdk/assemblies/netstandard2.0/AWSSDK.DirectConnect.dll</HintPath>
    </Reference>
    <Reference Include="AWSSDK.DirectoryService">
      <HintPath>../../Include/sdk/assemblies/netstandard2.0/AWSSDK.DirectoryService.dll</HintPath>
    </Reference>
    <Reference Include="AWSSDK.DirectoryServiceData">
      <HintPath>../../Include/sdk/assemblies/netstandard2.0/AWSSDK.DirectoryServiceData.dll</HintPath>
    </Reference>
    <Reference Include="AWSSDK.DLM">
      <HintPath>../../Include/sdk/assemblies/netstandard2.0/AWSSDK.DLM.dll</HintPath>
    </Reference>
    <Reference Include="AWSSDK.DocDB">
      <HintPath>../../Include/sdk/assemblies/netstandard2.0/AWSSDK.DocDB.dll</HintPath>
    </Reference>
    <Reference Include="AWSSDK.DocDBElastic">
      <HintPath>../../Include/sdk/assemblies/netstandard2.0/AWSSDK.DocDBElastic.dll</HintPath>
    </Reference>
    <Reference Include="AWSSDK.Drs">
      <HintPath>../../Include/sdk/assemblies/netstandard2.0/AWSSDK.Drs.dll</HintPath>
    </Reference>
    <Reference Include="AWSSDK.DSQL">
      <HintPath>../../Include/sdk/assemblies/netstandard2.0/AWSSDK.DSQL.dll</HintPath>
    </Reference>
    <Reference Include="AWSSDK.DynamoDBStreams">
      <HintPath>../../Include/sdk/assemblies/netstandard2.0/AWSSDK.DynamoDBStreams.dll</HintPath>
    </Reference>
    <Reference Include="AWSSDK.DynamoDBv2">
      <HintPath>../../Include/sdk/assemblies/netstandard2.0/AWSSDK.DynamoDBv2.dll</HintPath>
    </Reference>
    <Reference Include="AWSSDK.EBS">
      <HintPath>../../Include/sdk/assemblies/netstandard2.0/AWSSDK.EBS.dll</HintPath>
    </Reference>
    <Reference Include="AWSSDK.EC2">
      <HintPath>../../Include/sdk/assemblies/netstandard2.0/AWSSDK.EC2.dll</HintPath>
    </Reference>
    <Reference Include="AWSSDK.EC2InstanceConnect">
      <HintPath>../../Include/sdk/assemblies/netstandard2.0/AWSSDK.EC2InstanceConnect.dll</HintPath>
    </Reference>
    <Reference Include="AWSSDK.ECR">
      <HintPath>../../Include/sdk/assemblies/netstandard2.0/AWSSDK.ECR.dll</HintPath>
    </Reference>
    <Reference Include="AWSSDK.ECRPublic">
      <HintPath>../../Include/sdk/assemblies/netstandard2.0/AWSSDK.ECRPublic.dll</HintPath>
    </Reference>
    <Reference Include="AWSSDK.ECS">
      <HintPath>../../Include/sdk/assemblies/netstandard2.0/AWSSDK.ECS.dll</HintPath>
    </Reference>
    <Reference Include="AWSSDK.EKS">
      <HintPath>../../Include/sdk/assemblies/netstandard2.0/AWSSDK.EKS.dll</HintPath>
    </Reference>
    <Reference Include="AWSSDK.EKSAuth">
      <HintPath>../../Include/sdk/assemblies/netstandard2.0/AWSSDK.EKSAuth.dll</HintPath>
    </Reference>
    <Reference Include="AWSSDK.ElastiCache">
      <HintPath>../../Include/sdk/assemblies/netstandard2.0/AWSSDK.ElastiCache.dll</HintPath>
    </Reference>
    <Reference Include="AWSSDK.ElasticBeanstalk">
      <HintPath>../../Include/sdk/assemblies/netstandard2.0/AWSSDK.ElasticBeanstalk.dll</HintPath>
    </Reference>
    <Reference Include="AWSSDK.ElasticFileSystem">
      <HintPath>../../Include/sdk/assemblies/netstandard2.0/AWSSDK.ElasticFileSystem.dll</HintPath>
    </Reference>
    <Reference Include="AWSSDK.ElasticLoadBalancing">
      <HintPath>../../Include/sdk/assemblies/netstandard2.0/AWSSDK.ElasticLoadBalancing.dll</HintPath>
    </Reference>
    <Reference Include="AWSSDK.ElasticLoadBalancingV2">
      <HintPath>../../Include/sdk/assemblies/netstandard2.0/AWSSDK.ElasticLoadBalancingV2.dll</HintPath>
    </Reference>
    <Reference Include="AWSSDK.ElasticMapReduce">
      <HintPath>../../Include/sdk/assemblies/netstandard2.0/AWSSDK.ElasticMapReduce.dll</HintPath>
    </Reference>
    <Reference Include="AWSSDK.Elasticsearch">
      <HintPath>../../Include/sdk/assemblies/netstandard2.0/AWSSDK.Elasticsearch.dll</HintPath>
    </Reference>
    <Reference Include="AWSSDK.ElasticTranscoder">
      <HintPath>../../Include/sdk/assemblies/netstandard2.0/AWSSDK.ElasticTranscoder.dll</HintPath>
    </Reference>
    <Reference Include="AWSSDK.EMRContainers">
      <HintPath>../../Include/sdk/assemblies/netstandard2.0/AWSSDK.EMRContainers.dll</HintPath>
    </Reference>
    <Reference Include="AWSSDK.EMRServerless">
      <HintPath>../../Include/sdk/assemblies/netstandard2.0/AWSSDK.EMRServerless.dll</HintPath>
    </Reference>
    <Reference Include="AWSSDK.EntityResolution">
      <HintPath>../../Include/sdk/assemblies/netstandard2.0/AWSSDK.EntityResolution.dll</HintPath>
    </Reference>
    <Reference Include="AWSSDK.EventBridge">
      <HintPath>../../Include/sdk/assemblies/netstandard2.0/AWSSDK.EventBridge.dll</HintPath>
    </Reference>
    <Reference Include="AWSSDK.Finspace">
      <HintPath>../../Include/sdk/assemblies/netstandard2.0/AWSSDK.Finspace.dll</HintPath>
    </Reference>
    <Reference Include="AWSSDK.FinSpaceData">
      <HintPath>../../Include/sdk/assemblies/netstandard2.0/AWSSDK.FinSpaceData.dll</HintPath>
    </Reference>
    <Reference Include="AWSSDK.FIS">
      <HintPath>../../Include/sdk/assemblies/netstandard2.0/AWSSDK.FIS.dll</HintPath>
    </Reference>
    <Reference Include="AWSSDK.FMS">
      <HintPath>../../Include/sdk/assemblies/netstandard2.0/AWSSDK.FMS.dll</HintPath>
    </Reference>
    <Reference Include="AWSSDK.ForecastQueryService">
      <HintPath>../../Include/sdk/assemblies/netstandard2.0/AWSSDK.ForecastQueryService.dll</HintPath>
    </Reference>
    <Reference Include="AWSSDK.ForecastService">
      <HintPath>../../Include/sdk/assemblies/netstandard2.0/AWSSDK.ForecastService.dll</HintPath>
    </Reference>
    <Reference Include="AWSSDK.FraudDetector">
      <HintPath>../../Include/sdk/assemblies/netstandard2.0/AWSSDK.FraudDetector.dll</HintPath>
    </Reference>
    <Reference Include="AWSSDK.FreeTier">
      <HintPath>../../Include/sdk/assemblies/netstandard2.0/AWSSDK.FreeTier.dll</HintPath>
    </Reference>
    <Reference Include="AWSSDK.FSx">
      <HintPath>../../Include/sdk/assemblies/netstandard2.0/AWSSDK.FSx.dll</HintPath>
    </Reference>
    <Reference Include="AWSSDK.GameLift">
      <HintPath>../../Include/sdk/assemblies/netstandard2.0/AWSSDK.GameLift.dll</HintPath>
    </Reference>
    <Reference Include="AWSSDK.GeoMaps">
      <HintPath>../../Include/sdk/assemblies/netstandard2.0/AWSSDK.GeoMaps.dll</HintPath>
    </Reference>
    <Reference Include="AWSSDK.GeoPlaces">
      <HintPath>../../Include/sdk/assemblies/netstandard2.0/AWSSDK.GeoPlaces.dll</HintPath>
    </Reference>
    <Reference Include="AWSSDK.GeoRoutes">
      <HintPath>../../Include/sdk/assemblies/netstandard2.0/AWSSDK.GeoRoutes.dll</HintPath>
    </Reference>
    <Reference Include="AWSSDK.Glacier">
      <HintPath>../../Include/sdk/assemblies/netstandard2.0/AWSSDK.Glacier.dll</HintPath>
    </Reference>
    <Reference Include="AWSSDK.GlobalAccelerator">
      <HintPath>../../Include/sdk/assemblies/netstandard2.0/AWSSDK.GlobalAccelerator.dll</HintPath>
    </Reference>
    <Reference Include="AWSSDK.Glue">
      <HintPath>../../Include/sdk/assemblies/netstandard2.0/AWSSDK.Glue.dll</HintPath>
    </Reference>
    <Reference Include="AWSSDK.GlueDataBrew">
      <HintPath>../../Include/sdk/assemblies/netstandard2.0/AWSSDK.GlueDataBrew.dll</HintPath>
    </Reference>
    <Reference Include="AWSSDK.Greengrass">
      <HintPath>../../Include/sdk/assemblies/netstandard2.0/AWSSDK.Greengrass.dll</HintPath>
    </Reference>
    <Reference Include="AWSSDK.GreengrassV2">
      <HintPath>../../Include/sdk/assemblies/netstandard2.0/AWSSDK.GreengrassV2.dll</HintPath>
    </Reference>
    <Reference Include="AWSSDK.GroundStation">
      <HintPath>../../Include/sdk/assemblies/netstandard2.0/AWSSDK.GroundStation.dll</HintPath>
    </Reference>
    <Reference Include="AWSSDK.GuardDuty">
      <HintPath>../../Include/sdk/assemblies/netstandard2.0/AWSSDK.GuardDuty.dll</HintPath>
    </Reference>
    <Reference Include="AWSSDK.HealthLake">
      <HintPath>../../Include/sdk/assemblies/netstandard2.0/AWSSDK.HealthLake.dll</HintPath>
    </Reference>
    <Reference Include="AWSSDK.IAMRolesAnywhere">
      <HintPath>../../Include/sdk/assemblies/netstandard2.0/AWSSDK.IAMRolesAnywhere.dll</HintPath>
    </Reference>
    <Reference Include="AWSSDK.IdentityManagement">
      <HintPath>../../Include/sdk/assemblies/netstandard2.0/AWSSDK.IdentityManagement.dll</HintPath>
    </Reference>
    <Reference Include="AWSSDK.IdentityStore">
      <HintPath>../../Include/sdk/assemblies/netstandard2.0/AWSSDK.IdentityStore.dll</HintPath>
    </Reference>
    <Reference Include="AWSSDK.Imagebuilder">
      <HintPath>../../Include/sdk/assemblies/netstandard2.0/AWSSDK.Imagebuilder.dll</HintPath>
    </Reference>
    <Reference Include="AWSSDK.ImportExport">
      <HintPath>../../Include/sdk/assemblies/netstandard2.0/AWSSDK.ImportExport.dll</HintPath>
    </Reference>
    <Reference Include="AWSSDK.Inspector">
      <HintPath>../../Include/sdk/assemblies/netstandard2.0/AWSSDK.Inspector.dll</HintPath>
    </Reference>
    <Reference Include="AWSSDK.Inspector2">
      <HintPath>../../Include/sdk/assemblies/netstandard2.0/AWSSDK.Inspector2.dll</HintPath>
    </Reference>
    <Reference Include="AWSSDK.InspectorScan">
      <HintPath>../../Include/sdk/assemblies/netstandard2.0/AWSSDK.InspectorScan.dll</HintPath>
    </Reference>
    <Reference Include="AWSSDK.InternetMonitor">
      <HintPath>../../Include/sdk/assemblies/netstandard2.0/AWSSDK.InternetMonitor.dll</HintPath>
    </Reference>
    <Reference Include="AWSSDK.Invoicing">
      <HintPath>../../Include/sdk/assemblies/netstandard2.0/AWSSDK.Invoicing.dll</HintPath>
    </Reference>
    <Reference Include="AWSSDK.IoT">
      <HintPath>../../Include/sdk/assemblies/netstandard2.0/AWSSDK.IoT.dll</HintPath>
    </Reference>
    <Reference Include="AWSSDK.IoTDeviceAdvisor">
      <HintPath>../../Include/sdk/assemblies/netstandard2.0/AWSSDK.IoTDeviceAdvisor.dll</HintPath>
    </Reference>
    <Reference Include="AWSSDK.IoTEvents">
      <HintPath>../../Include/sdk/assemblies/netstandard2.0/AWSSDK.IoTEvents.dll</HintPath>
    </Reference>
    <Reference Include="AWSSDK.IoTEventsData">
      <HintPath>../../Include/sdk/assemblies/netstandard2.0/AWSSDK.IoTEventsData.dll</HintPath>
    </Reference>
    <Reference Include="AWSSDK.IoTFleetHub">
      <HintPath>../../Include/sdk/assemblies/netstandard2.0/AWSSDK.IoTFleetHub.dll</HintPath>
    </Reference>
    <Reference Include="AWSSDK.IoTFleetWise">
      <HintPath>../../Include/sdk/assemblies/netstandard2.0/AWSSDK.IoTFleetWise.dll</HintPath>
    </Reference>
    <Reference Include="AWSSDK.IoTJobsDataPlane">
      <HintPath>../../Include/sdk/assemblies/netstandard2.0/AWSSDK.IoTJobsDataPlane.dll</HintPath>
    </Reference>
    <Reference Include="AWSSDK.IoTSecureTunneling">
      <HintPath>../../Include/sdk/assemblies/netstandard2.0/AWSSDK.IoTSecureTunneling.dll</HintPath>
    </Reference>
    <Reference Include="AWSSDK.IoTSiteWise">
      <HintPath>../../Include/sdk/assemblies/netstandard2.0/AWSSDK.IoTSiteWise.dll</HintPath>
    </Reference>
    <Reference Include="AWSSDK.IoTThingsGraph">
      <HintPath>../../Include/sdk/assemblies/netstandard2.0/AWSSDK.IoTThingsGraph.dll</HintPath>
    </Reference>
    <Reference Include="AWSSDK.IoTTwinMaker">
      <HintPath>../../Include/sdk/assemblies/netstandard2.0/AWSSDK.IoTTwinMaker.dll</HintPath>
    </Reference>
    <Reference Include="AWSSDK.IoTWireless">
      <HintPath>../../Include/sdk/assemblies/netstandard2.0/AWSSDK.IoTWireless.dll</HintPath>
    </Reference>
    <Reference Include="AWSSDK.IVS">
      <HintPath>../../Include/sdk/assemblies/netstandard2.0/AWSSDK.IVS.dll</HintPath>
    </Reference>
    <Reference Include="AWSSDK.Ivschat">
      <HintPath>../../Include/sdk/assemblies/netstandard2.0/AWSSDK.Ivschat.dll</HintPath>
    </Reference>
    <Reference Include="AWSSDK.IVSRealTime">
      <HintPath>../../Include/sdk/assemblies/netstandard2.0/AWSSDK.IVSRealTime.dll</HintPath>
    </Reference>
    <Reference Include="AWSSDK.Kafka">
      <HintPath>../../Include/sdk/assemblies/netstandard2.0/AWSSDK.Kafka.dll</HintPath>
    </Reference>
    <Reference Include="AWSSDK.KafkaConnect">
      <HintPath>../../Include/sdk/assemblies/netstandard2.0/AWSSDK.KafkaConnect.dll</HintPath>
    </Reference>
    <Reference Include="AWSSDK.Kendra">
      <HintPath>../../Include/sdk/assemblies/netstandard2.0/AWSSDK.Kendra.dll</HintPath>
    </Reference>
    <Reference Include="AWSSDK.KendraRanking">
      <HintPath>../../Include/sdk/assemblies/netstandard2.0/AWSSDK.KendraRanking.dll</HintPath>
    </Reference>
    <Reference Include="AWSSDK.KeyManagementService">
      <HintPath>../../Include/sdk/assemblies/netstandard2.0/AWSSDK.KeyManagementService.dll</HintPath>
    </Reference>
    <Reference Include="AWSSDK.Keyspaces">
      <HintPath>../../Include/sdk/assemblies/netstandard2.0/AWSSDK.Keyspaces.dll</HintPath>
    </Reference>
    <Reference Include="AWSSDK.Kinesis">
      <HintPath>../../Include/sdk/assemblies/netstandard2.0/AWSSDK.Kinesis.dll</HintPath>
    </Reference>
    <Reference Include="AWSSDK.KinesisAnalytics">
      <HintPath>../../Include/sdk/assemblies/netstandard2.0/AWSSDK.KinesisAnalytics.dll</HintPath>
    </Reference>
    <Reference Include="AWSSDK.KinesisAnalyticsV2">
      <HintPath>../../Include/sdk/assemblies/netstandard2.0/AWSSDK.KinesisAnalyticsV2.dll</HintPath>
    </Reference>
    <Reference Include="AWSSDK.KinesisFirehose">
      <HintPath>../../Include/sdk/assemblies/netstandard2.0/AWSSDK.KinesisFirehose.dll</HintPath>
    </Reference>
    <Reference Include="AWSSDK.KinesisVideo">
      <HintPath>../../Include/sdk/assemblies/netstandard2.0/AWSSDK.KinesisVideo.dll</HintPath>
    </Reference>
    <Reference Include="AWSSDK.KinesisVideoMedia">
      <HintPath>../../Include/sdk/assemblies/netstandard2.0/AWSSDK.KinesisVideoMedia.dll</HintPath>
    </Reference>
    <Reference Include="AWSSDK.KinesisVideoSignalingChannels">
      <HintPath>../../Include/sdk/assemblies/netstandard2.0/AWSSDK.KinesisVideoSignalingChannels.dll</HintPath>
    </Reference>
    <Reference Include="AWSSDK.KinesisVideoWebRTCStorage">
      <HintPath>../../Include/sdk/assemblies/netstandard2.0/AWSSDK.KinesisVideoWebRTCStorage.dll</HintPath>
    </Reference>
    <Reference Include="AWSSDK.LakeFormation">
      <HintPath>../../Include/sdk/assemblies/netstandard2.0/AWSSDK.LakeFormation.dll</HintPath>
    </Reference>
    <Reference Include="AWSSDK.Lambda">
      <HintPath>../../Include/sdk/assemblies/netstandard2.0/AWSSDK.Lambda.dll</HintPath>
    </Reference>
    <Reference Include="AWSSDK.LaunchWizard">
      <HintPath>../../Include/sdk/assemblies/netstandard2.0/AWSSDK.LaunchWizard.dll</HintPath>
    </Reference>
    <Reference Include="AWSSDK.Lex">
      <HintPath>../../Include/sdk/assemblies/netstandard2.0/AWSSDK.Lex.dll</HintPath>
    </Reference>
    <Reference Include="AWSSDK.LexModelBuildingService">
      <HintPath>../../Include/sdk/assemblies/netstandard2.0/AWSSDK.LexModelBuildingService.dll</HintPath>
    </Reference>
    <Reference Include="AWSSDK.LexModelsV2">
      <HintPath>../../Include/sdk/assemblies/netstandard2.0/AWSSDK.LexModelsV2.dll</HintPath>
    </Reference>
    <Reference Include="AWSSDK.LexRuntimeV2">
      <HintPath>../../Include/sdk/assemblies/netstandard2.0/AWSSDK.LexRuntimeV2.dll</HintPath>
    </Reference>
    <Reference Include="AWSSDK.LicenseManager">
      <HintPath>../../Include/sdk/assemblies/netstandard2.0/AWSSDK.LicenseManager.dll</HintPath>
    </Reference>
    <Reference Include="AWSSDK.LicenseManagerLinuxSubscriptions">
      <HintPath>../../Include/sdk/assemblies/netstandard2.0/AWSSDK.LicenseManagerLinuxSubscriptions.dll</HintPath>
    </Reference>
    <Reference Include="AWSSDK.LicenseManagerUserSubscriptions">
      <HintPath>../../Include/sdk/assemblies/netstandard2.0/AWSSDK.LicenseManagerUserSubscriptions.dll</HintPath>
    </Reference>
    <Reference Include="AWSSDK.Lightsail">
      <HintPath>../../Include/sdk/assemblies/netstandard2.0/AWSSDK.Lightsail.dll</HintPath>
    </Reference>
    <Reference Include="AWSSDK.LocationService">
      <HintPath>../../Include/sdk/assemblies/netstandard2.0/AWSSDK.LocationService.dll</HintPath>
    </Reference>
    <Reference Include="AWSSDK.LookoutEquipment">
      <HintPath>../../Include/sdk/assemblies/netstandard2.0/AWSSDK.LookoutEquipment.dll</HintPath>
    </Reference>
    <Reference Include="AWSSDK.LookoutforVision">
      <HintPath>../../Include/sdk/assemblies/netstandard2.0/AWSSDK.LookoutforVision.dll</HintPath>
    </Reference>
    <Reference Include="AWSSDK.LookoutMetrics">
      <HintPath>../../Include/sdk/assemblies/netstandard2.0/AWSSDK.LookoutMetrics.dll</HintPath>
    </Reference>
    <Reference Include="AWSSDK.MachineLearning">
      <HintPath>../../Include/sdk/assemblies/netstandard2.0/AWSSDK.MachineLearning.dll</HintPath>
    </Reference>
    <Reference Include="AWSSDK.Macie2">
      <HintPath>../../Include/sdk/assemblies/netstandard2.0/AWSSDK.Macie2.dll</HintPath>
    </Reference>
    <Reference Include="AWSSDK.MailManager">
      <HintPath>../../Include/sdk/assemblies/netstandard2.0/AWSSDK.MailManager.dll</HintPath>
    </Reference>
    <Reference Include="AWSSDK.MainframeModernization">
      <HintPath>../../Include/sdk/assemblies/netstandard2.0/AWSSDK.MainframeModernization.dll</HintPath>
    </Reference>
    <Reference Include="AWSSDK.ManagedBlockchain">
      <HintPath>../../Include/sdk/assemblies/netstandard2.0/AWSSDK.ManagedBlockchain.dll</HintPath>
    </Reference>
    <Reference Include="AWSSDK.ManagedBlockchainQuery">
      <HintPath>../../Include/sdk/assemblies/netstandard2.0/AWSSDK.ManagedBlockchainQuery.dll</HintPath>
    </Reference>
    <Reference Include="AWSSDK.ManagedGrafana">
      <HintPath>../../Include/sdk/assemblies/netstandard2.0/AWSSDK.ManagedGrafana.dll</HintPath>
    </Reference>
    <Reference Include="AWSSDK.MarketplaceAgreement">
      <HintPath>../../Include/sdk/assemblies/netstandard2.0/AWSSDK.MarketplaceAgreement.dll</HintPath>
    </Reference>
    <Reference Include="AWSSDK.MarketplaceCatalog">
      <HintPath>../../Include/sdk/assemblies/netstandard2.0/AWSSDK.MarketplaceCatalog.dll</HintPath>
    </Reference>
    <Reference Include="AWSSDK.MarketplaceDeployment">
      <HintPath>../../Include/sdk/assemblies/netstandard2.0/AWSSDK.MarketplaceDeployment.dll</HintPath>
    </Reference>
    <Reference Include="AWSSDK.MarketplaceEntitlementService">
      <HintPath>../../Include/sdk/assemblies/netstandard2.0/AWSSDK.MarketplaceEntitlementService.dll</HintPath>
    </Reference>
    <Reference Include="AWSSDK.MarketplaceReporting">
      <HintPath>../../Include/sdk/assemblies/netstandard2.0/AWSSDK.MarketplaceReporting.dll</HintPath>
    </Reference>
    <Reference Include="AWSSDK.MediaConnect">
      <HintPath>../../Include/sdk/assemblies/netstandard2.0/AWSSDK.MediaConnect.dll</HintPath>
    </Reference>
    <Reference Include="AWSSDK.MediaConvert">
      <HintPath>../../Include/sdk/assemblies/netstandard2.0/AWSSDK.MediaConvert.dll</HintPath>
    </Reference>
    <Reference Include="AWSSDK.MediaLive">
      <HintPath>../../Include/sdk/assemblies/netstandard2.0/AWSSDK.MediaLive.dll</HintPath>
    </Reference>
    <Reference Include="AWSSDK.MediaPackage">
      <HintPath>../../Include/sdk/assemblies/netstandard2.0/AWSSDK.MediaPackage.dll</HintPath>
    </Reference>
    <Reference Include="AWSSDK.MediaPackageV2">
      <HintPath>../../Include/sdk/assemblies/netstandard2.0/AWSSDK.MediaPackageV2.dll</HintPath>
    </Reference>
    <Reference Include="AWSSDK.MediaPackageVod">
      <HintPath>../../Include/sdk/assemblies/netstandard2.0/AWSSDK.MediaPackageVod.dll</HintPath>
    </Reference>
    <Reference Include="AWSSDK.MediaStore">
      <HintPath>../../Include/sdk/assemblies/netstandard2.0/AWSSDK.MediaStore.dll</HintPath>
    </Reference>
    <Reference Include="AWSSDK.MediaStoreData">
      <HintPath>../../Include/sdk/assemblies/netstandard2.0/AWSSDK.MediaStoreData.dll</HintPath>
    </Reference>
    <Reference Include="AWSSDK.MediaTailor">
      <HintPath>../../Include/sdk/assemblies/netstandard2.0/AWSSDK.MediaTailor.dll</HintPath>
    </Reference>
    <Reference Include="AWSSDK.MedicalImaging">
      <HintPath>../../Include/sdk/assemblies/netstandard2.0/AWSSDK.MedicalImaging.dll</HintPath>
    </Reference>
    <Reference Include="AWSSDK.MemoryDB">
      <HintPath>../../Include/sdk/assemblies/netstandard2.0/AWSSDK.MemoryDB.dll</HintPath>
    </Reference>
    <Reference Include="AWSSDK.Mgn">
      <HintPath>../../Include/sdk/assemblies/netstandard2.0/AWSSDK.Mgn.dll</HintPath>
    </Reference>
    <Reference Include="AWSSDK.MigrationHub">
      <HintPath>../../Include/sdk/assemblies/netstandard2.0/AWSSDK.MigrationHub.dll</HintPath>
    </Reference>
    <Reference Include="AWSSDK.MigrationHubConfig">
      <HintPath>../../Include/sdk/assemblies/netstandard2.0/AWSSDK.MigrationHubConfig.dll</HintPath>
    </Reference>
    <Reference Include="AWSSDK.MigrationHubOrchestrator">
      <HintPath>../../Include/sdk/assemblies/netstandard2.0/AWSSDK.MigrationHubOrchestrator.dll</HintPath>
    </Reference>
    <Reference Include="AWSSDK.MigrationHubRefactorSpaces">
      <HintPath>../../Include/sdk/assemblies/netstandard2.0/AWSSDK.MigrationHubRefactorSpaces.dll</HintPath>
    </Reference>
    <Reference Include="AWSSDK.MigrationHubStrategyRecommendations">
      <HintPath>../../Include/sdk/assemblies/netstandard2.0/AWSSDK.MigrationHubStrategyRecommendations.dll</HintPath>
    </Reference>
    <Reference Include="AWSSDK.MQ">
      <HintPath>../../Include/sdk/assemblies/netstandard2.0/AWSSDK.MQ.dll</HintPath>
    </Reference>
    <Reference Include="AWSSDK.MTurk">
      <HintPath>../../Include/sdk/assemblies/netstandard2.0/AWSSDK.MTurk.dll</HintPath>
    </Reference>
    <Reference Include="AWSSDK.MWAA">
      <HintPath>../../Include/sdk/assemblies/netstandard2.0/AWSSDK.MWAA.dll</HintPath>
    </Reference>
    <Reference Include="AWSSDK.Neptune">
      <HintPath>../../Include/sdk/assemblies/netstandard2.0/AWSSDK.Neptune.dll</HintPath>
    </Reference>
    <Reference Include="AWSSDK.Neptunedata">
      <HintPath>../../Include/sdk/assemblies/netstandard2.0/AWSSDK.Neptunedata.dll</HintPath>
    </Reference>
    <Reference Include="AWSSDK.NeptuneGraph">
      <HintPath>../../Include/sdk/assemblies/netstandard2.0/AWSSDK.NeptuneGraph.dll</HintPath>
    </Reference>
    <Reference Include="AWSSDK.NetworkFirewall">
      <HintPath>../../Include/sdk/assemblies/netstandard2.0/AWSSDK.NetworkFirewall.dll</HintPath>
    </Reference>
    <Reference Include="AWSSDK.NetworkFlowMonitor">
      <HintPath>../../Include/sdk/assemblies/netstandard2.0/AWSSDK.NetworkFlowMonitor.dll</HintPath>
    </Reference>
    <Reference Include="AWSSDK.NetworkManager">
      <HintPath>../../Include/sdk/assemblies/netstandard2.0/AWSSDK.NetworkManager.dll</HintPath>
    </Reference>
    <Reference Include="AWSSDK.NetworkMonitor">
      <HintPath>../../Include/sdk/assemblies/netstandard2.0/AWSSDK.NetworkMonitor.dll</HintPath>
    </Reference>
    <Reference Include="AWSSDK.Notifications">
      <HintPath>../../Include/sdk/assemblies/netstandard2.0/AWSSDK.Notifications.dll</HintPath>
    </Reference>
    <Reference Include="AWSSDK.NotificationsContacts">
      <HintPath>../../Include/sdk/assemblies/netstandard2.0/AWSSDK.NotificationsContacts.dll</HintPath>
    </Reference>
    <Reference Include="AWSSDK.OAM">
      <HintPath>../../Include/sdk/assemblies/netstandard2.0/AWSSDK.OAM.dll</HintPath>
    </Reference>
    <Reference Include="AWSSDK.ObservabilityAdmin">
      <HintPath>../../Include/sdk/assemblies/netstandard2.0/AWSSDK.ObservabilityAdmin.dll</HintPath>
    </Reference>
    <Reference Include="AWSSDK.Omics">
      <HintPath>../../Include/sdk/assemblies/netstandard2.0/AWSSDK.Omics.dll</HintPath>
    </Reference>
    <Reference Include="AWSSDK.OpenSearchServerless">
      <HintPath>../../Include/sdk/assemblies/netstandard2.0/AWSSDK.OpenSearchServerless.dll</HintPath>
    </Reference>
    <Reference Include="AWSSDK.OpenSearchService">
      <HintPath>../../Include/sdk/assemblies/netstandard2.0/AWSSDK.OpenSearchService.dll</HintPath>
    </Reference>
    <Reference Include="AWSSDK.OpsWorks">
      <HintPath>../../Include/sdk/assemblies/netstandard2.0/AWSSDK.OpsWorks.dll</HintPath>
    </Reference>
    <Reference Include="AWSSDK.OpsWorksCM">
      <HintPath>../../Include/sdk/assemblies/netstandard2.0/AWSSDK.OpsWorksCM.dll</HintPath>
    </Reference>
    <Reference Include="AWSSDK.Organizations">
      <HintPath>../../Include/sdk/assemblies/netstandard2.0/AWSSDK.Organizations.dll</HintPath>
    </Reference>
    <Reference Include="AWSSDK.OSIS">
      <HintPath>../../Include/sdk/assemblies/netstandard2.0/AWSSDK.OSIS.dll</HintPath>
    </Reference>
    <Reference Include="AWSSDK.Outposts">
      <HintPath>../../Include/sdk/assemblies/netstandard2.0/AWSSDK.Outposts.dll</HintPath>
    </Reference>
    <Reference Include="AWSSDK.Panorama">
      <HintPath>../../Include/sdk/assemblies/netstandard2.0/AWSSDK.Panorama.dll</HintPath>
    </Reference>
    <Reference Include="AWSSDK.PartnerCentralSelling">
      <HintPath>../../Include/sdk/assemblies/netstandard2.0/AWSSDK.PartnerCentralSelling.dll</HintPath>
    </Reference>
    <Reference Include="AWSSDK.PaymentCryptography">
      <HintPath>../../Include/sdk/assemblies/netstandard2.0/AWSSDK.PaymentCryptography.dll</HintPath>
    </Reference>
    <Reference Include="AWSSDK.PaymentCryptographyData">
      <HintPath>../../Include/sdk/assemblies/netstandard2.0/AWSSDK.PaymentCryptographyData.dll</HintPath>
    </Reference>
    <Reference Include="AWSSDK.PcaConnectorAd">
      <HintPath>../../Include/sdk/assemblies/netstandard2.0/AWSSDK.PcaConnectorAd.dll</HintPath>
    </Reference>
    <Reference Include="AWSSDK.PcaConnectorScep">
      <HintPath>../../Include/sdk/assemblies/netstandard2.0/AWSSDK.PcaConnectorScep.dll</HintPath>
    </Reference>
    <Reference Include="AWSSDK.PCS">
      <HintPath>../../Include/sdk/assemblies/netstandard2.0/AWSSDK.PCS.dll</HintPath>
    </Reference>
    <Reference Include="AWSSDK.Personalize">
      <HintPath>../../Include/sdk/assemblies/netstandard2.0/AWSSDK.Personalize.dll</HintPath>
    </Reference>
    <Reference Include="AWSSDK.PersonalizeEvents">
      <HintPath>../../Include/sdk/assemblies/netstandard2.0/AWSSDK.PersonalizeEvents.dll</HintPath>
    </Reference>
    <Reference Include="AWSSDK.PersonalizeRuntime">
      <HintPath>../../Include/sdk/assemblies/netstandard2.0/AWSSDK.PersonalizeRuntime.dll</HintPath>
    </Reference>
    <Reference Include="AWSSDK.PI">
      <HintPath>../../Include/sdk/assemblies/netstandard2.0/AWSSDK.PI.dll</HintPath>
    </Reference>
    <Reference Include="AWSSDK.Pinpoint">
      <HintPath>../../Include/sdk/assemblies/netstandard2.0/AWSSDK.Pinpoint.dll</HintPath>
    </Reference>
    <Reference Include="AWSSDK.PinpointEmail">
      <HintPath>../../Include/sdk/assemblies/netstandard2.0/AWSSDK.PinpointEmail.dll</HintPath>
    </Reference>
    <Reference Include="AWSSDK.PinpointSMSVoiceV2">
      <HintPath>../../Include/sdk/assemblies/netstandard2.0/AWSSDK.PinpointSMSVoiceV2.dll</HintPath>
    </Reference>
    <Reference Include="AWSSDK.Pipes">
      <HintPath>../../Include/sdk/assemblies/netstandard2.0/AWSSDK.Pipes.dll</HintPath>
    </Reference>
    <Reference Include="AWSSDK.Polly">
      <HintPath>../../Include/sdk/assemblies/netstandard2.0/AWSSDK.Polly.dll</HintPath>
    </Reference>
    <Reference Include="AWSSDK.Pricing">
      <HintPath>../../Include/sdk/assemblies/netstandard2.0/AWSSDK.Pricing.dll</HintPath>
    </Reference>
    <Reference Include="AWSSDK.Private5G">
      <HintPath>../../Include/sdk/assemblies/netstandard2.0/AWSSDK.Private5G.dll</HintPath>
    </Reference>
    <Reference Include="AWSSDK.PrometheusService">
      <HintPath>../../Include/sdk/assemblies/netstandard2.0/AWSSDK.PrometheusService.dll</HintPath>
    </Reference>
    <Reference Include="AWSSDK.Proton">
      <HintPath>../../Include/sdk/assemblies/netstandard2.0/AWSSDK.Proton.dll</HintPath>
    </Reference>
    <Reference Include="AWSSDK.QApps">
      <HintPath>../../Include/sdk/assemblies/netstandard2.0/AWSSDK.QApps.dll</HintPath>
    </Reference>
    <Reference Include="AWSSDK.QBusiness">
      <HintPath>../../Include/sdk/assemblies/netstandard2.0/AWSSDK.QBusiness.dll</HintPath>
    </Reference>
    <Reference Include="AWSSDK.QConnect">
      <HintPath>../../Include/sdk/assemblies/netstandard2.0/AWSSDK.QConnect.dll</HintPath>
    </Reference>
    <Reference Include="AWSSDK.QLDB">
      <HintPath>../../Include/sdk/assemblies/netstandard2.0/AWSSDK.QLDB.dll</HintPath>
    </Reference>
    <Reference Include="AWSSDK.QLDBSession">
      <HintPath>../../Include/sdk/assemblies/netstandard2.0/AWSSDK.QLDBSession.dll</HintPath>
    </Reference>
    <Reference Include="AWSSDK.QuickSight">
      <HintPath>../../Include/sdk/assemblies/netstandard2.0/AWSSDK.QuickSight.dll</HintPath>
    </Reference>
    <Reference Include="AWSSDK.RAM">
      <HintPath>../../Include/sdk/assemblies/netstandard2.0/AWSSDK.RAM.dll</HintPath>
    </Reference>
    <Reference Include="AWSSDK.RDS">
      <HintPath>../../Include/sdk/assemblies/netstandard2.0/AWSSDK.RDS.dll</HintPath>
    </Reference>
    <Reference Include="AWSSDK.RDSDataService">
      <HintPath>../../Include/sdk/assemblies/netstandard2.0/AWSSDK.RDSDataService.dll</HintPath>
    </Reference>
    <Reference Include="AWSSDK.RecycleBin">
      <HintPath>../../Include/sdk/assemblies/netstandard2.0/AWSSDK.RecycleBin.dll</HintPath>
    </Reference>
    <Reference Include="AWSSDK.Redshift">
      <HintPath>../../Include/sdk/assemblies/netstandard2.0/AWSSDK.Redshift.dll</HintPath>
    </Reference>
    <Reference Include="AWSSDK.RedshiftDataAPIService">
      <HintPath>../../Include/sdk/assemblies/netstandard2.0/AWSSDK.RedshiftDataAPIService.dll</HintPath>
    </Reference>
    <Reference Include="AWSSDK.RedshiftServerless">
      <HintPath>../../Include/sdk/assemblies/netstandard2.0/AWSSDK.RedshiftServerless.dll</HintPath>
    </Reference>
    <Reference Include="AWSSDK.Rekognition">
      <HintPath>../../Include/sdk/assemblies/netstandard2.0/AWSSDK.Rekognition.dll</HintPath>
    </Reference>
    <Reference Include="AWSSDK.Repostspace">
      <HintPath>../../Include/sdk/assemblies/netstandard2.0/AWSSDK.Repostspace.dll</HintPath>
    </Reference>
    <Reference Include="AWSSDK.ResilienceHub">
      <HintPath>../../Include/sdk/assemblies/netstandard2.0/AWSSDK.ResilienceHub.dll</HintPath>
    </Reference>
    <Reference Include="AWSSDK.ResourceExplorer2">
      <HintPath>../../Include/sdk/assemblies/netstandard2.0/AWSSDK.ResourceExplorer2.dll</HintPath>
    </Reference>
    <Reference Include="AWSSDK.ResourceGroups">
      <HintPath>../../Include/sdk/assemblies/netstandard2.0/AWSSDK.ResourceGroups.dll</HintPath>
    </Reference>
    <Reference Include="AWSSDK.ResourceGroupsTaggingAPI">
      <HintPath>../../Include/sdk/assemblies/netstandard2.0/AWSSDK.ResourceGroupsTaggingAPI.dll</HintPath>
    </Reference>
    <Reference Include="AWSSDK.RoboMaker">
      <HintPath>../../Include/sdk/assemblies/netstandard2.0/AWSSDK.RoboMaker.dll</HintPath>
    </Reference>
    <Reference Include="AWSSDK.Route53">
      <HintPath>../../Include/sdk/assemblies/netstandard2.0/AWSSDK.Route53.dll</HintPath>
    </Reference>
    <Reference Include="AWSSDK.Route53Domains">
      <HintPath>../../Include/sdk/assemblies/netstandard2.0/AWSSDK.Route53Domains.dll</HintPath>
    </Reference>
    <Reference Include="AWSSDK.Route53Profiles">
      <HintPath>../../Include/sdk/assemblies/netstandard2.0/AWSSDK.Route53Profiles.dll</HintPath>
    </Reference>
    <Reference Include="AWSSDK.Route53RecoveryCluster">
      <HintPath>../../Include/sdk/assemblies/netstandard2.0/AWSSDK.Route53RecoveryCluster.dll</HintPath>
    </Reference>
    <Reference Include="AWSSDK.Route53RecoveryControlConfig">
      <HintPath>../../Include/sdk/assemblies/netstandard2.0/AWSSDK.Route53RecoveryControlConfig.dll</HintPath>
    </Reference>
    <Reference Include="AWSSDK.Route53RecoveryReadiness">
      <HintPath>../../Include/sdk/assemblies/netstandard2.0/AWSSDK.Route53RecoveryReadiness.dll</HintPath>
    </Reference>
    <Reference Include="AWSSDK.Route53Resolver">
      <HintPath>../../Include/sdk/assemblies/netstandard2.0/AWSSDK.Route53Resolver.dll</HintPath>
    </Reference>
    <Reference Include="AWSSDK.S3">
      <HintPath>../../Include/sdk/assemblies/netstandard2.0/AWSSDK.S3.dll</HintPath>
    </Reference>
    <Reference Include="AWSSDK.S3Control">
      <HintPath>../../Include/sdk/assemblies/netstandard2.0/AWSSDK.S3Control.dll</HintPath>
    </Reference>
    <Reference Include="AWSSDK.S3Outposts">
      <HintPath>../../Include/sdk/assemblies/netstandard2.0/AWSSDK.S3Outposts.dll</HintPath>
    </Reference>
    <Reference Include="AWSSDK.S3Tables">
      <HintPath>../../Include/sdk/assemblies/netstandard2.0/AWSSDK.S3Tables.dll</HintPath>
    </Reference>
    <Reference Include="AWSSDK.SageMaker">
      <HintPath>../../Include/sdk/assemblies/netstandard2.0/AWSSDK.SageMaker.dll</HintPath>
    </Reference>
    <Reference Include="AWSSDK.SagemakerEdgeManager">
      <HintPath>../../Include/sdk/assemblies/netstandard2.0/AWSSDK.SagemakerEdgeManager.dll</HintPath>
    </Reference>
    <Reference Include="AWSSDK.SageMakerFeatureStoreRuntime">
      <HintPath>../../Include/sdk/assemblies/netstandard2.0/AWSSDK.SageMakerFeatureStoreRuntime.dll</HintPath>
    </Reference>
    <Reference Include="AWSSDK.SageMakerGeospatial">
      <HintPath>../../Include/sdk/assemblies/netstandard2.0/AWSSDK.SageMakerGeospatial.dll</HintPath>
    </Reference>
    <Reference Include="AWSSDK.SageMakerMetrics">
      <HintPath>../../Include/sdk/assemblies/netstandard2.0/AWSSDK.SageMakerMetrics.dll</HintPath>
    </Reference>
    <Reference Include="AWSSDK.SageMakerRuntime">
      <HintPath>../../Include/sdk/assemblies/netstandard2.0/AWSSDK.SageMakerRuntime.dll</HintPath>
    </Reference>
    <Reference Include="AWSSDK.SavingsPlans">
      <HintPath>../../Include/sdk/assemblies/netstandard2.0/AWSSDK.SavingsPlans.dll</HintPath>
    </Reference>
    <Reference Include="AWSSDK.Scheduler">
      <HintPath>../../Include/sdk/assemblies/netstandard2.0/AWSSDK.Scheduler.dll</HintPath>
    </Reference>
    <Reference Include="AWSSDK.Schemas">
      <HintPath>../../Include/sdk/assemblies/netstandard2.0/AWSSDK.Schemas.dll</HintPath>
    </Reference>
    <Reference Include="AWSSDK.SecretsManager">
      <HintPath>../../Include/sdk/assemblies/netstandard2.0/AWSSDK.SecretsManager.dll</HintPath>
    </Reference>
    <Reference Include="AWSSDK.SecurityHub">
      <HintPath>../../Include/sdk/assemblies/netstandard2.0/AWSSDK.SecurityHub.dll</HintPath>
    </Reference>
    <Reference Include="AWSSDK.SecurityIR">
      <HintPath>../../Include/sdk/assemblies/netstandard2.0/AWSSDK.SecurityIR.dll</HintPath>
    </Reference>
    <Reference Include="AWSSDK.SecurityLake">
      <HintPath>../../Include/sdk/assemblies/netstandard2.0/AWSSDK.SecurityLake.dll</HintPath>
    </Reference>
    <Reference Include="AWSSDK.SecurityToken">
      <HintPath>../../Include/sdk/assemblies/netstandard2.0/AWSSDK.SecurityToken.dll</HintPath>
    </Reference>
    <Reference Include="AWSSDK.ServerlessApplicationRepository">
      <HintPath>../../Include/sdk/assemblies/netstandard2.0/AWSSDK.ServerlessApplicationRepository.dll</HintPath>
    </Reference>
    <Reference Include="AWSSDK.ServerMigrationService">
      <HintPath>../../Include/sdk/assemblies/netstandard2.0/AWSSDK.ServerMigrationService.dll</HintPath>
    </Reference>
    <Reference Include="AWSSDK.ServiceCatalog">
      <HintPath>../../Include/sdk/assemblies/netstandard2.0/AWSSDK.ServiceCatalog.dll</HintPath>
    </Reference>
    <Reference Include="AWSSDK.ServiceDiscovery">
      <HintPath>../../Include/sdk/assemblies/netstandard2.0/AWSSDK.ServiceDiscovery.dll</HintPath>
    </Reference>
    <Reference Include="AWSSDK.ServiceQuotas">
      <HintPath>../../Include/sdk/assemblies/netstandard2.0/AWSSDK.ServiceQuotas.dll</HintPath>
    </Reference>
    <Reference Include="AWSSDK.Shield">
      <HintPath>../../Include/sdk/assemblies/netstandard2.0/AWSSDK.Shield.dll</HintPath>
    </Reference>
    <Reference Include="AWSSDK.SimpleEmail">
      <HintPath>../../Include/sdk/assemblies/netstandard2.0/AWSSDK.SimpleEmail.dll</HintPath>
    </Reference>
    <Reference Include="AWSSDK.SimpleEmailV2">
      <HintPath>../../Include/sdk/assemblies/netstandard2.0/AWSSDK.SimpleEmailV2.dll</HintPath>
    </Reference>
    <Reference Include="AWSSDK.SimpleNotificationService">
      <HintPath>../../Include/sdk/assemblies/netstandard2.0/AWSSDK.SimpleNotificationService.dll</HintPath>
    </Reference>
    <Reference Include="AWSSDK.SimpleSystemsManagement">
      <HintPath>../../Include/sdk/assemblies/netstandard2.0/AWSSDK.SimpleSystemsManagement.dll</HintPath>
    </Reference>
    <Reference Include="AWSSDK.SimpleWorkflow">
      <HintPath>../../Include/sdk/assemblies/netstandard2.0/AWSSDK.SimpleWorkflow.dll</HintPath>
    </Reference>
    <Reference Include="AWSSDK.SimSpaceWeaver">
      <HintPath>../../Include/sdk/assemblies/netstandard2.0/AWSSDK.SimSpaceWeaver.dll</HintPath>
    </Reference>
    <Reference Include="AWSSDK.Snowball">
      <HintPath>../../Include/sdk/assemblies/netstandard2.0/AWSSDK.Snowball.dll</HintPath>
    </Reference>
    <Reference Include="AWSSDK.SnowDeviceManagement">
      <HintPath>../../Include/sdk/assemblies/netstandard2.0/AWSSDK.SnowDeviceManagement.dll</HintPath>
    </Reference>
    <Reference Include="AWSSDK.SocialMessaging">
      <HintPath>../../Include/sdk/assemblies/netstandard2.0/AWSSDK.SocialMessaging.dll</HintPath>
    </Reference>
    <Reference Include="AWSSDK.SQS">
      <HintPath>../../Include/sdk/assemblies/netstandard2.0/AWSSDK.SQS.dll</HintPath>
    </Reference>
    <Reference Include="AWSSDK.SSMContacts">
      <HintPath>../../Include/sdk/assemblies/netstandard2.0/AWSSDK.SSMContacts.dll</HintPath>
    </Reference>
    <Reference Include="AWSSDK.SSMIncidents">
      <HintPath>../../Include/sdk/assemblies/netstandard2.0/AWSSDK.SSMIncidents.dll</HintPath>
    </Reference>
    <Reference Include="AWSSDK.SSMQuickSetup">
      <HintPath>../../Include/sdk/assemblies/netstandard2.0/AWSSDK.SSMQuickSetup.dll</HintPath>
    </Reference>
    <Reference Include="AWSSDK.SsmSap">
      <HintPath>../../Include/sdk/assemblies/netstandard2.0/AWSSDK.SsmSap.dll</HintPath>
    </Reference>
    <Reference Include="AWSSDK.SSO">
      <HintPath>../../Include/sdk/assemblies/netstandard2.0/AWSSDK.SSO.dll</HintPath>
    </Reference>
    <Reference Include="AWSSDK.SSOAdmin">
      <HintPath>../../Include/sdk/assemblies/netstandard2.0/AWSSDK.SSOAdmin.dll</HintPath>
    </Reference>
    <Reference Include="AWSSDK.SSOOIDC">
      <HintPath>../../Include/sdk/assemblies/netstandard2.0/AWSSDK.SSOOIDC.dll</HintPath>
    </Reference>
    <Reference Include="AWSSDK.StepFunctions">
      <HintPath>../../Include/sdk/assemblies/netstandard2.0/AWSSDK.StepFunctions.dll</HintPath>
    </Reference>
    <Reference Include="AWSSDK.StorageGateway">
      <HintPath>../../Include/sdk/assemblies/netstandard2.0/AWSSDK.StorageGateway.dll</HintPath>
    </Reference>
    <Reference Include="AWSSDK.SupplyChain">
      <HintPath>../../Include/sdk/assemblies/netstandard2.0/AWSSDK.SupplyChain.dll</HintPath>
    </Reference>
    <Reference Include="AWSSDK.SupportApp">
      <HintPath>../../Include/sdk/assemblies/netstandard2.0/AWSSDK.SupportApp.dll</HintPath>
    </Reference>
    <Reference Include="AWSSDK.Synthetics">
      <HintPath>../../Include/sdk/assemblies/netstandard2.0/AWSSDK.Synthetics.dll</HintPath>
    </Reference>
    <Reference Include="AWSSDK.TaxSettings">
      <HintPath>../../Include/sdk/assemblies/netstandard2.0/AWSSDK.TaxSettings.dll</HintPath>
    </Reference>
    <Reference Include="AWSSDK.Textract">
      <HintPath>../../Include/sdk/assemblies/netstandard2.0/AWSSDK.Textract.dll</HintPath>
    </Reference>
    <Reference Include="AWSSDK.TimestreamInfluxDB">
      <HintPath>../../Include/sdk/assemblies/netstandard2.0/AWSSDK.TimestreamInfluxDB.dll</HintPath>
    </Reference>
    <Reference Include="AWSSDK.TimestreamQuery">
      <HintPath>../../Include/sdk/assemblies/netstandard2.0/AWSSDK.TimestreamQuery.dll</HintPath>
    </Reference>
    <Reference Include="AWSSDK.TimestreamWrite">
      <HintPath>../../Include/sdk/assemblies/netstandard2.0/AWSSDK.TimestreamWrite.dll</HintPath>
    </Reference>
    <Reference Include="AWSSDK.Tnb">
      <HintPath>../../Include/sdk/assemblies/netstandard2.0/AWSSDK.Tnb.dll</HintPath>
    </Reference>
    <Reference Include="AWSSDK.TranscribeService">
      <HintPath>../../Include/sdk/assemblies/netstandard2.0/AWSSDK.TranscribeService.dll</HintPath>
    </Reference>
    <Reference Include="AWSSDK.Transfer">
      <HintPath>../../Include/sdk/assemblies/netstandard2.0/AWSSDK.Transfer.dll</HintPath>
    </Reference>
    <Reference Include="AWSSDK.Translate">
      <HintPath>../../Include/sdk/assemblies/netstandard2.0/AWSSDK.Translate.dll</HintPath>
    </Reference>
    <Reference Include="AWSSDK.TrustedAdvisor">
      <HintPath>../../Include/sdk/assemblies/netstandard2.0/AWSSDK.TrustedAdvisor.dll</HintPath>
    </Reference>
    <Reference Include="AWSSDK.VerifiedPermissions">
      <HintPath>../../Include/sdk/assemblies/netstandard2.0/AWSSDK.VerifiedPermissions.dll</HintPath>
    </Reference>
    <Reference Include="AWSSDK.VoiceID">
      <HintPath>../../Include/sdk/assemblies/netstandard2.0/AWSSDK.VoiceID.dll</HintPath>
    </Reference>
    <Reference Include="AWSSDK.VPCLattice">
      <HintPath>../../Include/sdk/assemblies/netstandard2.0/AWSSDK.VPCLattice.dll</HintPath>
    </Reference>
    <Reference Include="AWSSDK.WAF">
      <HintPath>../../Include/sdk/assemblies/netstandard2.0/AWSSDK.WAF.dll</HintPath>
    </Reference>
    <Reference Include="AWSSDK.WAFRegional">
      <HintPath>../../Include/sdk/assemblies/netstandard2.0/AWSSDK.WAFRegional.dll</HintPath>
    </Reference>
    <Reference Include="AWSSDK.WAFV2">
      <HintPath>../../Include/sdk/assemblies/netstandard2.0/AWSSDK.WAFV2.dll</HintPath>
    </Reference>
    <Reference Include="AWSSDK.WellArchitected">
      <HintPath>../../Include/sdk/assemblies/netstandard2.0/AWSSDK.WellArchitected.dll</HintPath>
    </Reference>
    <Reference Include="AWSSDK.WorkDocs">
      <HintPath>../../Include/sdk/assemblies/netstandard2.0/AWSSDK.WorkDocs.dll</HintPath>
    </Reference>
    <Reference Include="AWSSDK.WorkMail">
      <HintPath>../../Include/sdk/assemblies/netstandard2.0/AWSSDK.WorkMail.dll</HintPath>
    </Reference>
    <Reference Include="AWSSDK.WorkMailMessageFlow">
      <HintPath>../../Include/sdk/assemblies/netstandard2.0/AWSSDK.WorkMailMessageFlow.dll</HintPath>
    </Reference>
    <Reference Include="AWSSDK.WorkSpaces">
      <HintPath>../../Include/sdk/assemblies/netstandard2.0/AWSSDK.WorkSpaces.dll</HintPath>
    </Reference>
    <Reference Include="AWSSDK.WorkSpacesThinClient">
      <HintPath>../../Include/sdk/assemblies/netstandard2.0/AWSSDK.WorkSpacesThinClient.dll</HintPath>
    </Reference>
    <Reference Include="AWSSDK.WorkSpacesWeb">
      <HintPath>../../Include/sdk/assemblies/netstandard2.0/AWSSDK.WorkSpacesWeb.dll</HintPath>
    </Reference>
    <Reference Include="AWSSDK.XRay">
      <HintPath>../../Include/sdk/assemblies/netstandard2.0/AWSSDK.XRay.dll</HintPath>
    </Reference>
    <Reference Include="AWSSDK.Extensions.CloudFront.Signers">
      <HintPath>../../Include/sdk/assemblies/netstandard2.0/AWSSDK.Extensions.CloudFront.Signers.dll</HintPath>
    </Reference>
    <Reference Include="AWSSDK.Extensions.EC2.DecryptPassword">
      <HintPath>../../Include/sdk/assemblies/netstandard2.0/AWSSDK.Extensions.EC2.DecryptPassword.dll</HintPath>
    </Reference>
  </ItemGroup>
  <ItemGroup>
    <None Remove="CmdletsList.dat" />
    <EmbeddedResource Include="CmdletsList.dat" />
    <None Include="aws-powershell.snk" />
    <None Include="AWSPowerShell.TypeExtensions.ps1xml">
      <CopyToOutputDirectory>Always</CopyToOutputDirectory>
    </None>
  </ItemGroup>
  <!-- To modify your build process, add your task inside one of the targets below and uncomment it. 
       Other similar extension points exist, see Microsoft.Common.targets.
  <Target Name="BeforeBuild">
  </Target>
  <Target Name="AfterBuild">
  </Target>
  -->
</Project><|MERGE_RESOLUTION|>--- conflicted
+++ resolved
@@ -1,7 +1,7 @@
 ﻿<?xml version="1.0" encoding="utf-8"?>
 <Project Sdk="Microsoft.NET.Sdk">
   <PropertyGroup>
-    <TargetFrameworks>net472;netstandard2.0</TargetFrameworks>
+    <TargetFrameworks>net45;netstandard2.0</TargetFrameworks>
     <RootNamespace>Amazon.PowerShell</RootNamespace>
     <AppDesignerFolder>Properties</AppDesignerFolder>
     <Platform Condition=" '$(Platform)' == '' ">AnyCPU</Platform>
@@ -20,7 +20,7 @@
     <Company>Amazon.com, Inc</Company>
     <PackageProjectUrl>https://github.com/aws/aws-tools-for-powershell</PackageProjectUrl>
   </PropertyGroup>
-  <PropertyGroup Condition="'$(TargetFramework)'=='net472'">
+  <PropertyGroup Condition="'$(TargetFramework)'=='net45'">
     <AssemblyName>AWSPowerShell</AssemblyName>
     <DocumentationFile>$(OutputPath)\AWSPowerShell.XML</DocumentationFile>
     <DefineConstants>$(DefineConstants);DESKTOP</DefineConstants>
@@ -49,9 +49,9 @@
     <Compile Remove="Cmdlets/*/bin/**" />
     <Compile Remove="Cmdlets/*/obj/**" />
   </ItemGroup>
-  <ItemGroup Condition="'$(TargetFramework)'=='net472'">
-    <PackageReference Include="Microsoft.NETFramework.ReferenceAssemblies.net472" Version="1.0.3" PrivateAssets="All" />
-    <PackageReference Include="Microsoft.PowerShell.5.1.ReferenceAssemblies" Version="1.0.0" PrivateAssets="All" />
+  <ItemGroup Condition="'$(TargetFramework)'=='net45'">
+    <PackageReference Include="Microsoft.NETFramework.ReferenceAssemblies" Version="1.0.0" PrivateAssets="All" />
+    <PackageReference Include="Microsoft.PowerShell.3.ReferenceAssemblies" Version="1.0.0" PrivateAssets="All" />
     <Reference Include="System" />
     <Reference Include="System.Core" />
     <Reference Include="System.Xml.Linq" />
@@ -59,1211 +59,1196 @@
     <Reference Include="System.Data" />
     <Reference Include="System.Xml" />
     <Reference Include="AWSSDK.AccessAnalyzer">
-      <HintPath>../../Include/sdk/assemblies/net472/AWSSDK.AccessAnalyzer.dll</HintPath>
+      <HintPath>../../Include/sdk/assemblies/net45/AWSSDK.AccessAnalyzer.dll</HintPath>
     </Reference>
     <Reference Include="AWSSDK.Account">
-      <HintPath>../../Include/sdk/assemblies/net472/AWSSDK.Account.dll</HintPath>
+      <HintPath>../../Include/sdk/assemblies/net45/AWSSDK.Account.dll</HintPath>
     </Reference>
     <Reference Include="AWSSDK.ACMPCA">
-      <HintPath>../../Include/sdk/assemblies/net472/AWSSDK.ACMPCA.dll</HintPath>
+      <HintPath>../../Include/sdk/assemblies/net45/AWSSDK.ACMPCA.dll</HintPath>
     </Reference>
     <Reference Include="AWSSDK.Amplify">
-      <HintPath>../../Include/sdk/assemblies/net472/AWSSDK.Amplify.dll</HintPath>
+      <HintPath>../../Include/sdk/assemblies/net45/AWSSDK.Amplify.dll</HintPath>
     </Reference>
     <Reference Include="AWSSDK.AmplifyBackend">
-      <HintPath>../../Include/sdk/assemblies/net472/AWSSDK.AmplifyBackend.dll</HintPath>
+      <HintPath>../../Include/sdk/assemblies/net45/AWSSDK.AmplifyBackend.dll</HintPath>
     </Reference>
     <Reference Include="AWSSDK.AmplifyUIBuilder">
-      <HintPath>../../Include/sdk/assemblies/net472/AWSSDK.AmplifyUIBuilder.dll</HintPath>
+      <HintPath>../../Include/sdk/assemblies/net45/AWSSDK.AmplifyUIBuilder.dll</HintPath>
     </Reference>
     <Reference Include="AWSSDK.APIGateway">
-      <HintPath>../../Include/sdk/assemblies/net472/AWSSDK.APIGateway.dll</HintPath>
+      <HintPath>../../Include/sdk/assemblies/net45/AWSSDK.APIGateway.dll</HintPath>
     </Reference>
     <Reference Include="AWSSDK.ApiGatewayManagementApi">
-      <HintPath>../../Include/sdk/assemblies/net472/AWSSDK.ApiGatewayManagementApi.dll</HintPath>
+      <HintPath>../../Include/sdk/assemblies/net45/AWSSDK.ApiGatewayManagementApi.dll</HintPath>
     </Reference>
     <Reference Include="AWSSDK.ApiGatewayV2">
-      <HintPath>../../Include/sdk/assemblies/net472/AWSSDK.ApiGatewayV2.dll</HintPath>
+      <HintPath>../../Include/sdk/assemblies/net45/AWSSDK.ApiGatewayV2.dll</HintPath>
     </Reference>
     <Reference Include="AWSSDK.AppConfig">
-      <HintPath>../../Include/sdk/assemblies/net472/AWSSDK.AppConfig.dll</HintPath>
+      <HintPath>../../Include/sdk/assemblies/net45/AWSSDK.AppConfig.dll</HintPath>
     </Reference>
     <Reference Include="AWSSDK.AppConfigData">
-      <HintPath>../../Include/sdk/assemblies/net472/AWSSDK.AppConfigData.dll</HintPath>
+      <HintPath>../../Include/sdk/assemblies/net45/AWSSDK.AppConfigData.dll</HintPath>
     </Reference>
     <Reference Include="AWSSDK.AppFabric">
-      <HintPath>../../Include/sdk/assemblies/net472/AWSSDK.AppFabric.dll</HintPath>
+      <HintPath>../../Include/sdk/assemblies/net45/AWSSDK.AppFabric.dll</HintPath>
     </Reference>
     <Reference Include="AWSSDK.Appflow">
-      <HintPath>../../Include/sdk/assemblies/net472/AWSSDK.Appflow.dll</HintPath>
+      <HintPath>../../Include/sdk/assemblies/net45/AWSSDK.Appflow.dll</HintPath>
     </Reference>
     <Reference Include="AWSSDK.AppIntegrationsService">
-      <HintPath>../../Include/sdk/assemblies/net472/AWSSDK.AppIntegrationsService.dll</HintPath>
+      <HintPath>../../Include/sdk/assemblies/net45/AWSSDK.AppIntegrationsService.dll</HintPath>
     </Reference>
     <Reference Include="AWSSDK.ApplicationAutoScaling">
-      <HintPath>../../Include/sdk/assemblies/net472/AWSSDK.ApplicationAutoScaling.dll</HintPath>
+      <HintPath>../../Include/sdk/assemblies/net45/AWSSDK.ApplicationAutoScaling.dll</HintPath>
     </Reference>
     <Reference Include="AWSSDK.ApplicationCostProfiler">
-      <HintPath>../../Include/sdk/assemblies/net472/AWSSDK.ApplicationCostProfiler.dll</HintPath>
+      <HintPath>../../Include/sdk/assemblies/net45/AWSSDK.ApplicationCostProfiler.dll</HintPath>
     </Reference>
     <Reference Include="AWSSDK.ApplicationDiscoveryService">
-      <HintPath>../../Include/sdk/assemblies/net472/AWSSDK.ApplicationDiscoveryService.dll</HintPath>
+      <HintPath>../../Include/sdk/assemblies/net45/AWSSDK.ApplicationDiscoveryService.dll</HintPath>
     </Reference>
     <Reference Include="AWSSDK.ApplicationInsights">
-      <HintPath>../../Include/sdk/assemblies/net472/AWSSDK.ApplicationInsights.dll</HintPath>
+      <HintPath>../../Include/sdk/assemblies/net45/AWSSDK.ApplicationInsights.dll</HintPath>
     </Reference>
     <Reference Include="AWSSDK.ApplicationSignals">
-      <HintPath>../../Include/sdk/assemblies/net472/AWSSDK.ApplicationSignals.dll</HintPath>
+      <HintPath>../../Include/sdk/assemblies/net45/AWSSDK.ApplicationSignals.dll</HintPath>
     </Reference>
     <Reference Include="AWSSDK.AppMesh">
-      <HintPath>../../Include/sdk/assemblies/net472/AWSSDK.AppMesh.dll</HintPath>
+      <HintPath>../../Include/sdk/assemblies/net45/AWSSDK.AppMesh.dll</HintPath>
     </Reference>
     <Reference Include="AWSSDK.AppRegistry">
-      <HintPath>../../Include/sdk/assemblies/net472/AWSSDK.AppRegistry.dll</HintPath>
+      <HintPath>../../Include/sdk/assemblies/net45/AWSSDK.AppRegistry.dll</HintPath>
     </Reference>
     <Reference Include="AWSSDK.AppRunner">
-      <HintPath>../../Include/sdk/assemblies/net472/AWSSDK.AppRunner.dll</HintPath>
+      <HintPath>../../Include/sdk/assemblies/net45/AWSSDK.AppRunner.dll</HintPath>
     </Reference>
     <Reference Include="AWSSDK.AppStream">
-      <HintPath>../../Include/sdk/assemblies/net472/AWSSDK.AppStream.dll</HintPath>
+      <HintPath>../../Include/sdk/assemblies/net45/AWSSDK.AppStream.dll</HintPath>
     </Reference>
     <Reference Include="AWSSDK.AppSync">
-      <HintPath>../../Include/sdk/assemblies/net472/AWSSDK.AppSync.dll</HintPath>
+      <HintPath>../../Include/sdk/assemblies/net45/AWSSDK.AppSync.dll</HintPath>
     </Reference>
     <Reference Include="AWSSDK.AppTest">
-      <HintPath>../../Include/sdk/assemblies/net472/AWSSDK.AppTest.dll</HintPath>
+      <HintPath>../../Include/sdk/assemblies/net45/AWSSDK.AppTest.dll</HintPath>
     </Reference>
     <Reference Include="AWSSDK.ARCZonalShift">
-      <HintPath>../../Include/sdk/assemblies/net472/AWSSDK.ARCZonalShift.dll</HintPath>
+      <HintPath>../../Include/sdk/assemblies/net45/AWSSDK.ARCZonalShift.dll</HintPath>
     </Reference>
     <Reference Include="AWSSDK.Artifact">
-      <HintPath>../../Include/sdk/assemblies/net472/AWSSDK.Artifact.dll</HintPath>
+      <HintPath>../../Include/sdk/assemblies/net45/AWSSDK.Artifact.dll</HintPath>
     </Reference>
     <Reference Include="AWSSDK.Athena">
-      <HintPath>../../Include/sdk/assemblies/net472/AWSSDK.Athena.dll</HintPath>
+      <HintPath>../../Include/sdk/assemblies/net45/AWSSDK.Athena.dll</HintPath>
     </Reference>
     <Reference Include="AWSSDK.AuditManager">
-      <HintPath>../../Include/sdk/assemblies/net472/AWSSDK.AuditManager.dll</HintPath>
+      <HintPath>../../Include/sdk/assemblies/net45/AWSSDK.AuditManager.dll</HintPath>
     </Reference>
     <Reference Include="AWSSDK.AugmentedAIRuntime">
-      <HintPath>../../Include/sdk/assemblies/net472/AWSSDK.AugmentedAIRuntime.dll</HintPath>
+      <HintPath>../../Include/sdk/assemblies/net45/AWSSDK.AugmentedAIRuntime.dll</HintPath>
     </Reference>
     <Reference Include="AWSSDK.AutoScaling">
-      <HintPath>../../Include/sdk/assemblies/net472/AWSSDK.AutoScaling.dll</HintPath>
+      <HintPath>../../Include/sdk/assemblies/net45/AWSSDK.AutoScaling.dll</HintPath>
     </Reference>
     <Reference Include="AWSSDK.AutoScalingPlans">
-      <HintPath>../../Include/sdk/assemblies/net472/AWSSDK.AutoScalingPlans.dll</HintPath>
+      <HintPath>../../Include/sdk/assemblies/net45/AWSSDK.AutoScalingPlans.dll</HintPath>
     </Reference>
     <Reference Include="AWSSDK.AWSHealth">
-      <HintPath>../../Include/sdk/assemblies/net472/AWSSDK.AWSHealth.dll</HintPath>
+      <HintPath>../../Include/sdk/assemblies/net45/AWSSDK.AWSHealth.dll</HintPath>
     </Reference>
     <Reference Include="AWSSDK.AWSMarketplaceCommerceAnalytics">
-      <HintPath>../../Include/sdk/assemblies/net472/AWSSDK.AWSMarketplaceCommerceAnalytics.dll</HintPath>
+      <HintPath>../../Include/sdk/assemblies/net45/AWSSDK.AWSMarketplaceCommerceAnalytics.dll</HintPath>
     </Reference>
     <Reference Include="AWSSDK.AWSMarketplaceMetering">
-      <HintPath>../../Include/sdk/assemblies/net472/AWSSDK.AWSMarketplaceMetering.dll</HintPath>
+      <HintPath>../../Include/sdk/assemblies/net45/AWSSDK.AWSMarketplaceMetering.dll</HintPath>
     </Reference>
     <Reference Include="AWSSDK.AWSSupport">
-      <HintPath>../../Include/sdk/assemblies/net472/AWSSDK.AWSSupport.dll</HintPath>
+      <HintPath>../../Include/sdk/assemblies/net45/AWSSDK.AWSSupport.dll</HintPath>
     </Reference>
     <Reference Include="AWSSDK.B2bi">
-      <HintPath>../../Include/sdk/assemblies/net472/AWSSDK.B2bi.dll</HintPath>
+      <HintPath>../../Include/sdk/assemblies/net45/AWSSDK.B2bi.dll</HintPath>
     </Reference>
     <Reference Include="AWSSDK.Backup">
-      <HintPath>../../Include/sdk/assemblies/net472/AWSSDK.Backup.dll</HintPath>
+      <HintPath>../../Include/sdk/assemblies/net45/AWSSDK.Backup.dll</HintPath>
     </Reference>
     <Reference Include="AWSSDK.BackupGateway">
-      <HintPath>../../Include/sdk/assemblies/net472/AWSSDK.BackupGateway.dll</HintPath>
+      <HintPath>../../Include/sdk/assemblies/net45/AWSSDK.BackupGateway.dll</HintPath>
     </Reference>
     <Reference Include="AWSSDK.BackupSearch">
-      <HintPath>../../Include/sdk/assemblies/net472/AWSSDK.BackupSearch.dll</HintPath>
+      <HintPath>../../Include/sdk/assemblies/net45/AWSSDK.BackupSearch.dll</HintPath>
     </Reference>
     <Reference Include="AWSSDK.Batch">
-      <HintPath>../../Include/sdk/assemblies/net472/AWSSDK.Batch.dll</HintPath>
+      <HintPath>../../Include/sdk/assemblies/net45/AWSSDK.Batch.dll</HintPath>
     </Reference>
     <Reference Include="AWSSDK.BCMDataExports">
-      <HintPath>../../Include/sdk/assemblies/net472/AWSSDK.BCMDataExports.dll</HintPath>
+      <HintPath>../../Include/sdk/assemblies/net45/AWSSDK.BCMDataExports.dll</HintPath>
     </Reference>
     <Reference Include="AWSSDK.BCMPricingCalculator">
-      <HintPath>../../Include/sdk/assemblies/net472/AWSSDK.BCMPricingCalculator.dll</HintPath>
+      <HintPath>../../Include/sdk/assemblies/net45/AWSSDK.BCMPricingCalculator.dll</HintPath>
     </Reference>
     <Reference Include="AWSSDK.Bedrock">
-      <HintPath>../../Include/sdk/assemblies/net472/AWSSDK.Bedrock.dll</HintPath>
+      <HintPath>../../Include/sdk/assemblies/net45/AWSSDK.Bedrock.dll</HintPath>
     </Reference>
     <Reference Include="AWSSDK.BedrockAgent">
-      <HintPath>../../Include/sdk/assemblies/net472/AWSSDK.BedrockAgent.dll</HintPath>
+      <HintPath>../../Include/sdk/assemblies/net45/AWSSDK.BedrockAgent.dll</HintPath>
     </Reference>
     <Reference Include="AWSSDK.BedrockAgentRuntime">
-      <HintPath>../../Include/sdk/assemblies/net472/AWSSDK.BedrockAgentRuntime.dll</HintPath>
+      <HintPath>../../Include/sdk/assemblies/net45/AWSSDK.BedrockAgentRuntime.dll</HintPath>
     </Reference>
     <Reference Include="AWSSDK.BedrockDataAutomation">
-      <HintPath>../../Include/sdk/assemblies/net472/AWSSDK.BedrockDataAutomation.dll</HintPath>
+      <HintPath>../../Include/sdk/assemblies/net45/AWSSDK.BedrockDataAutomation.dll</HintPath>
     </Reference>
     <Reference Include="AWSSDK.BedrockDataAutomationRuntime">
-      <HintPath>../../Include/sdk/assemblies/net472/AWSSDK.BedrockDataAutomationRuntime.dll</HintPath>
+      <HintPath>../../Include/sdk/assemblies/net45/AWSSDK.BedrockDataAutomationRuntime.dll</HintPath>
     </Reference>
     <Reference Include="AWSSDK.BedrockRuntime">
-      <HintPath>../../Include/sdk/assemblies/net472/AWSSDK.BedrockRuntime.dll</HintPath>
+      <HintPath>../../Include/sdk/assemblies/net45/AWSSDK.BedrockRuntime.dll</HintPath>
     </Reference>
     <Reference Include="AWSSDK.Billing">
-      <HintPath>../../Include/sdk/assemblies/net472/AWSSDK.Billing.dll</HintPath>
+      <HintPath>../../Include/sdk/assemblies/net45/AWSSDK.Billing.dll</HintPath>
     </Reference>
     <Reference Include="AWSSDK.BillingConductor">
-      <HintPath>../../Include/sdk/assemblies/net472/AWSSDK.BillingConductor.dll</HintPath>
+      <HintPath>../../Include/sdk/assemblies/net45/AWSSDK.BillingConductor.dll</HintPath>
     </Reference>
     <Reference Include="AWSSDK.Braket">
-      <HintPath>../../Include/sdk/assemblies/net472/AWSSDK.Braket.dll</HintPath>
+      <HintPath>../../Include/sdk/assemblies/net45/AWSSDK.Braket.dll</HintPath>
     </Reference>
     <Reference Include="AWSSDK.Budgets">
-      <HintPath>../../Include/sdk/assemblies/net472/AWSSDK.Budgets.dll</HintPath>
+      <HintPath>../../Include/sdk/assemblies/net45/AWSSDK.Budgets.dll</HintPath>
     </Reference>
     <Reference Include="AWSSDK.CertificateManager">
-      <HintPath>../../Include/sdk/assemblies/net472/AWSSDK.CertificateManager.dll</HintPath>
+      <HintPath>../../Include/sdk/assemblies/net45/AWSSDK.CertificateManager.dll</HintPath>
     </Reference>
     <Reference Include="AWSSDK.Chatbot">
-      <HintPath>../../Include/sdk/assemblies/net472/AWSSDK.Chatbot.dll</HintPath>
+      <HintPath>../../Include/sdk/assemblies/net45/AWSSDK.Chatbot.dll</HintPath>
     </Reference>
     <Reference Include="AWSSDK.Chime">
-      <HintPath>../../Include/sdk/assemblies/net472/AWSSDK.Chime.dll</HintPath>
+      <HintPath>../../Include/sdk/assemblies/net45/AWSSDK.Chime.dll</HintPath>
     </Reference>
     <Reference Include="AWSSDK.ChimeSDKIdentity">
-      <HintPath>../../Include/sdk/assemblies/net472/AWSSDK.ChimeSDKIdentity.dll</HintPath>
+      <HintPath>../../Include/sdk/assemblies/net45/AWSSDK.ChimeSDKIdentity.dll</HintPath>
     </Reference>
     <Reference Include="AWSSDK.ChimeSDKMediaPipelines">
-      <HintPath>../../Include/sdk/assemblies/net472/AWSSDK.ChimeSDKMediaPipelines.dll</HintPath>
+      <HintPath>../../Include/sdk/assemblies/net45/AWSSDK.ChimeSDKMediaPipelines.dll</HintPath>
     </Reference>
     <Reference Include="AWSSDK.ChimeSDKMeetings">
-      <HintPath>../../Include/sdk/assemblies/net472/AWSSDK.ChimeSDKMeetings.dll</HintPath>
+      <HintPath>../../Include/sdk/assemblies/net45/AWSSDK.ChimeSDKMeetings.dll</HintPath>
     </Reference>
     <Reference Include="AWSSDK.ChimeSDKMessaging">
-      <HintPath>../../Include/sdk/assemblies/net472/AWSSDK.ChimeSDKMessaging.dll</HintPath>
+      <HintPath>../../Include/sdk/assemblies/net45/AWSSDK.ChimeSDKMessaging.dll</HintPath>
     </Reference>
     <Reference Include="AWSSDK.ChimeSDKVoice">
-      <HintPath>../../Include/sdk/assemblies/net472/AWSSDK.ChimeSDKVoice.dll</HintPath>
+      <HintPath>../../Include/sdk/assemblies/net45/AWSSDK.ChimeSDKVoice.dll</HintPath>
     </Reference>
     <Reference Include="AWSSDK.CleanRooms">
-      <HintPath>../../Include/sdk/assemblies/net472/AWSSDK.CleanRooms.dll</HintPath>
+      <HintPath>../../Include/sdk/assemblies/net45/AWSSDK.CleanRooms.dll</HintPath>
     </Reference>
     <Reference Include="AWSSDK.CleanRoomsML">
-      <HintPath>../../Include/sdk/assemblies/net472/AWSSDK.CleanRoomsML.dll</HintPath>
+      <HintPath>../../Include/sdk/assemblies/net45/AWSSDK.CleanRoomsML.dll</HintPath>
     </Reference>
     <Reference Include="AWSSDK.Cloud9">
-      <HintPath>../../Include/sdk/assemblies/net472/AWSSDK.Cloud9.dll</HintPath>
+      <HintPath>../../Include/sdk/assemblies/net45/AWSSDK.Cloud9.dll</HintPath>
     </Reference>
     <Reference Include="AWSSDK.CloudControlApi">
-      <HintPath>../../Include/sdk/assemblies/net472/AWSSDK.CloudControlApi.dll</HintPath>
+      <HintPath>../../Include/sdk/assemblies/net45/AWSSDK.CloudControlApi.dll</HintPath>
     </Reference>
     <Reference Include="AWSSDK.CloudDirectory">
-      <HintPath>../../Include/sdk/assemblies/net472/AWSSDK.CloudDirectory.dll</HintPath>
+      <HintPath>../../Include/sdk/assemblies/net45/AWSSDK.CloudDirectory.dll</HintPath>
     </Reference>
     <Reference Include="AWSSDK.CloudFormation">
-      <HintPath>../../Include/sdk/assemblies/net472/AWSSDK.CloudFormation.dll</HintPath>
+      <HintPath>../../Include/sdk/assemblies/net45/AWSSDK.CloudFormation.dll</HintPath>
     </Reference>
     <Reference Include="AWSSDK.CloudFront">
-      <HintPath>../../Include/sdk/assemblies/net472/AWSSDK.CloudFront.dll</HintPath>
+      <HintPath>../../Include/sdk/assemblies/net45/AWSSDK.CloudFront.dll</HintPath>
     </Reference>
     <Reference Include="AWSSDK.CloudFrontKeyValueStore">
-      <HintPath>../../Include/sdk/assemblies/net472/AWSSDK.CloudFrontKeyValueStore.dll</HintPath>
+      <HintPath>../../Include/sdk/assemblies/net45/AWSSDK.CloudFrontKeyValueStore.dll</HintPath>
     </Reference>
     <Reference Include="AWSSDK.CloudHSM">
-      <HintPath>../../Include/sdk/assemblies/net472/AWSSDK.CloudHSM.dll</HintPath>
+      <HintPath>../../Include/sdk/assemblies/net45/AWSSDK.CloudHSM.dll</HintPath>
     </Reference>
     <Reference Include="AWSSDK.CloudHSMV2">
-      <HintPath>../../Include/sdk/assemblies/net472/AWSSDK.CloudHSMV2.dll</HintPath>
+      <HintPath>../../Include/sdk/assemblies/net45/AWSSDK.CloudHSMV2.dll</HintPath>
     </Reference>
     <Reference Include="AWSSDK.CloudSearch">
-      <HintPath>../../Include/sdk/assemblies/net472/AWSSDK.CloudSearch.dll</HintPath>
+      <HintPath>../../Include/sdk/assemblies/net45/AWSSDK.CloudSearch.dll</HintPath>
     </Reference>
     <Reference Include="AWSSDK.CloudSearchDomain">
-      <HintPath>../../Include/sdk/assemblies/net472/AWSSDK.CloudSearchDomain.dll</HintPath>
+      <HintPath>../../Include/sdk/assemblies/net45/AWSSDK.CloudSearchDomain.dll</HintPath>
     </Reference>
     <Reference Include="AWSSDK.CloudTrail">
-      <HintPath>../../Include/sdk/assemblies/net472/AWSSDK.CloudTrail.dll</HintPath>
+      <HintPath>../../Include/sdk/assemblies/net45/AWSSDK.CloudTrail.dll</HintPath>
     </Reference>
     <Reference Include="AWSSDK.CloudTrailData">
-      <HintPath>../../Include/sdk/assemblies/net472/AWSSDK.CloudTrailData.dll</HintPath>
+      <HintPath>../../Include/sdk/assemblies/net45/AWSSDK.CloudTrailData.dll</HintPath>
     </Reference>
     <Reference Include="AWSSDK.CloudWatch">
-      <HintPath>../../Include/sdk/assemblies/net472/AWSSDK.CloudWatch.dll</HintPath>
+      <HintPath>../../Include/sdk/assemblies/net45/AWSSDK.CloudWatch.dll</HintPath>
     </Reference>
     <Reference Include="AWSSDK.CloudWatchEvents">
-      <HintPath>../../Include/sdk/assemblies/net472/AWSSDK.CloudWatchEvents.dll</HintPath>
+      <HintPath>../../Include/sdk/assemblies/net45/AWSSDK.CloudWatchEvents.dll</HintPath>
     </Reference>
     <Reference Include="AWSSDK.CloudWatchEvidently">
-      <HintPath>../../Include/sdk/assemblies/net472/AWSSDK.CloudWatchEvidently.dll</HintPath>
+      <HintPath>../../Include/sdk/assemblies/net45/AWSSDK.CloudWatchEvidently.dll</HintPath>
     </Reference>
     <Reference Include="AWSSDK.CloudWatchLogs">
-      <HintPath>../../Include/sdk/assemblies/net472/AWSSDK.CloudWatchLogs.dll</HintPath>
+      <HintPath>../../Include/sdk/assemblies/net45/AWSSDK.CloudWatchLogs.dll</HintPath>
     </Reference>
     <Reference Include="AWSSDK.CloudWatchRUM">
-      <HintPath>../../Include/sdk/assemblies/net472/AWSSDK.CloudWatchRUM.dll</HintPath>
+      <HintPath>../../Include/sdk/assemblies/net45/AWSSDK.CloudWatchRUM.dll</HintPath>
     </Reference>
     <Reference Include="AWSSDK.CodeArtifact">
-      <HintPath>../../Include/sdk/assemblies/net472/AWSSDK.CodeArtifact.dll</HintPath>
+      <HintPath>../../Include/sdk/assemblies/net45/AWSSDK.CodeArtifact.dll</HintPath>
     </Reference>
     <Reference Include="AWSSDK.CodeBuild">
-      <HintPath>../../Include/sdk/assemblies/net472/AWSSDK.CodeBuild.dll</HintPath>
+      <HintPath>../../Include/sdk/assemblies/net45/AWSSDK.CodeBuild.dll</HintPath>
     </Reference>
     <Reference Include="AWSSDK.CodeCatalyst">
-      <HintPath>../../Include/sdk/assemblies/net472/AWSSDK.CodeCatalyst.dll</HintPath>
+      <HintPath>../../Include/sdk/assemblies/net45/AWSSDK.CodeCatalyst.dll</HintPath>
     </Reference>
     <Reference Include="AWSSDK.CodeCommit">
-      <HintPath>../../Include/sdk/assemblies/net472/AWSSDK.CodeCommit.dll</HintPath>
+      <HintPath>../../Include/sdk/assemblies/net45/AWSSDK.CodeCommit.dll</HintPath>
     </Reference>
     <Reference Include="AWSSDK.CodeConnections">
-      <HintPath>../../Include/sdk/assemblies/net472/AWSSDK.CodeConnections.dll</HintPath>
+      <HintPath>../../Include/sdk/assemblies/net45/AWSSDK.CodeConnections.dll</HintPath>
     </Reference>
     <Reference Include="AWSSDK.CodeDeploy">
-      <HintPath>../../Include/sdk/assemblies/net472/AWSSDK.CodeDeploy.dll</HintPath>
+      <HintPath>../../Include/sdk/assemblies/net45/AWSSDK.CodeDeploy.dll</HintPath>
     </Reference>
     <Reference Include="AWSSDK.CodeGuruProfiler">
-      <HintPath>../../Include/sdk/assemblies/net472/AWSSDK.CodeGuruProfiler.dll</HintPath>
+      <HintPath>../../Include/sdk/assemblies/net45/AWSSDK.CodeGuruProfiler.dll</HintPath>
     </Reference>
     <Reference Include="AWSSDK.CodeGuruReviewer">
-      <HintPath>../../Include/sdk/assemblies/net472/AWSSDK.CodeGuruReviewer.dll</HintPath>
+      <HintPath>../../Include/sdk/assemblies/net45/AWSSDK.CodeGuruReviewer.dll</HintPath>
     </Reference>
     <Reference Include="AWSSDK.CodeGuruSecurity">
-      <HintPath>../../Include/sdk/assemblies/net472/AWSSDK.CodeGuruSecurity.dll</HintPath>
+      <HintPath>../../Include/sdk/assemblies/net45/AWSSDK.CodeGuruSecurity.dll</HintPath>
     </Reference>
     <Reference Include="AWSSDK.CodePipeline">
-      <HintPath>../../Include/sdk/assemblies/net472/AWSSDK.CodePipeline.dll</HintPath>
+      <HintPath>../../Include/sdk/assemblies/net45/AWSSDK.CodePipeline.dll</HintPath>
     </Reference>
     <Reference Include="AWSSDK.CodeStarconnections">
-      <HintPath>../../Include/sdk/assemblies/net472/AWSSDK.CodeStarconnections.dll</HintPath>
+      <HintPath>../../Include/sdk/assemblies/net45/AWSSDK.CodeStarconnections.dll</HintPath>
     </Reference>
     <Reference Include="AWSSDK.CodeStarNotifications">
-      <HintPath>../../Include/sdk/assemblies/net472/AWSSDK.CodeStarNotifications.dll</HintPath>
+      <HintPath>../../Include/sdk/assemblies/net45/AWSSDK.CodeStarNotifications.dll</HintPath>
     </Reference>
     <Reference Include="AWSSDK.CognitoIdentity">
-      <HintPath>../../Include/sdk/assemblies/net472/AWSSDK.CognitoIdentity.dll</HintPath>
+      <HintPath>../../Include/sdk/assemblies/net45/AWSSDK.CognitoIdentity.dll</HintPath>
     </Reference>
     <Reference Include="AWSSDK.CognitoIdentityProvider">
-      <HintPath>../../Include/sdk/assemblies/net472/AWSSDK.CognitoIdentityProvider.dll</HintPath>
+      <HintPath>../../Include/sdk/assemblies/net45/AWSSDK.CognitoIdentityProvider.dll</HintPath>
     </Reference>
     <Reference Include="AWSSDK.CognitoSync">
-      <HintPath>../../Include/sdk/assemblies/net472/AWSSDK.CognitoSync.dll</HintPath>
+      <HintPath>../../Include/sdk/assemblies/net45/AWSSDK.CognitoSync.dll</HintPath>
     </Reference>
     <Reference Include="AWSSDK.Comprehend">
-      <HintPath>../../Include/sdk/assemblies/net472/AWSSDK.Comprehend.dll</HintPath>
+      <HintPath>../../Include/sdk/assemblies/net45/AWSSDK.Comprehend.dll</HintPath>
     </Reference>
     <Reference Include="AWSSDK.ComprehendMedical">
-      <HintPath>../../Include/sdk/assemblies/net472/AWSSDK.ComprehendMedical.dll</HintPath>
+      <HintPath>../../Include/sdk/assemblies/net45/AWSSDK.ComprehendMedical.dll</HintPath>
     </Reference>
     <Reference Include="AWSSDK.ComputeOptimizer">
-      <HintPath>../../Include/sdk/assemblies/net472/AWSSDK.ComputeOptimizer.dll</HintPath>
+      <HintPath>../../Include/sdk/assemblies/net45/AWSSDK.ComputeOptimizer.dll</HintPath>
     </Reference>
     <Reference Include="AWSSDK.ConfigService">
-      <HintPath>../../Include/sdk/assemblies/net472/AWSSDK.ConfigService.dll</HintPath>
+      <HintPath>../../Include/sdk/assemblies/net45/AWSSDK.ConfigService.dll</HintPath>
     </Reference>
     <Reference Include="AWSSDK.Connect">
-      <HintPath>../../Include/sdk/assemblies/net472/AWSSDK.Connect.dll</HintPath>
+      <HintPath>../../Include/sdk/assemblies/net45/AWSSDK.Connect.dll</HintPath>
     </Reference>
     <Reference Include="AWSSDK.ConnectCampaignService">
-      <HintPath>../../Include/sdk/assemblies/net472/AWSSDK.ConnectCampaignService.dll</HintPath>
+      <HintPath>../../Include/sdk/assemblies/net45/AWSSDK.ConnectCampaignService.dll</HintPath>
     </Reference>
     <Reference Include="AWSSDK.ConnectCampaignsV2">
-      <HintPath>../../Include/sdk/assemblies/net472/AWSSDK.ConnectCampaignsV2.dll</HintPath>
+      <HintPath>../../Include/sdk/assemblies/net45/AWSSDK.ConnectCampaignsV2.dll</HintPath>
     </Reference>
     <Reference Include="AWSSDK.ConnectCases">
-      <HintPath>../../Include/sdk/assemblies/net472/AWSSDK.ConnectCases.dll</HintPath>
+      <HintPath>../../Include/sdk/assemblies/net45/AWSSDK.ConnectCases.dll</HintPath>
     </Reference>
     <Reference Include="AWSSDK.ConnectContactLens">
-      <HintPath>../../Include/sdk/assemblies/net472/AWSSDK.ConnectContactLens.dll</HintPath>
+      <HintPath>../../Include/sdk/assemblies/net45/AWSSDK.ConnectContactLens.dll</HintPath>
     </Reference>
     <Reference Include="AWSSDK.ConnectParticipant">
-      <HintPath>../../Include/sdk/assemblies/net472/AWSSDK.ConnectParticipant.dll</HintPath>
+      <HintPath>../../Include/sdk/assemblies/net45/AWSSDK.ConnectParticipant.dll</HintPath>
     </Reference>
     <Reference Include="AWSSDK.ConnectWisdomService">
-      <HintPath>../../Include/sdk/assemblies/net472/AWSSDK.ConnectWisdomService.dll</HintPath>
+      <HintPath>../../Include/sdk/assemblies/net45/AWSSDK.ConnectWisdomService.dll</HintPath>
     </Reference>
     <Reference Include="AWSSDK.ControlCatalog">
-      <HintPath>../../Include/sdk/assemblies/net472/AWSSDK.ControlCatalog.dll</HintPath>
+      <HintPath>../../Include/sdk/assemblies/net45/AWSSDK.ControlCatalog.dll</HintPath>
     </Reference>
     <Reference Include="AWSSDK.ControlTower">
-      <HintPath>../../Include/sdk/assemblies/net472/AWSSDK.ControlTower.dll</HintPath>
+      <HintPath>../../Include/sdk/assemblies/net45/AWSSDK.ControlTower.dll</HintPath>
     </Reference>
     <Reference Include="AWSSDK.Core">
-      <HintPath>../../Include/sdk/assemblies/net472/AWSSDK.Core.dll</HintPath>
+      <HintPath>../../Include/sdk/assemblies/net45/AWSSDK.Core.dll</HintPath>
     </Reference>
     <Reference Include="AWSSDK.CostAndUsageReport">
-      <HintPath>../../Include/sdk/assemblies/net472/AWSSDK.CostAndUsageReport.dll</HintPath>
+      <HintPath>../../Include/sdk/assemblies/net45/AWSSDK.CostAndUsageReport.dll</HintPath>
     </Reference>
     <Reference Include="AWSSDK.CostExplorer">
-      <HintPath>../../Include/sdk/assemblies/net472/AWSSDK.CostExplorer.dll</HintPath>
+      <HintPath>../../Include/sdk/assemblies/net45/AWSSDK.CostExplorer.dll</HintPath>
     </Reference>
     <Reference Include="AWSSDK.CostOptimizationHub">
-      <HintPath>../../Include/sdk/assemblies/net472/AWSSDK.CostOptimizationHub.dll</HintPath>
+      <HintPath>../../Include/sdk/assemblies/net45/AWSSDK.CostOptimizationHub.dll</HintPath>
     </Reference>
     <Reference Include="AWSSDK.CustomerProfiles">
-      <HintPath>../../Include/sdk/assemblies/net472/AWSSDK.CustomerProfiles.dll</HintPath>
+      <HintPath>../../Include/sdk/assemblies/net45/AWSSDK.CustomerProfiles.dll</HintPath>
     </Reference>
     <Reference Include="AWSSDK.DatabaseMigrationService">
-      <HintPath>../../Include/sdk/assemblies/net472/AWSSDK.DatabaseMigrationService.dll</HintPath>
+      <HintPath>../../Include/sdk/assemblies/net45/AWSSDK.DatabaseMigrationService.dll</HintPath>
     </Reference>
     <Reference Include="AWSSDK.DataExchange">
-      <HintPath>../../Include/sdk/assemblies/net472/AWSSDK.DataExchange.dll</HintPath>
+      <HintPath>../../Include/sdk/assemblies/net45/AWSSDK.DataExchange.dll</HintPath>
     </Reference>
     <Reference Include="AWSSDK.DataPipeline">
-      <HintPath>../../Include/sdk/assemblies/net472/AWSSDK.DataPipeline.dll</HintPath>
+      <HintPath>../../Include/sdk/assemblies/net45/AWSSDK.DataPipeline.dll</HintPath>
     </Reference>
     <Reference Include="AWSSDK.DataSync">
-      <HintPath>../../Include/sdk/assemblies/net472/AWSSDK.DataSync.dll</HintPath>
+      <HintPath>../../Include/sdk/assemblies/net45/AWSSDK.DataSync.dll</HintPath>
     </Reference>
     <Reference Include="AWSSDK.DataZone">
-      <HintPath>../../Include/sdk/assemblies/net472/AWSSDK.DataZone.dll</HintPath>
+      <HintPath>../../Include/sdk/assemblies/net45/AWSSDK.DataZone.dll</HintPath>
     </Reference>
     <Reference Include="AWSSDK.DAX">
-      <HintPath>../../Include/sdk/assemblies/net472/AWSSDK.DAX.dll</HintPath>
+      <HintPath>../../Include/sdk/assemblies/net45/AWSSDK.DAX.dll</HintPath>
     </Reference>
     <Reference Include="AWSSDK.Deadline">
-      <HintPath>../../Include/sdk/assemblies/net472/AWSSDK.Deadline.dll</HintPath>
+      <HintPath>../../Include/sdk/assemblies/net45/AWSSDK.Deadline.dll</HintPath>
     </Reference>
     <Reference Include="AWSSDK.Detective">
-      <HintPath>../../Include/sdk/assemblies/net472/AWSSDK.Detective.dll</HintPath>
+      <HintPath>../../Include/sdk/assemblies/net45/AWSSDK.Detective.dll</HintPath>
     </Reference>
     <Reference Include="AWSSDK.DeviceFarm">
-      <HintPath>../../Include/sdk/assemblies/net472/AWSSDK.DeviceFarm.dll</HintPath>
+      <HintPath>../../Include/sdk/assemblies/net45/AWSSDK.DeviceFarm.dll</HintPath>
     </Reference>
     <Reference Include="AWSSDK.DevOpsGuru">
-      <HintPath>../../Include/sdk/assemblies/net472/AWSSDK.DevOpsGuru.dll</HintPath>
+      <HintPath>../../Include/sdk/assemblies/net45/AWSSDK.DevOpsGuru.dll</HintPath>
     </Reference>
     <Reference Include="AWSSDK.DirectConnect">
-      <HintPath>../../Include/sdk/assemblies/net472/AWSSDK.DirectConnect.dll</HintPath>
+      <HintPath>../../Include/sdk/assemblies/net45/AWSSDK.DirectConnect.dll</HintPath>
     </Reference>
     <Reference Include="AWSSDK.DirectoryService">
-      <HintPath>../../Include/sdk/assemblies/net472/AWSSDK.DirectoryService.dll</HintPath>
+      <HintPath>../../Include/sdk/assemblies/net45/AWSSDK.DirectoryService.dll</HintPath>
     </Reference>
     <Reference Include="AWSSDK.DirectoryServiceData">
-      <HintPath>../../Include/sdk/assemblies/net472/AWSSDK.DirectoryServiceData.dll</HintPath>
+      <HintPath>../../Include/sdk/assemblies/net45/AWSSDK.DirectoryServiceData.dll</HintPath>
     </Reference>
     <Reference Include="AWSSDK.DLM">
-      <HintPath>../../Include/sdk/assemblies/net472/AWSSDK.DLM.dll</HintPath>
+      <HintPath>../../Include/sdk/assemblies/net45/AWSSDK.DLM.dll</HintPath>
     </Reference>
     <Reference Include="AWSSDK.DocDB">
-      <HintPath>../../Include/sdk/assemblies/net472/AWSSDK.DocDB.dll</HintPath>
+      <HintPath>../../Include/sdk/assemblies/net45/AWSSDK.DocDB.dll</HintPath>
     </Reference>
     <Reference Include="AWSSDK.DocDBElastic">
-      <HintPath>../../Include/sdk/assemblies/net472/AWSSDK.DocDBElastic.dll</HintPath>
+      <HintPath>../../Include/sdk/assemblies/net45/AWSSDK.DocDBElastic.dll</HintPath>
     </Reference>
     <Reference Include="AWSSDK.Drs">
-      <HintPath>../../Include/sdk/assemblies/net472/AWSSDK.Drs.dll</HintPath>
+      <HintPath>../../Include/sdk/assemblies/net45/AWSSDK.Drs.dll</HintPath>
     </Reference>
     <Reference Include="AWSSDK.DSQL">
-      <HintPath>../../Include/sdk/assemblies/net472/AWSSDK.DSQL.dll</HintPath>
-    </Reference>
-    <Reference Include="AWSSDK.DynamoDBStreams">
-      <HintPath>../../Include/sdk/assemblies/net472/AWSSDK.DynamoDBStreams.dll</HintPath>
+      <HintPath>../../Include/sdk/assemblies/net45/AWSSDK.DSQL.dll</HintPath>
     </Reference>
     <Reference Include="AWSSDK.DynamoDBv2">
-      <HintPath>../../Include/sdk/assemblies/net472/AWSSDK.DynamoDBv2.dll</HintPath>
+      <HintPath>../../Include/sdk/assemblies/net45/AWSSDK.DynamoDBv2.dll</HintPath>
     </Reference>
     <Reference Include="AWSSDK.EBS">
-      <HintPath>../../Include/sdk/assemblies/net472/AWSSDK.EBS.dll</HintPath>
+      <HintPath>../../Include/sdk/assemblies/net45/AWSSDK.EBS.dll</HintPath>
     </Reference>
     <Reference Include="AWSSDK.EC2">
-      <HintPath>../../Include/sdk/assemblies/net472/AWSSDK.EC2.dll</HintPath>
+      <HintPath>../../Include/sdk/assemblies/net45/AWSSDK.EC2.dll</HintPath>
     </Reference>
     <Reference Include="AWSSDK.EC2InstanceConnect">
-      <HintPath>../../Include/sdk/assemblies/net472/AWSSDK.EC2InstanceConnect.dll</HintPath>
+      <HintPath>../../Include/sdk/assemblies/net45/AWSSDK.EC2InstanceConnect.dll</HintPath>
     </Reference>
     <Reference Include="AWSSDK.ECR">
-      <HintPath>../../Include/sdk/assemblies/net472/AWSSDK.ECR.dll</HintPath>
+      <HintPath>../../Include/sdk/assemblies/net45/AWSSDK.ECR.dll</HintPath>
     </Reference>
     <Reference Include="AWSSDK.ECRPublic">
-      <HintPath>../../Include/sdk/assemblies/net472/AWSSDK.ECRPublic.dll</HintPath>
+      <HintPath>../../Include/sdk/assemblies/net45/AWSSDK.ECRPublic.dll</HintPath>
     </Reference>
     <Reference Include="AWSSDK.ECS">
-      <HintPath>../../Include/sdk/assemblies/net472/AWSSDK.ECS.dll</HintPath>
+      <HintPath>../../Include/sdk/assemblies/net45/AWSSDK.ECS.dll</HintPath>
     </Reference>
     <Reference Include="AWSSDK.EKS">
-      <HintPath>../../Include/sdk/assemblies/net472/AWSSDK.EKS.dll</HintPath>
+      <HintPath>../../Include/sdk/assemblies/net45/AWSSDK.EKS.dll</HintPath>
     </Reference>
     <Reference Include="AWSSDK.EKSAuth">
-      <HintPath>../../Include/sdk/assemblies/net472/AWSSDK.EKSAuth.dll</HintPath>
+      <HintPath>../../Include/sdk/assemblies/net45/AWSSDK.EKSAuth.dll</HintPath>
     </Reference>
     <Reference Include="AWSSDK.ElastiCache">
-      <HintPath>../../Include/sdk/assemblies/net472/AWSSDK.ElastiCache.dll</HintPath>
+      <HintPath>../../Include/sdk/assemblies/net45/AWSSDK.ElastiCache.dll</HintPath>
     </Reference>
     <Reference Include="AWSSDK.ElasticBeanstalk">
-      <HintPath>../../Include/sdk/assemblies/net472/AWSSDK.ElasticBeanstalk.dll</HintPath>
+      <HintPath>../../Include/sdk/assemblies/net45/AWSSDK.ElasticBeanstalk.dll</HintPath>
     </Reference>
     <Reference Include="AWSSDK.ElasticFileSystem">
-      <HintPath>../../Include/sdk/assemblies/net472/AWSSDK.ElasticFileSystem.dll</HintPath>
-    </Reference>
-<<<<<<< HEAD
-    <Reference Include="AWSSDK.ElasticInference">
-      <HintPath>../../Include/sdk/assemblies/net472/AWSSDK.ElasticInference.dll</HintPath>
-    </Reference>
-=======
->>>>>>> fd69d93a
+      <HintPath>../../Include/sdk/assemblies/net45/AWSSDK.ElasticFileSystem.dll</HintPath>
+    </Reference>
     <Reference Include="AWSSDK.ElasticLoadBalancing">
-      <HintPath>../../Include/sdk/assemblies/net472/AWSSDK.ElasticLoadBalancing.dll</HintPath>
+      <HintPath>../../Include/sdk/assemblies/net45/AWSSDK.ElasticLoadBalancing.dll</HintPath>
     </Reference>
     <Reference Include="AWSSDK.ElasticLoadBalancingV2">
-      <HintPath>../../Include/sdk/assemblies/net472/AWSSDK.ElasticLoadBalancingV2.dll</HintPath>
+      <HintPath>../../Include/sdk/assemblies/net45/AWSSDK.ElasticLoadBalancingV2.dll</HintPath>
     </Reference>
     <Reference Include="AWSSDK.ElasticMapReduce">
-      <HintPath>../../Include/sdk/assemblies/net472/AWSSDK.ElasticMapReduce.dll</HintPath>
+      <HintPath>../../Include/sdk/assemblies/net45/AWSSDK.ElasticMapReduce.dll</HintPath>
     </Reference>
     <Reference Include="AWSSDK.Elasticsearch">
-      <HintPath>../../Include/sdk/assemblies/net472/AWSSDK.Elasticsearch.dll</HintPath>
+      <HintPath>../../Include/sdk/assemblies/net45/AWSSDK.Elasticsearch.dll</HintPath>
     </Reference>
     <Reference Include="AWSSDK.ElasticTranscoder">
-      <HintPath>../../Include/sdk/assemblies/net472/AWSSDK.ElasticTranscoder.dll</HintPath>
+      <HintPath>../../Include/sdk/assemblies/net45/AWSSDK.ElasticTranscoder.dll</HintPath>
     </Reference>
     <Reference Include="AWSSDK.EMRContainers">
-      <HintPath>../../Include/sdk/assemblies/net472/AWSSDK.EMRContainers.dll</HintPath>
+      <HintPath>../../Include/sdk/assemblies/net45/AWSSDK.EMRContainers.dll</HintPath>
     </Reference>
     <Reference Include="AWSSDK.EMRServerless">
-      <HintPath>../../Include/sdk/assemblies/net472/AWSSDK.EMRServerless.dll</HintPath>
+      <HintPath>../../Include/sdk/assemblies/net45/AWSSDK.EMRServerless.dll</HintPath>
     </Reference>
     <Reference Include="AWSSDK.EntityResolution">
-      <HintPath>../../Include/sdk/assemblies/net472/AWSSDK.EntityResolution.dll</HintPath>
+      <HintPath>../../Include/sdk/assemblies/net45/AWSSDK.EntityResolution.dll</HintPath>
     </Reference>
     <Reference Include="AWSSDK.EventBridge">
-      <HintPath>../../Include/sdk/assemblies/net472/AWSSDK.EventBridge.dll</HintPath>
+      <HintPath>../../Include/sdk/assemblies/net45/AWSSDK.EventBridge.dll</HintPath>
     </Reference>
     <Reference Include="AWSSDK.Finspace">
-      <HintPath>../../Include/sdk/assemblies/net472/AWSSDK.Finspace.dll</HintPath>
+      <HintPath>../../Include/sdk/assemblies/net45/AWSSDK.Finspace.dll</HintPath>
     </Reference>
     <Reference Include="AWSSDK.FinSpaceData">
-      <HintPath>../../Include/sdk/assemblies/net472/AWSSDK.FinSpaceData.dll</HintPath>
+      <HintPath>../../Include/sdk/assemblies/net45/AWSSDK.FinSpaceData.dll</HintPath>
     </Reference>
     <Reference Include="AWSSDK.FIS">
-      <HintPath>../../Include/sdk/assemblies/net472/AWSSDK.FIS.dll</HintPath>
+      <HintPath>../../Include/sdk/assemblies/net45/AWSSDK.FIS.dll</HintPath>
     </Reference>
     <Reference Include="AWSSDK.FMS">
-      <HintPath>../../Include/sdk/assemblies/net472/AWSSDK.FMS.dll</HintPath>
+      <HintPath>../../Include/sdk/assemblies/net45/AWSSDK.FMS.dll</HintPath>
     </Reference>
     <Reference Include="AWSSDK.ForecastQueryService">
-      <HintPath>../../Include/sdk/assemblies/net472/AWSSDK.ForecastQueryService.dll</HintPath>
+      <HintPath>../../Include/sdk/assemblies/net45/AWSSDK.ForecastQueryService.dll</HintPath>
     </Reference>
     <Reference Include="AWSSDK.ForecastService">
-      <HintPath>../../Include/sdk/assemblies/net472/AWSSDK.ForecastService.dll</HintPath>
+      <HintPath>../../Include/sdk/assemblies/net45/AWSSDK.ForecastService.dll</HintPath>
     </Reference>
     <Reference Include="AWSSDK.FraudDetector">
-      <HintPath>../../Include/sdk/assemblies/net472/AWSSDK.FraudDetector.dll</HintPath>
+      <HintPath>../../Include/sdk/assemblies/net45/AWSSDK.FraudDetector.dll</HintPath>
     </Reference>
     <Reference Include="AWSSDK.FreeTier">
-      <HintPath>../../Include/sdk/assemblies/net472/AWSSDK.FreeTier.dll</HintPath>
+      <HintPath>../../Include/sdk/assemblies/net45/AWSSDK.FreeTier.dll</HintPath>
     </Reference>
     <Reference Include="AWSSDK.FSx">
-      <HintPath>../../Include/sdk/assemblies/net472/AWSSDK.FSx.dll</HintPath>
+      <HintPath>../../Include/sdk/assemblies/net45/AWSSDK.FSx.dll</HintPath>
     </Reference>
     <Reference Include="AWSSDK.GameLift">
-      <HintPath>../../Include/sdk/assemblies/net472/AWSSDK.GameLift.dll</HintPath>
+      <HintPath>../../Include/sdk/assemblies/net45/AWSSDK.GameLift.dll</HintPath>
     </Reference>
     <Reference Include="AWSSDK.GeoMaps">
-      <HintPath>../../Include/sdk/assemblies/net472/AWSSDK.GeoMaps.dll</HintPath>
+      <HintPath>../../Include/sdk/assemblies/net45/AWSSDK.GeoMaps.dll</HintPath>
     </Reference>
     <Reference Include="AWSSDK.GeoPlaces">
-      <HintPath>../../Include/sdk/assemblies/net472/AWSSDK.GeoPlaces.dll</HintPath>
+      <HintPath>../../Include/sdk/assemblies/net45/AWSSDK.GeoPlaces.dll</HintPath>
     </Reference>
     <Reference Include="AWSSDK.GeoRoutes">
-      <HintPath>../../Include/sdk/assemblies/net472/AWSSDK.GeoRoutes.dll</HintPath>
+      <HintPath>../../Include/sdk/assemblies/net45/AWSSDK.GeoRoutes.dll</HintPath>
     </Reference>
     <Reference Include="AWSSDK.Glacier">
-      <HintPath>../../Include/sdk/assemblies/net472/AWSSDK.Glacier.dll</HintPath>
+      <HintPath>../../Include/sdk/assemblies/net45/AWSSDK.Glacier.dll</HintPath>
     </Reference>
     <Reference Include="AWSSDK.GlobalAccelerator">
-      <HintPath>../../Include/sdk/assemblies/net472/AWSSDK.GlobalAccelerator.dll</HintPath>
+      <HintPath>../../Include/sdk/assemblies/net45/AWSSDK.GlobalAccelerator.dll</HintPath>
     </Reference>
     <Reference Include="AWSSDK.Glue">
-      <HintPath>../../Include/sdk/assemblies/net472/AWSSDK.Glue.dll</HintPath>
+      <HintPath>../../Include/sdk/assemblies/net45/AWSSDK.Glue.dll</HintPath>
     </Reference>
     <Reference Include="AWSSDK.GlueDataBrew">
-      <HintPath>../../Include/sdk/assemblies/net472/AWSSDK.GlueDataBrew.dll</HintPath>
+      <HintPath>../../Include/sdk/assemblies/net45/AWSSDK.GlueDataBrew.dll</HintPath>
     </Reference>
     <Reference Include="AWSSDK.Greengrass">
-      <HintPath>../../Include/sdk/assemblies/net472/AWSSDK.Greengrass.dll</HintPath>
+      <HintPath>../../Include/sdk/assemblies/net45/AWSSDK.Greengrass.dll</HintPath>
     </Reference>
     <Reference Include="AWSSDK.GreengrassV2">
-      <HintPath>../../Include/sdk/assemblies/net472/AWSSDK.GreengrassV2.dll</HintPath>
+      <HintPath>../../Include/sdk/assemblies/net45/AWSSDK.GreengrassV2.dll</HintPath>
     </Reference>
     <Reference Include="AWSSDK.GroundStation">
-      <HintPath>../../Include/sdk/assemblies/net472/AWSSDK.GroundStation.dll</HintPath>
+      <HintPath>../../Include/sdk/assemblies/net45/AWSSDK.GroundStation.dll</HintPath>
     </Reference>
     <Reference Include="AWSSDK.GuardDuty">
-      <HintPath>../../Include/sdk/assemblies/net472/AWSSDK.GuardDuty.dll</HintPath>
+      <HintPath>../../Include/sdk/assemblies/net45/AWSSDK.GuardDuty.dll</HintPath>
     </Reference>
     <Reference Include="AWSSDK.HealthLake">
-      <HintPath>../../Include/sdk/assemblies/net472/AWSSDK.HealthLake.dll</HintPath>
+      <HintPath>../../Include/sdk/assemblies/net45/AWSSDK.HealthLake.dll</HintPath>
     </Reference>
     <Reference Include="AWSSDK.IAMRolesAnywhere">
-      <HintPath>../../Include/sdk/assemblies/net472/AWSSDK.IAMRolesAnywhere.dll</HintPath>
+      <HintPath>../../Include/sdk/assemblies/net45/AWSSDK.IAMRolesAnywhere.dll</HintPath>
     </Reference>
     <Reference Include="AWSSDK.IdentityManagement">
-      <HintPath>../../Include/sdk/assemblies/net472/AWSSDK.IdentityManagement.dll</HintPath>
+      <HintPath>../../Include/sdk/assemblies/net45/AWSSDK.IdentityManagement.dll</HintPath>
     </Reference>
     <Reference Include="AWSSDK.IdentityStore">
-      <HintPath>../../Include/sdk/assemblies/net472/AWSSDK.IdentityStore.dll</HintPath>
+      <HintPath>../../Include/sdk/assemblies/net45/AWSSDK.IdentityStore.dll</HintPath>
     </Reference>
     <Reference Include="AWSSDK.Imagebuilder">
-      <HintPath>../../Include/sdk/assemblies/net472/AWSSDK.Imagebuilder.dll</HintPath>
+      <HintPath>../../Include/sdk/assemblies/net45/AWSSDK.Imagebuilder.dll</HintPath>
     </Reference>
     <Reference Include="AWSSDK.ImportExport">
-      <HintPath>../../Include/sdk/assemblies/net472/AWSSDK.ImportExport.dll</HintPath>
+      <HintPath>../../Include/sdk/assemblies/net45/AWSSDK.ImportExport.dll</HintPath>
     </Reference>
     <Reference Include="AWSSDK.Inspector">
-      <HintPath>../../Include/sdk/assemblies/net472/AWSSDK.Inspector.dll</HintPath>
+      <HintPath>../../Include/sdk/assemblies/net45/AWSSDK.Inspector.dll</HintPath>
     </Reference>
     <Reference Include="AWSSDK.Inspector2">
-      <HintPath>../../Include/sdk/assemblies/net472/AWSSDK.Inspector2.dll</HintPath>
+      <HintPath>../../Include/sdk/assemblies/net45/AWSSDK.Inspector2.dll</HintPath>
     </Reference>
     <Reference Include="AWSSDK.InspectorScan">
-      <HintPath>../../Include/sdk/assemblies/net472/AWSSDK.InspectorScan.dll</HintPath>
+      <HintPath>../../Include/sdk/assemblies/net45/AWSSDK.InspectorScan.dll</HintPath>
     </Reference>
     <Reference Include="AWSSDK.InternetMonitor">
-      <HintPath>../../Include/sdk/assemblies/net472/AWSSDK.InternetMonitor.dll</HintPath>
+      <HintPath>../../Include/sdk/assemblies/net45/AWSSDK.InternetMonitor.dll</HintPath>
     </Reference>
     <Reference Include="AWSSDK.Invoicing">
-      <HintPath>../../Include/sdk/assemblies/net472/AWSSDK.Invoicing.dll</HintPath>
+      <HintPath>../../Include/sdk/assemblies/net45/AWSSDK.Invoicing.dll</HintPath>
     </Reference>
     <Reference Include="AWSSDK.IoT">
-      <HintPath>../../Include/sdk/assemblies/net472/AWSSDK.IoT.dll</HintPath>
+      <HintPath>../../Include/sdk/assemblies/net45/AWSSDK.IoT.dll</HintPath>
     </Reference>
     <Reference Include="AWSSDK.IoTDeviceAdvisor">
-      <HintPath>../../Include/sdk/assemblies/net472/AWSSDK.IoTDeviceAdvisor.dll</HintPath>
+      <HintPath>../../Include/sdk/assemblies/net45/AWSSDK.IoTDeviceAdvisor.dll</HintPath>
     </Reference>
     <Reference Include="AWSSDK.IoTEvents">
-      <HintPath>../../Include/sdk/assemblies/net472/AWSSDK.IoTEvents.dll</HintPath>
+      <HintPath>../../Include/sdk/assemblies/net45/AWSSDK.IoTEvents.dll</HintPath>
     </Reference>
     <Reference Include="AWSSDK.IoTEventsData">
-      <HintPath>../../Include/sdk/assemblies/net472/AWSSDK.IoTEventsData.dll</HintPath>
+      <HintPath>../../Include/sdk/assemblies/net45/AWSSDK.IoTEventsData.dll</HintPath>
     </Reference>
     <Reference Include="AWSSDK.IoTFleetHub">
-      <HintPath>../../Include/sdk/assemblies/net472/AWSSDK.IoTFleetHub.dll</HintPath>
+      <HintPath>../../Include/sdk/assemblies/net45/AWSSDK.IoTFleetHub.dll</HintPath>
     </Reference>
     <Reference Include="AWSSDK.IoTFleetWise">
-      <HintPath>../../Include/sdk/assemblies/net472/AWSSDK.IoTFleetWise.dll</HintPath>
+      <HintPath>../../Include/sdk/assemblies/net45/AWSSDK.IoTFleetWise.dll</HintPath>
     </Reference>
     <Reference Include="AWSSDK.IoTJobsDataPlane">
-      <HintPath>../../Include/sdk/assemblies/net472/AWSSDK.IoTJobsDataPlane.dll</HintPath>
+      <HintPath>../../Include/sdk/assemblies/net45/AWSSDK.IoTJobsDataPlane.dll</HintPath>
     </Reference>
     <Reference Include="AWSSDK.IoTSecureTunneling">
-      <HintPath>../../Include/sdk/assemblies/net472/AWSSDK.IoTSecureTunneling.dll</HintPath>
+      <HintPath>../../Include/sdk/assemblies/net45/AWSSDK.IoTSecureTunneling.dll</HintPath>
     </Reference>
     <Reference Include="AWSSDK.IoTSiteWise">
-      <HintPath>../../Include/sdk/assemblies/net472/AWSSDK.IoTSiteWise.dll</HintPath>
+      <HintPath>../../Include/sdk/assemblies/net45/AWSSDK.IoTSiteWise.dll</HintPath>
     </Reference>
     <Reference Include="AWSSDK.IoTThingsGraph">
-      <HintPath>../../Include/sdk/assemblies/net472/AWSSDK.IoTThingsGraph.dll</HintPath>
+      <HintPath>../../Include/sdk/assemblies/net45/AWSSDK.IoTThingsGraph.dll</HintPath>
     </Reference>
     <Reference Include="AWSSDK.IoTTwinMaker">
-      <HintPath>../../Include/sdk/assemblies/net472/AWSSDK.IoTTwinMaker.dll</HintPath>
+      <HintPath>../../Include/sdk/assemblies/net45/AWSSDK.IoTTwinMaker.dll</HintPath>
     </Reference>
     <Reference Include="AWSSDK.IoTWireless">
-      <HintPath>../../Include/sdk/assemblies/net472/AWSSDK.IoTWireless.dll</HintPath>
+      <HintPath>../../Include/sdk/assemblies/net45/AWSSDK.IoTWireless.dll</HintPath>
     </Reference>
     <Reference Include="AWSSDK.IVS">
-      <HintPath>../../Include/sdk/assemblies/net472/AWSSDK.IVS.dll</HintPath>
+      <HintPath>../../Include/sdk/assemblies/net45/AWSSDK.IVS.dll</HintPath>
     </Reference>
     <Reference Include="AWSSDK.Ivschat">
-      <HintPath>../../Include/sdk/assemblies/net472/AWSSDK.Ivschat.dll</HintPath>
+      <HintPath>../../Include/sdk/assemblies/net45/AWSSDK.Ivschat.dll</HintPath>
     </Reference>
     <Reference Include="AWSSDK.IVSRealTime">
-      <HintPath>../../Include/sdk/assemblies/net472/AWSSDK.IVSRealTime.dll</HintPath>
+      <HintPath>../../Include/sdk/assemblies/net45/AWSSDK.IVSRealTime.dll</HintPath>
     </Reference>
     <Reference Include="AWSSDK.Kafka">
-      <HintPath>../../Include/sdk/assemblies/net472/AWSSDK.Kafka.dll</HintPath>
+      <HintPath>../../Include/sdk/assemblies/net45/AWSSDK.Kafka.dll</HintPath>
     </Reference>
     <Reference Include="AWSSDK.KafkaConnect">
-      <HintPath>../../Include/sdk/assemblies/net472/AWSSDK.KafkaConnect.dll</HintPath>
+      <HintPath>../../Include/sdk/assemblies/net45/AWSSDK.KafkaConnect.dll</HintPath>
     </Reference>
     <Reference Include="AWSSDK.Kendra">
-      <HintPath>../../Include/sdk/assemblies/net472/AWSSDK.Kendra.dll</HintPath>
+      <HintPath>../../Include/sdk/assemblies/net45/AWSSDK.Kendra.dll</HintPath>
     </Reference>
     <Reference Include="AWSSDK.KendraRanking">
-      <HintPath>../../Include/sdk/assemblies/net472/AWSSDK.KendraRanking.dll</HintPath>
+      <HintPath>../../Include/sdk/assemblies/net45/AWSSDK.KendraRanking.dll</HintPath>
     </Reference>
     <Reference Include="AWSSDK.KeyManagementService">
-      <HintPath>../../Include/sdk/assemblies/net472/AWSSDK.KeyManagementService.dll</HintPath>
+      <HintPath>../../Include/sdk/assemblies/net45/AWSSDK.KeyManagementService.dll</HintPath>
     </Reference>
     <Reference Include="AWSSDK.Keyspaces">
-      <HintPath>../../Include/sdk/assemblies/net472/AWSSDK.Keyspaces.dll</HintPath>
+      <HintPath>../../Include/sdk/assemblies/net45/AWSSDK.Keyspaces.dll</HintPath>
     </Reference>
     <Reference Include="AWSSDK.Kinesis">
-      <HintPath>../../Include/sdk/assemblies/net472/AWSSDK.Kinesis.dll</HintPath>
+      <HintPath>../../Include/sdk/assemblies/net45/AWSSDK.Kinesis.dll</HintPath>
     </Reference>
     <Reference Include="AWSSDK.KinesisAnalytics">
-      <HintPath>../../Include/sdk/assemblies/net472/AWSSDK.KinesisAnalytics.dll</HintPath>
+      <HintPath>../../Include/sdk/assemblies/net45/AWSSDK.KinesisAnalytics.dll</HintPath>
     </Reference>
     <Reference Include="AWSSDK.KinesisAnalyticsV2">
-      <HintPath>../../Include/sdk/assemblies/net472/AWSSDK.KinesisAnalyticsV2.dll</HintPath>
+      <HintPath>../../Include/sdk/assemblies/net45/AWSSDK.KinesisAnalyticsV2.dll</HintPath>
     </Reference>
     <Reference Include="AWSSDK.KinesisFirehose">
-      <HintPath>../../Include/sdk/assemblies/net472/AWSSDK.KinesisFirehose.dll</HintPath>
+      <HintPath>../../Include/sdk/assemblies/net45/AWSSDK.KinesisFirehose.dll</HintPath>
     </Reference>
     <Reference Include="AWSSDK.KinesisVideo">
-      <HintPath>../../Include/sdk/assemblies/net472/AWSSDK.KinesisVideo.dll</HintPath>
+      <HintPath>../../Include/sdk/assemblies/net45/AWSSDK.KinesisVideo.dll</HintPath>
     </Reference>
     <Reference Include="AWSSDK.KinesisVideoMedia">
-      <HintPath>../../Include/sdk/assemblies/net472/AWSSDK.KinesisVideoMedia.dll</HintPath>
+      <HintPath>../../Include/sdk/assemblies/net45/AWSSDK.KinesisVideoMedia.dll</HintPath>
     </Reference>
     <Reference Include="AWSSDK.KinesisVideoSignalingChannels">
-      <HintPath>../../Include/sdk/assemblies/net472/AWSSDK.KinesisVideoSignalingChannels.dll</HintPath>
+      <HintPath>../../Include/sdk/assemblies/net45/AWSSDK.KinesisVideoSignalingChannels.dll</HintPath>
     </Reference>
     <Reference Include="AWSSDK.KinesisVideoWebRTCStorage">
-      <HintPath>../../Include/sdk/assemblies/net472/AWSSDK.KinesisVideoWebRTCStorage.dll</HintPath>
+      <HintPath>../../Include/sdk/assemblies/net45/AWSSDK.KinesisVideoWebRTCStorage.dll</HintPath>
     </Reference>
     <Reference Include="AWSSDK.LakeFormation">
-      <HintPath>../../Include/sdk/assemblies/net472/AWSSDK.LakeFormation.dll</HintPath>
+      <HintPath>../../Include/sdk/assemblies/net45/AWSSDK.LakeFormation.dll</HintPath>
     </Reference>
     <Reference Include="AWSSDK.Lambda">
-      <HintPath>../../Include/sdk/assemblies/net472/AWSSDK.Lambda.dll</HintPath>
+      <HintPath>../../Include/sdk/assemblies/net45/AWSSDK.Lambda.dll</HintPath>
     </Reference>
     <Reference Include="AWSSDK.LaunchWizard">
-      <HintPath>../../Include/sdk/assemblies/net472/AWSSDK.LaunchWizard.dll</HintPath>
+      <HintPath>../../Include/sdk/assemblies/net45/AWSSDK.LaunchWizard.dll</HintPath>
     </Reference>
     <Reference Include="AWSSDK.Lex">
-      <HintPath>../../Include/sdk/assemblies/net472/AWSSDK.Lex.dll</HintPath>
+      <HintPath>../../Include/sdk/assemblies/net45/AWSSDK.Lex.dll</HintPath>
     </Reference>
     <Reference Include="AWSSDK.LexModelBuildingService">
-      <HintPath>../../Include/sdk/assemblies/net472/AWSSDK.LexModelBuildingService.dll</HintPath>
+      <HintPath>../../Include/sdk/assemblies/net45/AWSSDK.LexModelBuildingService.dll</HintPath>
     </Reference>
     <Reference Include="AWSSDK.LexModelsV2">
-      <HintPath>../../Include/sdk/assemblies/net472/AWSSDK.LexModelsV2.dll</HintPath>
+      <HintPath>../../Include/sdk/assemblies/net45/AWSSDK.LexModelsV2.dll</HintPath>
     </Reference>
     <Reference Include="AWSSDK.LexRuntimeV2">
-      <HintPath>../../Include/sdk/assemblies/net472/AWSSDK.LexRuntimeV2.dll</HintPath>
+      <HintPath>../../Include/sdk/assemblies/net45/AWSSDK.LexRuntimeV2.dll</HintPath>
     </Reference>
     <Reference Include="AWSSDK.LicenseManager">
-      <HintPath>../../Include/sdk/assemblies/net472/AWSSDK.LicenseManager.dll</HintPath>
+      <HintPath>../../Include/sdk/assemblies/net45/AWSSDK.LicenseManager.dll</HintPath>
     </Reference>
     <Reference Include="AWSSDK.LicenseManagerLinuxSubscriptions">
-      <HintPath>../../Include/sdk/assemblies/net472/AWSSDK.LicenseManagerLinuxSubscriptions.dll</HintPath>
+      <HintPath>../../Include/sdk/assemblies/net45/AWSSDK.LicenseManagerLinuxSubscriptions.dll</HintPath>
     </Reference>
     <Reference Include="AWSSDK.LicenseManagerUserSubscriptions">
-      <HintPath>../../Include/sdk/assemblies/net472/AWSSDK.LicenseManagerUserSubscriptions.dll</HintPath>
+      <HintPath>../../Include/sdk/assemblies/net45/AWSSDK.LicenseManagerUserSubscriptions.dll</HintPath>
     </Reference>
     <Reference Include="AWSSDK.Lightsail">
-      <HintPath>../../Include/sdk/assemblies/net472/AWSSDK.Lightsail.dll</HintPath>
+      <HintPath>../../Include/sdk/assemblies/net45/AWSSDK.Lightsail.dll</HintPath>
     </Reference>
     <Reference Include="AWSSDK.LocationService">
-      <HintPath>../../Include/sdk/assemblies/net472/AWSSDK.LocationService.dll</HintPath>
+      <HintPath>../../Include/sdk/assemblies/net45/AWSSDK.LocationService.dll</HintPath>
     </Reference>
     <Reference Include="AWSSDK.LookoutEquipment">
-      <HintPath>../../Include/sdk/assemblies/net472/AWSSDK.LookoutEquipment.dll</HintPath>
+      <HintPath>../../Include/sdk/assemblies/net45/AWSSDK.LookoutEquipment.dll</HintPath>
     </Reference>
     <Reference Include="AWSSDK.LookoutforVision">
-      <HintPath>../../Include/sdk/assemblies/net472/AWSSDK.LookoutforVision.dll</HintPath>
+      <HintPath>../../Include/sdk/assemblies/net45/AWSSDK.LookoutforVision.dll</HintPath>
     </Reference>
     <Reference Include="AWSSDK.LookoutMetrics">
-      <HintPath>../../Include/sdk/assemblies/net472/AWSSDK.LookoutMetrics.dll</HintPath>
+      <HintPath>../../Include/sdk/assemblies/net45/AWSSDK.LookoutMetrics.dll</HintPath>
     </Reference>
     <Reference Include="AWSSDK.MachineLearning">
-      <HintPath>../../Include/sdk/assemblies/net472/AWSSDK.MachineLearning.dll</HintPath>
+      <HintPath>../../Include/sdk/assemblies/net45/AWSSDK.MachineLearning.dll</HintPath>
     </Reference>
     <Reference Include="AWSSDK.Macie2">
-      <HintPath>../../Include/sdk/assemblies/net472/AWSSDK.Macie2.dll</HintPath>
+      <HintPath>../../Include/sdk/assemblies/net45/AWSSDK.Macie2.dll</HintPath>
     </Reference>
     <Reference Include="AWSSDK.MailManager">
-      <HintPath>../../Include/sdk/assemblies/net472/AWSSDK.MailManager.dll</HintPath>
+      <HintPath>../../Include/sdk/assemblies/net45/AWSSDK.MailManager.dll</HintPath>
     </Reference>
     <Reference Include="AWSSDK.MainframeModernization">
-      <HintPath>../../Include/sdk/assemblies/net472/AWSSDK.MainframeModernization.dll</HintPath>
+      <HintPath>../../Include/sdk/assemblies/net45/AWSSDK.MainframeModernization.dll</HintPath>
     </Reference>
     <Reference Include="AWSSDK.ManagedBlockchain">
-      <HintPath>../../Include/sdk/assemblies/net472/AWSSDK.ManagedBlockchain.dll</HintPath>
+      <HintPath>../../Include/sdk/assemblies/net45/AWSSDK.ManagedBlockchain.dll</HintPath>
     </Reference>
     <Reference Include="AWSSDK.ManagedBlockchainQuery">
-      <HintPath>../../Include/sdk/assemblies/net472/AWSSDK.ManagedBlockchainQuery.dll</HintPath>
+      <HintPath>../../Include/sdk/assemblies/net45/AWSSDK.ManagedBlockchainQuery.dll</HintPath>
     </Reference>
     <Reference Include="AWSSDK.ManagedGrafana">
-      <HintPath>../../Include/sdk/assemblies/net472/AWSSDK.ManagedGrafana.dll</HintPath>
+      <HintPath>../../Include/sdk/assemblies/net45/AWSSDK.ManagedGrafana.dll</HintPath>
     </Reference>
     <Reference Include="AWSSDK.MarketplaceAgreement">
-      <HintPath>../../Include/sdk/assemblies/net472/AWSSDK.MarketplaceAgreement.dll</HintPath>
+      <HintPath>../../Include/sdk/assemblies/net45/AWSSDK.MarketplaceAgreement.dll</HintPath>
     </Reference>
     <Reference Include="AWSSDK.MarketplaceCatalog">
-      <HintPath>../../Include/sdk/assemblies/net472/AWSSDK.MarketplaceCatalog.dll</HintPath>
+      <HintPath>../../Include/sdk/assemblies/net45/AWSSDK.MarketplaceCatalog.dll</HintPath>
     </Reference>
     <Reference Include="AWSSDK.MarketplaceDeployment">
-      <HintPath>../../Include/sdk/assemblies/net472/AWSSDK.MarketplaceDeployment.dll</HintPath>
+      <HintPath>../../Include/sdk/assemblies/net45/AWSSDK.MarketplaceDeployment.dll</HintPath>
     </Reference>
     <Reference Include="AWSSDK.MarketplaceEntitlementService">
-      <HintPath>../../Include/sdk/assemblies/net472/AWSSDK.MarketplaceEntitlementService.dll</HintPath>
+      <HintPath>../../Include/sdk/assemblies/net45/AWSSDK.MarketplaceEntitlementService.dll</HintPath>
     </Reference>
     <Reference Include="AWSSDK.MarketplaceReporting">
-      <HintPath>../../Include/sdk/assemblies/net472/AWSSDK.MarketplaceReporting.dll</HintPath>
+      <HintPath>../../Include/sdk/assemblies/net45/AWSSDK.MarketplaceReporting.dll</HintPath>
     </Reference>
     <Reference Include="AWSSDK.MediaConnect">
-      <HintPath>../../Include/sdk/assemblies/net472/AWSSDK.MediaConnect.dll</HintPath>
+      <HintPath>../../Include/sdk/assemblies/net45/AWSSDK.MediaConnect.dll</HintPath>
     </Reference>
     <Reference Include="AWSSDK.MediaConvert">
-      <HintPath>../../Include/sdk/assemblies/net472/AWSSDK.MediaConvert.dll</HintPath>
+      <HintPath>../../Include/sdk/assemblies/net45/AWSSDK.MediaConvert.dll</HintPath>
     </Reference>
     <Reference Include="AWSSDK.MediaLive">
-      <HintPath>../../Include/sdk/assemblies/net472/AWSSDK.MediaLive.dll</HintPath>
+      <HintPath>../../Include/sdk/assemblies/net45/AWSSDK.MediaLive.dll</HintPath>
     </Reference>
     <Reference Include="AWSSDK.MediaPackage">
-      <HintPath>../../Include/sdk/assemblies/net472/AWSSDK.MediaPackage.dll</HintPath>
+      <HintPath>../../Include/sdk/assemblies/net45/AWSSDK.MediaPackage.dll</HintPath>
     </Reference>
     <Reference Include="AWSSDK.MediaPackageV2">
-      <HintPath>../../Include/sdk/assemblies/net472/AWSSDK.MediaPackageV2.dll</HintPath>
+      <HintPath>../../Include/sdk/assemblies/net45/AWSSDK.MediaPackageV2.dll</HintPath>
     </Reference>
     <Reference Include="AWSSDK.MediaPackageVod">
-      <HintPath>../../Include/sdk/assemblies/net472/AWSSDK.MediaPackageVod.dll</HintPath>
+      <HintPath>../../Include/sdk/assemblies/net45/AWSSDK.MediaPackageVod.dll</HintPath>
     </Reference>
     <Reference Include="AWSSDK.MediaStore">
-      <HintPath>../../Include/sdk/assemblies/net472/AWSSDK.MediaStore.dll</HintPath>
+      <HintPath>../../Include/sdk/assemblies/net45/AWSSDK.MediaStore.dll</HintPath>
     </Reference>
     <Reference Include="AWSSDK.MediaStoreData">
-      <HintPath>../../Include/sdk/assemblies/net472/AWSSDK.MediaStoreData.dll</HintPath>
+      <HintPath>../../Include/sdk/assemblies/net45/AWSSDK.MediaStoreData.dll</HintPath>
     </Reference>
     <Reference Include="AWSSDK.MediaTailor">
-      <HintPath>../../Include/sdk/assemblies/net472/AWSSDK.MediaTailor.dll</HintPath>
+      <HintPath>../../Include/sdk/assemblies/net45/AWSSDK.MediaTailor.dll</HintPath>
     </Reference>
     <Reference Include="AWSSDK.MedicalImaging">
-      <HintPath>../../Include/sdk/assemblies/net472/AWSSDK.MedicalImaging.dll</HintPath>
+      <HintPath>../../Include/sdk/assemblies/net45/AWSSDK.MedicalImaging.dll</HintPath>
     </Reference>
     <Reference Include="AWSSDK.MemoryDB">
-      <HintPath>../../Include/sdk/assemblies/net472/AWSSDK.MemoryDB.dll</HintPath>
+      <HintPath>../../Include/sdk/assemblies/net45/AWSSDK.MemoryDB.dll</HintPath>
     </Reference>
     <Reference Include="AWSSDK.Mgn">
-      <HintPath>../../Include/sdk/assemblies/net472/AWSSDK.Mgn.dll</HintPath>
+      <HintPath>../../Include/sdk/assemblies/net45/AWSSDK.Mgn.dll</HintPath>
     </Reference>
     <Reference Include="AWSSDK.MigrationHub">
-      <HintPath>../../Include/sdk/assemblies/net472/AWSSDK.MigrationHub.dll</HintPath>
+      <HintPath>../../Include/sdk/assemblies/net45/AWSSDK.MigrationHub.dll</HintPath>
     </Reference>
     <Reference Include="AWSSDK.MigrationHubConfig">
-      <HintPath>../../Include/sdk/assemblies/net472/AWSSDK.MigrationHubConfig.dll</HintPath>
+      <HintPath>../../Include/sdk/assemblies/net45/AWSSDK.MigrationHubConfig.dll</HintPath>
     </Reference>
     <Reference Include="AWSSDK.MigrationHubOrchestrator">
-      <HintPath>../../Include/sdk/assemblies/net472/AWSSDK.MigrationHubOrchestrator.dll</HintPath>
+      <HintPath>../../Include/sdk/assemblies/net45/AWSSDK.MigrationHubOrchestrator.dll</HintPath>
     </Reference>
     <Reference Include="AWSSDK.MigrationHubRefactorSpaces">
-      <HintPath>../../Include/sdk/assemblies/net472/AWSSDK.MigrationHubRefactorSpaces.dll</HintPath>
+      <HintPath>../../Include/sdk/assemblies/net45/AWSSDK.MigrationHubRefactorSpaces.dll</HintPath>
     </Reference>
     <Reference Include="AWSSDK.MigrationHubStrategyRecommendations">
-      <HintPath>../../Include/sdk/assemblies/net472/AWSSDK.MigrationHubStrategyRecommendations.dll</HintPath>
+      <HintPath>../../Include/sdk/assemblies/net45/AWSSDK.MigrationHubStrategyRecommendations.dll</HintPath>
     </Reference>
     <Reference Include="AWSSDK.MQ">
-      <HintPath>../../Include/sdk/assemblies/net472/AWSSDK.MQ.dll</HintPath>
+      <HintPath>../../Include/sdk/assemblies/net45/AWSSDK.MQ.dll</HintPath>
     </Reference>
     <Reference Include="AWSSDK.MTurk">
-      <HintPath>../../Include/sdk/assemblies/net472/AWSSDK.MTurk.dll</HintPath>
+      <HintPath>../../Include/sdk/assemblies/net45/AWSSDK.MTurk.dll</HintPath>
     </Reference>
     <Reference Include="AWSSDK.MWAA">
-      <HintPath>../../Include/sdk/assemblies/net472/AWSSDK.MWAA.dll</HintPath>
+      <HintPath>../../Include/sdk/assemblies/net45/AWSSDK.MWAA.dll</HintPath>
     </Reference>
     <Reference Include="AWSSDK.Neptune">
-      <HintPath>../../Include/sdk/assemblies/net472/AWSSDK.Neptune.dll</HintPath>
+      <HintPath>../../Include/sdk/assemblies/net45/AWSSDK.Neptune.dll</HintPath>
     </Reference>
     <Reference Include="AWSSDK.Neptunedata">
-      <HintPath>../../Include/sdk/assemblies/net472/AWSSDK.Neptunedata.dll</HintPath>
+      <HintPath>../../Include/sdk/assemblies/net45/AWSSDK.Neptunedata.dll</HintPath>
     </Reference>
     <Reference Include="AWSSDK.NeptuneGraph">
-      <HintPath>../../Include/sdk/assemblies/net472/AWSSDK.NeptuneGraph.dll</HintPath>
+      <HintPath>../../Include/sdk/assemblies/net45/AWSSDK.NeptuneGraph.dll</HintPath>
     </Reference>
     <Reference Include="AWSSDK.NetworkFirewall">
-      <HintPath>../../Include/sdk/assemblies/net472/AWSSDK.NetworkFirewall.dll</HintPath>
+      <HintPath>../../Include/sdk/assemblies/net45/AWSSDK.NetworkFirewall.dll</HintPath>
     </Reference>
     <Reference Include="AWSSDK.NetworkFlowMonitor">
-      <HintPath>../../Include/sdk/assemblies/net472/AWSSDK.NetworkFlowMonitor.dll</HintPath>
+      <HintPath>../../Include/sdk/assemblies/net45/AWSSDK.NetworkFlowMonitor.dll</HintPath>
     </Reference>
     <Reference Include="AWSSDK.NetworkManager">
-      <HintPath>../../Include/sdk/assemblies/net472/AWSSDK.NetworkManager.dll</HintPath>
+      <HintPath>../../Include/sdk/assemblies/net45/AWSSDK.NetworkManager.dll</HintPath>
     </Reference>
     <Reference Include="AWSSDK.NetworkMonitor">
-      <HintPath>../../Include/sdk/assemblies/net472/AWSSDK.NetworkMonitor.dll</HintPath>
+      <HintPath>../../Include/sdk/assemblies/net45/AWSSDK.NetworkMonitor.dll</HintPath>
     </Reference>
     <Reference Include="AWSSDK.Notifications">
-      <HintPath>../../Include/sdk/assemblies/net472/AWSSDK.Notifications.dll</HintPath>
+      <HintPath>../../Include/sdk/assemblies/net45/AWSSDK.Notifications.dll</HintPath>
     </Reference>
     <Reference Include="AWSSDK.NotificationsContacts">
-      <HintPath>../../Include/sdk/assemblies/net472/AWSSDK.NotificationsContacts.dll</HintPath>
+      <HintPath>../../Include/sdk/assemblies/net45/AWSSDK.NotificationsContacts.dll</HintPath>
     </Reference>
     <Reference Include="AWSSDK.OAM">
-      <HintPath>../../Include/sdk/assemblies/net472/AWSSDK.OAM.dll</HintPath>
+      <HintPath>../../Include/sdk/assemblies/net45/AWSSDK.OAM.dll</HintPath>
     </Reference>
     <Reference Include="AWSSDK.ObservabilityAdmin">
-      <HintPath>../../Include/sdk/assemblies/net472/AWSSDK.ObservabilityAdmin.dll</HintPath>
+      <HintPath>../../Include/sdk/assemblies/net45/AWSSDK.ObservabilityAdmin.dll</HintPath>
     </Reference>
     <Reference Include="AWSSDK.Omics">
-      <HintPath>../../Include/sdk/assemblies/net472/AWSSDK.Omics.dll</HintPath>
+      <HintPath>../../Include/sdk/assemblies/net45/AWSSDK.Omics.dll</HintPath>
     </Reference>
     <Reference Include="AWSSDK.OpenSearchServerless">
-      <HintPath>../../Include/sdk/assemblies/net472/AWSSDK.OpenSearchServerless.dll</HintPath>
+      <HintPath>../../Include/sdk/assemblies/net45/AWSSDK.OpenSearchServerless.dll</HintPath>
     </Reference>
     <Reference Include="AWSSDK.OpenSearchService">
-      <HintPath>../../Include/sdk/assemblies/net472/AWSSDK.OpenSearchService.dll</HintPath>
+      <HintPath>../../Include/sdk/assemblies/net45/AWSSDK.OpenSearchService.dll</HintPath>
     </Reference>
     <Reference Include="AWSSDK.OpsWorks">
-      <HintPath>../../Include/sdk/assemblies/net472/AWSSDK.OpsWorks.dll</HintPath>
+      <HintPath>../../Include/sdk/assemblies/net45/AWSSDK.OpsWorks.dll</HintPath>
     </Reference>
     <Reference Include="AWSSDK.OpsWorksCM">
-      <HintPath>../../Include/sdk/assemblies/net472/AWSSDK.OpsWorksCM.dll</HintPath>
+      <HintPath>../../Include/sdk/assemblies/net45/AWSSDK.OpsWorksCM.dll</HintPath>
     </Reference>
     <Reference Include="AWSSDK.Organizations">
-      <HintPath>../../Include/sdk/assemblies/net472/AWSSDK.Organizations.dll</HintPath>
+      <HintPath>../../Include/sdk/assemblies/net45/AWSSDK.Organizations.dll</HintPath>
     </Reference>
     <Reference Include="AWSSDK.OSIS">
-      <HintPath>../../Include/sdk/assemblies/net472/AWSSDK.OSIS.dll</HintPath>
+      <HintPath>../../Include/sdk/assemblies/net45/AWSSDK.OSIS.dll</HintPath>
     </Reference>
     <Reference Include="AWSSDK.Outposts">
-      <HintPath>../../Include/sdk/assemblies/net472/AWSSDK.Outposts.dll</HintPath>
+      <HintPath>../../Include/sdk/assemblies/net45/AWSSDK.Outposts.dll</HintPath>
     </Reference>
     <Reference Include="AWSSDK.Panorama">
-      <HintPath>../../Include/sdk/assemblies/net472/AWSSDK.Panorama.dll</HintPath>
+      <HintPath>../../Include/sdk/assemblies/net45/AWSSDK.Panorama.dll</HintPath>
     </Reference>
     <Reference Include="AWSSDK.PartnerCentralSelling">
-      <HintPath>../../Include/sdk/assemblies/net472/AWSSDK.PartnerCentralSelling.dll</HintPath>
+      <HintPath>../../Include/sdk/assemblies/net45/AWSSDK.PartnerCentralSelling.dll</HintPath>
     </Reference>
     <Reference Include="AWSSDK.PaymentCryptography">
-      <HintPath>../../Include/sdk/assemblies/net472/AWSSDK.PaymentCryptography.dll</HintPath>
+      <HintPath>../../Include/sdk/assemblies/net45/AWSSDK.PaymentCryptography.dll</HintPath>
     </Reference>
     <Reference Include="AWSSDK.PaymentCryptographyData">
-      <HintPath>../../Include/sdk/assemblies/net472/AWSSDK.PaymentCryptographyData.dll</HintPath>
+      <HintPath>../../Include/sdk/assemblies/net45/AWSSDK.PaymentCryptographyData.dll</HintPath>
     </Reference>
     <Reference Include="AWSSDK.PcaConnectorAd">
-      <HintPath>../../Include/sdk/assemblies/net472/AWSSDK.PcaConnectorAd.dll</HintPath>
+      <HintPath>../../Include/sdk/assemblies/net45/AWSSDK.PcaConnectorAd.dll</HintPath>
     </Reference>
     <Reference Include="AWSSDK.PcaConnectorScep">
-      <HintPath>../../Include/sdk/assemblies/net472/AWSSDK.PcaConnectorScep.dll</HintPath>
+      <HintPath>../../Include/sdk/assemblies/net45/AWSSDK.PcaConnectorScep.dll</HintPath>
     </Reference>
     <Reference Include="AWSSDK.PCS">
-      <HintPath>../../Include/sdk/assemblies/net472/AWSSDK.PCS.dll</HintPath>
+      <HintPath>../../Include/sdk/assemblies/net45/AWSSDK.PCS.dll</HintPath>
     </Reference>
     <Reference Include="AWSSDK.Personalize">
-      <HintPath>../../Include/sdk/assemblies/net472/AWSSDK.Personalize.dll</HintPath>
+      <HintPath>../../Include/sdk/assemblies/net45/AWSSDK.Personalize.dll</HintPath>
     </Reference>
     <Reference Include="AWSSDK.PersonalizeEvents">
-      <HintPath>../../Include/sdk/assemblies/net472/AWSSDK.PersonalizeEvents.dll</HintPath>
+      <HintPath>../../Include/sdk/assemblies/net45/AWSSDK.PersonalizeEvents.dll</HintPath>
     </Reference>
     <Reference Include="AWSSDK.PersonalizeRuntime">
-      <HintPath>../../Include/sdk/assemblies/net472/AWSSDK.PersonalizeRuntime.dll</HintPath>
+      <HintPath>../../Include/sdk/assemblies/net45/AWSSDK.PersonalizeRuntime.dll</HintPath>
     </Reference>
     <Reference Include="AWSSDK.PI">
-      <HintPath>../../Include/sdk/assemblies/net472/AWSSDK.PI.dll</HintPath>
+      <HintPath>../../Include/sdk/assemblies/net45/AWSSDK.PI.dll</HintPath>
     </Reference>
     <Reference Include="AWSSDK.Pinpoint">
-      <HintPath>../../Include/sdk/assemblies/net472/AWSSDK.Pinpoint.dll</HintPath>
+      <HintPath>../../Include/sdk/assemblies/net45/AWSSDK.Pinpoint.dll</HintPath>
     </Reference>
     <Reference Include="AWSSDK.PinpointEmail">
-      <HintPath>../../Include/sdk/assemblies/net472/AWSSDK.PinpointEmail.dll</HintPath>
+      <HintPath>../../Include/sdk/assemblies/net45/AWSSDK.PinpointEmail.dll</HintPath>
     </Reference>
     <Reference Include="AWSSDK.PinpointSMSVoiceV2">
-      <HintPath>../../Include/sdk/assemblies/net472/AWSSDK.PinpointSMSVoiceV2.dll</HintPath>
+      <HintPath>../../Include/sdk/assemblies/net45/AWSSDK.PinpointSMSVoiceV2.dll</HintPath>
     </Reference>
     <Reference Include="AWSSDK.Pipes">
-      <HintPath>../../Include/sdk/assemblies/net472/AWSSDK.Pipes.dll</HintPath>
+      <HintPath>../../Include/sdk/assemblies/net45/AWSSDK.Pipes.dll</HintPath>
     </Reference>
     <Reference Include="AWSSDK.Polly">
-      <HintPath>../../Include/sdk/assemblies/net472/AWSSDK.Polly.dll</HintPath>
+      <HintPath>../../Include/sdk/assemblies/net45/AWSSDK.Polly.dll</HintPath>
     </Reference>
     <Reference Include="AWSSDK.Pricing">
-      <HintPath>../../Include/sdk/assemblies/net472/AWSSDK.Pricing.dll</HintPath>
+      <HintPath>../../Include/sdk/assemblies/net45/AWSSDK.Pricing.dll</HintPath>
     </Reference>
     <Reference Include="AWSSDK.Private5G">
-      <HintPath>../../Include/sdk/assemblies/net472/AWSSDK.Private5G.dll</HintPath>
+      <HintPath>../../Include/sdk/assemblies/net45/AWSSDK.Private5G.dll</HintPath>
     </Reference>
     <Reference Include="AWSSDK.PrometheusService">
-      <HintPath>../../Include/sdk/assemblies/net472/AWSSDK.PrometheusService.dll</HintPath>
+      <HintPath>../../Include/sdk/assemblies/net45/AWSSDK.PrometheusService.dll</HintPath>
     </Reference>
     <Reference Include="AWSSDK.Proton">
-      <HintPath>../../Include/sdk/assemblies/net472/AWSSDK.Proton.dll</HintPath>
+      <HintPath>../../Include/sdk/assemblies/net45/AWSSDK.Proton.dll</HintPath>
     </Reference>
     <Reference Include="AWSSDK.QApps">
-      <HintPath>../../Include/sdk/assemblies/net472/AWSSDK.QApps.dll</HintPath>
+      <HintPath>../../Include/sdk/assemblies/net45/AWSSDK.QApps.dll</HintPath>
     </Reference>
     <Reference Include="AWSSDK.QBusiness">
-      <HintPath>../../Include/sdk/assemblies/net472/AWSSDK.QBusiness.dll</HintPath>
+      <HintPath>../../Include/sdk/assemblies/net45/AWSSDK.QBusiness.dll</HintPath>
     </Reference>
     <Reference Include="AWSSDK.QConnect">
-      <HintPath>../../Include/sdk/assemblies/net472/AWSSDK.QConnect.dll</HintPath>
+      <HintPath>../../Include/sdk/assemblies/net45/AWSSDK.QConnect.dll</HintPath>
     </Reference>
     <Reference Include="AWSSDK.QLDB">
-      <HintPath>../../Include/sdk/assemblies/net472/AWSSDK.QLDB.dll</HintPath>
+      <HintPath>../../Include/sdk/assemblies/net45/AWSSDK.QLDB.dll</HintPath>
     </Reference>
     <Reference Include="AWSSDK.QLDBSession">
-      <HintPath>../../Include/sdk/assemblies/net472/AWSSDK.QLDBSession.dll</HintPath>
+      <HintPath>../../Include/sdk/assemblies/net45/AWSSDK.QLDBSession.dll</HintPath>
     </Reference>
     <Reference Include="AWSSDK.QuickSight">
-      <HintPath>../../Include/sdk/assemblies/net472/AWSSDK.QuickSight.dll</HintPath>
+      <HintPath>../../Include/sdk/assemblies/net45/AWSSDK.QuickSight.dll</HintPath>
     </Reference>
     <Reference Include="AWSSDK.RAM">
-      <HintPath>../../Include/sdk/assemblies/net472/AWSSDK.RAM.dll</HintPath>
+      <HintPath>../../Include/sdk/assemblies/net45/AWSSDK.RAM.dll</HintPath>
     </Reference>
     <Reference Include="AWSSDK.RDS">
-      <HintPath>../../Include/sdk/assemblies/net472/AWSSDK.RDS.dll</HintPath>
+      <HintPath>../../Include/sdk/assemblies/net45/AWSSDK.RDS.dll</HintPath>
     </Reference>
     <Reference Include="AWSSDK.RDSDataService">
-      <HintPath>../../Include/sdk/assemblies/net472/AWSSDK.RDSDataService.dll</HintPath>
+      <HintPath>../../Include/sdk/assemblies/net45/AWSSDK.RDSDataService.dll</HintPath>
     </Reference>
     <Reference Include="AWSSDK.RecycleBin">
-      <HintPath>../../Include/sdk/assemblies/net472/AWSSDK.RecycleBin.dll</HintPath>
+      <HintPath>../../Include/sdk/assemblies/net45/AWSSDK.RecycleBin.dll</HintPath>
     </Reference>
     <Reference Include="AWSSDK.Redshift">
-      <HintPath>../../Include/sdk/assemblies/net472/AWSSDK.Redshift.dll</HintPath>
+      <HintPath>../../Include/sdk/assemblies/net45/AWSSDK.Redshift.dll</HintPath>
     </Reference>
     <Reference Include="AWSSDK.RedshiftDataAPIService">
-      <HintPath>../../Include/sdk/assemblies/net472/AWSSDK.RedshiftDataAPIService.dll</HintPath>
+      <HintPath>../../Include/sdk/assemblies/net45/AWSSDK.RedshiftDataAPIService.dll</HintPath>
     </Reference>
     <Reference Include="AWSSDK.RedshiftServerless">
-      <HintPath>../../Include/sdk/assemblies/net472/AWSSDK.RedshiftServerless.dll</HintPath>
+      <HintPath>../../Include/sdk/assemblies/net45/AWSSDK.RedshiftServerless.dll</HintPath>
     </Reference>
     <Reference Include="AWSSDK.Rekognition">
-      <HintPath>../../Include/sdk/assemblies/net472/AWSSDK.Rekognition.dll</HintPath>
+      <HintPath>../../Include/sdk/assemblies/net45/AWSSDK.Rekognition.dll</HintPath>
     </Reference>
     <Reference Include="AWSSDK.Repostspace">
-      <HintPath>../../Include/sdk/assemblies/net472/AWSSDK.Repostspace.dll</HintPath>
+      <HintPath>../../Include/sdk/assemblies/net45/AWSSDK.Repostspace.dll</HintPath>
     </Reference>
     <Reference Include="AWSSDK.ResilienceHub">
-      <HintPath>../../Include/sdk/assemblies/net472/AWSSDK.ResilienceHub.dll</HintPath>
+      <HintPath>../../Include/sdk/assemblies/net45/AWSSDK.ResilienceHub.dll</HintPath>
     </Reference>
     <Reference Include="AWSSDK.ResourceExplorer2">
-      <HintPath>../../Include/sdk/assemblies/net472/AWSSDK.ResourceExplorer2.dll</HintPath>
+      <HintPath>../../Include/sdk/assemblies/net45/AWSSDK.ResourceExplorer2.dll</HintPath>
     </Reference>
     <Reference Include="AWSSDK.ResourceGroups">
-      <HintPath>../../Include/sdk/assemblies/net472/AWSSDK.ResourceGroups.dll</HintPath>
+      <HintPath>../../Include/sdk/assemblies/net45/AWSSDK.ResourceGroups.dll</HintPath>
     </Reference>
     <Reference Include="AWSSDK.ResourceGroupsTaggingAPI">
-      <HintPath>../../Include/sdk/assemblies/net472/AWSSDK.ResourceGroupsTaggingAPI.dll</HintPath>
+      <HintPath>../../Include/sdk/assemblies/net45/AWSSDK.ResourceGroupsTaggingAPI.dll</HintPath>
     </Reference>
     <Reference Include="AWSSDK.RoboMaker">
-      <HintPath>../../Include/sdk/assemblies/net472/AWSSDK.RoboMaker.dll</HintPath>
+      <HintPath>../../Include/sdk/assemblies/net45/AWSSDK.RoboMaker.dll</HintPath>
     </Reference>
     <Reference Include="AWSSDK.Route53">
-      <HintPath>../../Include/sdk/assemblies/net472/AWSSDK.Route53.dll</HintPath>
+      <HintPath>../../Include/sdk/assemblies/net45/AWSSDK.Route53.dll</HintPath>
     </Reference>
     <Reference Include="AWSSDK.Route53Domains">
-      <HintPath>../../Include/sdk/assemblies/net472/AWSSDK.Route53Domains.dll</HintPath>
+      <HintPath>../../Include/sdk/assemblies/net45/AWSSDK.Route53Domains.dll</HintPath>
     </Reference>
     <Reference Include="AWSSDK.Route53Profiles">
-      <HintPath>../../Include/sdk/assemblies/net472/AWSSDK.Route53Profiles.dll</HintPath>
+      <HintPath>../../Include/sdk/assemblies/net45/AWSSDK.Route53Profiles.dll</HintPath>
     </Reference>
     <Reference Include="AWSSDK.Route53RecoveryCluster">
-      <HintPath>../../Include/sdk/assemblies/net472/AWSSDK.Route53RecoveryCluster.dll</HintPath>
+      <HintPath>../../Include/sdk/assemblies/net45/AWSSDK.Route53RecoveryCluster.dll</HintPath>
     </Reference>
     <Reference Include="AWSSDK.Route53RecoveryControlConfig">
-      <HintPath>../../Include/sdk/assemblies/net472/AWSSDK.Route53RecoveryControlConfig.dll</HintPath>
+      <HintPath>../../Include/sdk/assemblies/net45/AWSSDK.Route53RecoveryControlConfig.dll</HintPath>
     </Reference>
     <Reference Include="AWSSDK.Route53RecoveryReadiness">
-      <HintPath>../../Include/sdk/assemblies/net472/AWSSDK.Route53RecoveryReadiness.dll</HintPath>
+      <HintPath>../../Include/sdk/assemblies/net45/AWSSDK.Route53RecoveryReadiness.dll</HintPath>
     </Reference>
     <Reference Include="AWSSDK.Route53Resolver">
-      <HintPath>../../Include/sdk/assemblies/net472/AWSSDK.Route53Resolver.dll</HintPath>
+      <HintPath>../../Include/sdk/assemblies/net45/AWSSDK.Route53Resolver.dll</HintPath>
     </Reference>
     <Reference Include="AWSSDK.S3">
-      <HintPath>../../Include/sdk/assemblies/net472/AWSSDK.S3.dll</HintPath>
+      <HintPath>../../Include/sdk/assemblies/net45/AWSSDK.S3.dll</HintPath>
     </Reference>
     <Reference Include="AWSSDK.S3Control">
-      <HintPath>../../Include/sdk/assemblies/net472/AWSSDK.S3Control.dll</HintPath>
+      <HintPath>../../Include/sdk/assemblies/net45/AWSSDK.S3Control.dll</HintPath>
     </Reference>
     <Reference Include="AWSSDK.S3Outposts">
-      <HintPath>../../Include/sdk/assemblies/net472/AWSSDK.S3Outposts.dll</HintPath>
+      <HintPath>../../Include/sdk/assemblies/net45/AWSSDK.S3Outposts.dll</HintPath>
     </Reference>
     <Reference Include="AWSSDK.S3Tables">
-      <HintPath>../../Include/sdk/assemblies/net472/AWSSDK.S3Tables.dll</HintPath>
+      <HintPath>../../Include/sdk/assemblies/net45/AWSSDK.S3Tables.dll</HintPath>
     </Reference>
     <Reference Include="AWSSDK.SageMaker">
-      <HintPath>../../Include/sdk/assemblies/net472/AWSSDK.SageMaker.dll</HintPath>
+      <HintPath>../../Include/sdk/assemblies/net45/AWSSDK.SageMaker.dll</HintPath>
     </Reference>
     <Reference Include="AWSSDK.SagemakerEdgeManager">
-      <HintPath>../../Include/sdk/assemblies/net472/AWSSDK.SagemakerEdgeManager.dll</HintPath>
+      <HintPath>../../Include/sdk/assemblies/net45/AWSSDK.SagemakerEdgeManager.dll</HintPath>
     </Reference>
     <Reference Include="AWSSDK.SageMakerFeatureStoreRuntime">
-      <HintPath>../../Include/sdk/assemblies/net472/AWSSDK.SageMakerFeatureStoreRuntime.dll</HintPath>
+      <HintPath>../../Include/sdk/assemblies/net45/AWSSDK.SageMakerFeatureStoreRuntime.dll</HintPath>
     </Reference>
     <Reference Include="AWSSDK.SageMakerGeospatial">
-      <HintPath>../../Include/sdk/assemblies/net472/AWSSDK.SageMakerGeospatial.dll</HintPath>
+      <HintPath>../../Include/sdk/assemblies/net45/AWSSDK.SageMakerGeospatial.dll</HintPath>
     </Reference>
     <Reference Include="AWSSDK.SageMakerMetrics">
-      <HintPath>../../Include/sdk/assemblies/net472/AWSSDK.SageMakerMetrics.dll</HintPath>
+      <HintPath>../../Include/sdk/assemblies/net45/AWSSDK.SageMakerMetrics.dll</HintPath>
     </Reference>
     <Reference Include="AWSSDK.SageMakerRuntime">
-      <HintPath>../../Include/sdk/assemblies/net472/AWSSDK.SageMakerRuntime.dll</HintPath>
+      <HintPath>../../Include/sdk/assemblies/net45/AWSSDK.SageMakerRuntime.dll</HintPath>
     </Reference>
     <Reference Include="AWSSDK.SavingsPlans">
-      <HintPath>../../Include/sdk/assemblies/net472/AWSSDK.SavingsPlans.dll</HintPath>
+      <HintPath>../../Include/sdk/assemblies/net45/AWSSDK.SavingsPlans.dll</HintPath>
     </Reference>
     <Reference Include="AWSSDK.Scheduler">
-      <HintPath>../../Include/sdk/assemblies/net472/AWSSDK.Scheduler.dll</HintPath>
+      <HintPath>../../Include/sdk/assemblies/net45/AWSSDK.Scheduler.dll</HintPath>
     </Reference>
     <Reference Include="AWSSDK.Schemas">
-      <HintPath>../../Include/sdk/assemblies/net472/AWSSDK.Schemas.dll</HintPath>
+      <HintPath>../../Include/sdk/assemblies/net45/AWSSDK.Schemas.dll</HintPath>
     </Reference>
     <Reference Include="AWSSDK.SecretsManager">
-      <HintPath>../../Include/sdk/assemblies/net472/AWSSDK.SecretsManager.dll</HintPath>
+      <HintPath>../../Include/sdk/assemblies/net45/AWSSDK.SecretsManager.dll</HintPath>
     </Reference>
     <Reference Include="AWSSDK.SecurityHub">
-      <HintPath>../../Include/sdk/assemblies/net472/AWSSDK.SecurityHub.dll</HintPath>
+      <HintPath>../../Include/sdk/assemblies/net45/AWSSDK.SecurityHub.dll</HintPath>
     </Reference>
     <Reference Include="AWSSDK.SecurityIR">
-      <HintPath>../../Include/sdk/assemblies/net472/AWSSDK.SecurityIR.dll</HintPath>
+      <HintPath>../../Include/sdk/assemblies/net45/AWSSDK.SecurityIR.dll</HintPath>
     </Reference>
     <Reference Include="AWSSDK.SecurityLake">
-      <HintPath>../../Include/sdk/assemblies/net472/AWSSDK.SecurityLake.dll</HintPath>
+      <HintPath>../../Include/sdk/assemblies/net45/AWSSDK.SecurityLake.dll</HintPath>
     </Reference>
     <Reference Include="AWSSDK.SecurityToken">
-      <HintPath>../../Include/sdk/assemblies/net472/AWSSDK.SecurityToken.dll</HintPath>
+      <HintPath>../../Include/sdk/assemblies/net45/AWSSDK.SecurityToken.dll</HintPath>
     </Reference>
     <Reference Include="AWSSDK.ServerlessApplicationRepository">
-      <HintPath>../../Include/sdk/assemblies/net472/AWSSDK.ServerlessApplicationRepository.dll</HintPath>
+      <HintPath>../../Include/sdk/assemblies/net45/AWSSDK.ServerlessApplicationRepository.dll</HintPath>
     </Reference>
     <Reference Include="AWSSDK.ServerMigrationService">
-      <HintPath>../../Include/sdk/assemblies/net472/AWSSDK.ServerMigrationService.dll</HintPath>
+      <HintPath>../../Include/sdk/assemblies/net45/AWSSDK.ServerMigrationService.dll</HintPath>
     </Reference>
     <Reference Include="AWSSDK.ServiceCatalog">
-      <HintPath>../../Include/sdk/assemblies/net472/AWSSDK.ServiceCatalog.dll</HintPath>
+      <HintPath>../../Include/sdk/assemblies/net45/AWSSDK.ServiceCatalog.dll</HintPath>
     </Reference>
     <Reference Include="AWSSDK.ServiceDiscovery">
-      <HintPath>../../Include/sdk/assemblies/net472/AWSSDK.ServiceDiscovery.dll</HintPath>
+      <HintPath>../../Include/sdk/assemblies/net45/AWSSDK.ServiceDiscovery.dll</HintPath>
     </Reference>
     <Reference Include="AWSSDK.ServiceQuotas">
-      <HintPath>../../Include/sdk/assemblies/net472/AWSSDK.ServiceQuotas.dll</HintPath>
+      <HintPath>../../Include/sdk/assemblies/net45/AWSSDK.ServiceQuotas.dll</HintPath>
     </Reference>
     <Reference Include="AWSSDK.Shield">
-      <HintPath>../../Include/sdk/assemblies/net472/AWSSDK.Shield.dll</HintPath>
+      <HintPath>../../Include/sdk/assemblies/net45/AWSSDK.Shield.dll</HintPath>
     </Reference>
     <Reference Include="AWSSDK.SimpleEmail">
-      <HintPath>../../Include/sdk/assemblies/net472/AWSSDK.SimpleEmail.dll</HintPath>
+      <HintPath>../../Include/sdk/assemblies/net45/AWSSDK.SimpleEmail.dll</HintPath>
     </Reference>
     <Reference Include="AWSSDK.SimpleEmailV2">
-      <HintPath>../../Include/sdk/assemblies/net472/AWSSDK.SimpleEmailV2.dll</HintPath>
+      <HintPath>../../Include/sdk/assemblies/net45/AWSSDK.SimpleEmailV2.dll</HintPath>
     </Reference>
     <Reference Include="AWSSDK.SimpleNotificationService">
-      <HintPath>../../Include/sdk/assemblies/net472/AWSSDK.SimpleNotificationService.dll</HintPath>
+      <HintPath>../../Include/sdk/assemblies/net45/AWSSDK.SimpleNotificationService.dll</HintPath>
     </Reference>
     <Reference Include="AWSSDK.SimpleSystemsManagement">
-      <HintPath>../../Include/sdk/assemblies/net472/AWSSDK.SimpleSystemsManagement.dll</HintPath>
+      <HintPath>../../Include/sdk/assemblies/net45/AWSSDK.SimpleSystemsManagement.dll</HintPath>
     </Reference>
     <Reference Include="AWSSDK.SimpleWorkflow">
-      <HintPath>../../Include/sdk/assemblies/net472/AWSSDK.SimpleWorkflow.dll</HintPath>
+      <HintPath>../../Include/sdk/assemblies/net45/AWSSDK.SimpleWorkflow.dll</HintPath>
     </Reference>
     <Reference Include="AWSSDK.SimSpaceWeaver">
-      <HintPath>../../Include/sdk/assemblies/net472/AWSSDK.SimSpaceWeaver.dll</HintPath>
+      <HintPath>../../Include/sdk/assemblies/net45/AWSSDK.SimSpaceWeaver.dll</HintPath>
     </Reference>
     <Reference Include="AWSSDK.Snowball">
-      <HintPath>../../Include/sdk/assemblies/net472/AWSSDK.Snowball.dll</HintPath>
+      <HintPath>../../Include/sdk/assemblies/net45/AWSSDK.Snowball.dll</HintPath>
     </Reference>
     <Reference Include="AWSSDK.SnowDeviceManagement">
-      <HintPath>../../Include/sdk/assemblies/net472/AWSSDK.SnowDeviceManagement.dll</HintPath>
+      <HintPath>../../Include/sdk/assemblies/net45/AWSSDK.SnowDeviceManagement.dll</HintPath>
     </Reference>
     <Reference Include="AWSSDK.SocialMessaging">
-      <HintPath>../../Include/sdk/assemblies/net472/AWSSDK.SocialMessaging.dll</HintPath>
+      <HintPath>../../Include/sdk/assemblies/net45/AWSSDK.SocialMessaging.dll</HintPath>
     </Reference>
     <Reference Include="AWSSDK.SQS">
-      <HintPath>../../Include/sdk/assemblies/net472/AWSSDK.SQS.dll</HintPath>
+      <HintPath>../../Include/sdk/assemblies/net45/AWSSDK.SQS.dll</HintPath>
     </Reference>
     <Reference Include="AWSSDK.SSMContacts">
-      <HintPath>../../Include/sdk/assemblies/net472/AWSSDK.SSMContacts.dll</HintPath>
+      <HintPath>../../Include/sdk/assemblies/net45/AWSSDK.SSMContacts.dll</HintPath>
     </Reference>
     <Reference Include="AWSSDK.SSMIncidents">
-      <HintPath>../../Include/sdk/assemblies/net472/AWSSDK.SSMIncidents.dll</HintPath>
+      <HintPath>../../Include/sdk/assemblies/net45/AWSSDK.SSMIncidents.dll</HintPath>
     </Reference>
     <Reference Include="AWSSDK.SSMQuickSetup">
-      <HintPath>../../Include/sdk/assemblies/net472/AWSSDK.SSMQuickSetup.dll</HintPath>
+      <HintPath>../../Include/sdk/assemblies/net45/AWSSDK.SSMQuickSetup.dll</HintPath>
     </Reference>
     <Reference Include="AWSSDK.SsmSap">
-      <HintPath>../../Include/sdk/assemblies/net472/AWSSDK.SsmSap.dll</HintPath>
+      <HintPath>../../Include/sdk/assemblies/net45/AWSSDK.SsmSap.dll</HintPath>
     </Reference>
     <Reference Include="AWSSDK.SSO">
-      <HintPath>../../Include/sdk/assemblies/net472/AWSSDK.SSO.dll</HintPath>
+      <HintPath>../../Include/sdk/assemblies/net45/AWSSDK.SSO.dll</HintPath>
     </Reference>
     <Reference Include="AWSSDK.SSOAdmin">
-      <HintPath>../../Include/sdk/assemblies/net472/AWSSDK.SSOAdmin.dll</HintPath>
+      <HintPath>../../Include/sdk/assemblies/net45/AWSSDK.SSOAdmin.dll</HintPath>
     </Reference>
     <Reference Include="AWSSDK.SSOOIDC">
-      <HintPath>../../Include/sdk/assemblies/net472/AWSSDK.SSOOIDC.dll</HintPath>
+      <HintPath>../../Include/sdk/assemblies/net45/AWSSDK.SSOOIDC.dll</HintPath>
     </Reference>
     <Reference Include="AWSSDK.StepFunctions">
-      <HintPath>../../Include/sdk/assemblies/net472/AWSSDK.StepFunctions.dll</HintPath>
+      <HintPath>../../Include/sdk/assemblies/net45/AWSSDK.StepFunctions.dll</HintPath>
     </Reference>
     <Reference Include="AWSSDK.StorageGateway">
-      <HintPath>../../Include/sdk/assemblies/net472/AWSSDK.StorageGateway.dll</HintPath>
+      <HintPath>../../Include/sdk/assemblies/net45/AWSSDK.StorageGateway.dll</HintPath>
     </Reference>
     <Reference Include="AWSSDK.SupplyChain">
-      <HintPath>../../Include/sdk/assemblies/net472/AWSSDK.SupplyChain.dll</HintPath>
+      <HintPath>../../Include/sdk/assemblies/net45/AWSSDK.SupplyChain.dll</HintPath>
     </Reference>
     <Reference Include="AWSSDK.SupportApp">
-      <HintPath>../../Include/sdk/assemblies/net472/AWSSDK.SupportApp.dll</HintPath>
+      <HintPath>../../Include/sdk/assemblies/net45/AWSSDK.SupportApp.dll</HintPath>
     </Reference>
     <Reference Include="AWSSDK.Synthetics">
-      <HintPath>../../Include/sdk/assemblies/net472/AWSSDK.Synthetics.dll</HintPath>
+      <HintPath>../../Include/sdk/assemblies/net45/AWSSDK.Synthetics.dll</HintPath>
     </Reference>
     <Reference Include="AWSSDK.TaxSettings">
-      <HintPath>../../Include/sdk/assemblies/net472/AWSSDK.TaxSettings.dll</HintPath>
+      <HintPath>../../Include/sdk/assemblies/net45/AWSSDK.TaxSettings.dll</HintPath>
     </Reference>
     <Reference Include="AWSSDK.Textract">
-      <HintPath>../../Include/sdk/assemblies/net472/AWSSDK.Textract.dll</HintPath>
+      <HintPath>../../Include/sdk/assemblies/net45/AWSSDK.Textract.dll</HintPath>
     </Reference>
     <Reference Include="AWSSDK.TimestreamInfluxDB">
-      <HintPath>../../Include/sdk/assemblies/net472/AWSSDK.TimestreamInfluxDB.dll</HintPath>
+      <HintPath>../../Include/sdk/assemblies/net45/AWSSDK.TimestreamInfluxDB.dll</HintPath>
     </Reference>
     <Reference Include="AWSSDK.TimestreamQuery">
-      <HintPath>../../Include/sdk/assemblies/net472/AWSSDK.TimestreamQuery.dll</HintPath>
+      <HintPath>../../Include/sdk/assemblies/net45/AWSSDK.TimestreamQuery.dll</HintPath>
     </Reference>
     <Reference Include="AWSSDK.TimestreamWrite">
-      <HintPath>../../Include/sdk/assemblies/net472/AWSSDK.TimestreamWrite.dll</HintPath>
+      <HintPath>../../Include/sdk/assemblies/net45/AWSSDK.TimestreamWrite.dll</HintPath>
     </Reference>
     <Reference Include="AWSSDK.Tnb">
-      <HintPath>../../Include/sdk/assemblies/net472/AWSSDK.Tnb.dll</HintPath>
+      <HintPath>../../Include/sdk/assemblies/net45/AWSSDK.Tnb.dll</HintPath>
     </Reference>
     <Reference Include="AWSSDK.TranscribeService">
-      <HintPath>../../Include/sdk/assemblies/net472/AWSSDK.TranscribeService.dll</HintPath>
+      <HintPath>../../Include/sdk/assemblies/net45/AWSSDK.TranscribeService.dll</HintPath>
     </Reference>
     <Reference Include="AWSSDK.Transfer">
-      <HintPath>../../Include/sdk/assemblies/net472/AWSSDK.Transfer.dll</HintPath>
+      <HintPath>../../Include/sdk/assemblies/net45/AWSSDK.Transfer.dll</HintPath>
     </Reference>
     <Reference Include="AWSSDK.Translate">
-      <HintPath>../../Include/sdk/assemblies/net472/AWSSDK.Translate.dll</HintPath>
+      <HintPath>../../Include/sdk/assemblies/net45/AWSSDK.Translate.dll</HintPath>
     </Reference>
     <Reference Include="AWSSDK.TrustedAdvisor">
-      <HintPath>../../Include/sdk/assemblies/net472/AWSSDK.TrustedAdvisor.dll</HintPath>
+      <HintPath>../../Include/sdk/assemblies/net45/AWSSDK.TrustedAdvisor.dll</HintPath>
     </Reference>
     <Reference Include="AWSSDK.VerifiedPermissions">
-      <HintPath>../../Include/sdk/assemblies/net472/AWSSDK.VerifiedPermissions.dll</HintPath>
+      <HintPath>../../Include/sdk/assemblies/net45/AWSSDK.VerifiedPermissions.dll</HintPath>
     </Reference>
     <Reference Include="AWSSDK.VoiceID">
-      <HintPath>../../Include/sdk/assemblies/net472/AWSSDK.VoiceID.dll</HintPath>
+      <HintPath>../../Include/sdk/assemblies/net45/AWSSDK.VoiceID.dll</HintPath>
     </Reference>
     <Reference Include="AWSSDK.VPCLattice">
-      <HintPath>../../Include/sdk/assemblies/net472/AWSSDK.VPCLattice.dll</HintPath>
+      <HintPath>../../Include/sdk/assemblies/net45/AWSSDK.VPCLattice.dll</HintPath>
     </Reference>
     <Reference Include="AWSSDK.WAF">
-      <HintPath>../../Include/sdk/assemblies/net472/AWSSDK.WAF.dll</HintPath>
+      <HintPath>../../Include/sdk/assemblies/net45/AWSSDK.WAF.dll</HintPath>
     </Reference>
     <Reference Include="AWSSDK.WAFRegional">
-      <HintPath>../../Include/sdk/assemblies/net472/AWSSDK.WAFRegional.dll</HintPath>
+      <HintPath>../../Include/sdk/assemblies/net45/AWSSDK.WAFRegional.dll</HintPath>
     </Reference>
     <Reference Include="AWSSDK.WAFV2">
-      <HintPath>../../Include/sdk/assemblies/net472/AWSSDK.WAFV2.dll</HintPath>
+      <HintPath>../../Include/sdk/assemblies/net45/AWSSDK.WAFV2.dll</HintPath>
     </Reference>
     <Reference Include="AWSSDK.WellArchitected">
-      <HintPath>../../Include/sdk/assemblies/net472/AWSSDK.WellArchitected.dll</HintPath>
+      <HintPath>../../Include/sdk/assemblies/net45/AWSSDK.WellArchitected.dll</HintPath>
     </Reference>
     <Reference Include="AWSSDK.WorkDocs">
-      <HintPath>../../Include/sdk/assemblies/net472/AWSSDK.WorkDocs.dll</HintPath>
+      <HintPath>../../Include/sdk/assemblies/net45/AWSSDK.WorkDocs.dll</HintPath>
     </Reference>
     <Reference Include="AWSSDK.WorkMail">
-      <HintPath>../../Include/sdk/assemblies/net472/AWSSDK.WorkMail.dll</HintPath>
+      <HintPath>../../Include/sdk/assemblies/net45/AWSSDK.WorkMail.dll</HintPath>
     </Reference>
     <Reference Include="AWSSDK.WorkMailMessageFlow">
-      <HintPath>../../Include/sdk/assemblies/net472/AWSSDK.WorkMailMessageFlow.dll</HintPath>
+      <HintPath>../../Include/sdk/assemblies/net45/AWSSDK.WorkMailMessageFlow.dll</HintPath>
     </Reference>
     <Reference Include="AWSSDK.WorkSpaces">
-      <HintPath>../../Include/sdk/assemblies/net472/AWSSDK.WorkSpaces.dll</HintPath>
+      <HintPath>../../Include/sdk/assemblies/net45/AWSSDK.WorkSpaces.dll</HintPath>
     </Reference>
     <Reference Include="AWSSDK.WorkSpacesThinClient">
-      <HintPath>../../Include/sdk/assemblies/net472/AWSSDK.WorkSpacesThinClient.dll</HintPath>
+      <HintPath>../../Include/sdk/assemblies/net45/AWSSDK.WorkSpacesThinClient.dll</HintPath>
     </Reference>
     <Reference Include="AWSSDK.WorkSpacesWeb">
-      <HintPath>../../Include/sdk/assemblies/net472/AWSSDK.WorkSpacesWeb.dll</HintPath>
+      <HintPath>../../Include/sdk/assemblies/net45/AWSSDK.WorkSpacesWeb.dll</HintPath>
     </Reference>
     <Reference Include="AWSSDK.XRay">
-      <HintPath>../../Include/sdk/assemblies/net472/AWSSDK.XRay.dll</HintPath>
-    </Reference>
-    <Reference Include="AWSSDK.Extensions.CloudFront.Signers">
-      <HintPath>../../Include/sdk/assemblies/net472/AWSSDK.Extensions.CloudFront.Signers.dll</HintPath>
-    </Reference>
-    <Reference Include="AWSSDK.Extensions.EC2.DecryptPassword">
-      <HintPath>../../Include/sdk/assemblies/net472/AWSSDK.Extensions.EC2.DecryptPassword.dll</HintPath>
+      <HintPath>../../Include/sdk/assemblies/net45/AWSSDK.XRay.dll</HintPath>
     </Reference>
   </ItemGroup>
   <ItemGroup Condition="'$(TargetFramework)'=='netstandard2.0'">
-    <PackageReference Include="PowerShellStandard.Library" Version="5.1.1" />
+    <PackageReference Include="PowerShellStandard.Library" Version="3.0.0-preview-02" />
     <PackageReference Include="System.Runtime.InteropServices" Version="4.3.0" />
     <PackageReference Include="System.Reflection.TypeExtensions" Version="4.3.0" />
     <Reference Include="AWSSDK.AccessAnalyzer">
@@ -1659,9 +1644,6 @@
     <Reference Include="AWSSDK.DSQL">
       <HintPath>../../Include/sdk/assemblies/netstandard2.0/AWSSDK.DSQL.dll</HintPath>
     </Reference>
-    <Reference Include="AWSSDK.DynamoDBStreams">
-      <HintPath>../../Include/sdk/assemblies/netstandard2.0/AWSSDK.DynamoDBStreams.dll</HintPath>
-    </Reference>
     <Reference Include="AWSSDK.DynamoDBv2">
       <HintPath>../../Include/sdk/assemblies/netstandard2.0/AWSSDK.DynamoDBv2.dll</HintPath>
     </Reference>
@@ -2456,12 +2438,6 @@
     </Reference>
     <Reference Include="AWSSDK.XRay">
       <HintPath>../../Include/sdk/assemblies/netstandard2.0/AWSSDK.XRay.dll</HintPath>
-    </Reference>
-    <Reference Include="AWSSDK.Extensions.CloudFront.Signers">
-      <HintPath>../../Include/sdk/assemblies/netstandard2.0/AWSSDK.Extensions.CloudFront.Signers.dll</HintPath>
-    </Reference>
-    <Reference Include="AWSSDK.Extensions.EC2.DecryptPassword">
-      <HintPath>../../Include/sdk/assemblies/netstandard2.0/AWSSDK.Extensions.EC2.DecryptPassword.dll</HintPath>
     </Reference>
   </ItemGroup>
   <ItemGroup>
