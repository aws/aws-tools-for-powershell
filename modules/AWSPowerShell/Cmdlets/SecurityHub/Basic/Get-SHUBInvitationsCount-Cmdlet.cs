--- conflicted
+++ resolved
@@ -42,13 +42,8 @@
     [OutputType("System.Int32")]
     [AWSCmdlet("Calls the AWS Security Hub GetInvitationsCount API operation.", Operation = new[] {"GetInvitationsCount"}, SelectReturnType = typeof(Amazon.SecurityHub.Model.GetInvitationsCountResponse))]
     [AWSCmdletOutput("System.Int32 or Amazon.SecurityHub.Model.GetInvitationsCountResponse",
-<<<<<<< HEAD
-        "This cmdlet returns a collection of System.Int32 objects.",
-        "The service call response (type Amazon.SecurityHub.Model.GetInvitationsCountResponse) can also be referenced from properties attached to the cmdlet entry in the $AWSHistory stack."
-=======
         "This cmdlet returns a System.Int32 object.",
         "The service call response (type Amazon.SecurityHub.Model.GetInvitationsCountResponse) can be returned by specifying '-Select *'."
->>>>>>> bf910d72
     )]
     public partial class GetSHUBInvitationsCountCmdlet : AmazonSecurityHubClientCmdlet, IExecutor
     {
