--- conflicted
+++ resolved
@@ -22,7 +22,6 @@
 using System.Text;
 using Amazon.PowerShell.Common;
 using Amazon.Runtime;
-using System.Threading;
 using Amazon.Glue;
 using Amazon.Glue.Model;
 
@@ -42,7 +41,6 @@
     {
         
         protected override bool IsGeneratedCmdlet { get; set; } = true;
-        private readonly CancellationTokenSource _cancellationTokenSource = new CancellationTokenSource();
         
         #region Parameter CatalogInput_AllowFullTableExternalDataAccess
         /// <summary>
@@ -238,6 +236,16 @@
         public string Select { get; set; } = "*";
         #endregion
         
+        #region Parameter PassThru
+        /// <summary>
+        /// Changes the cmdlet behavior to return the value passed to the Name parameter.
+        /// The -PassThru parameter is deprecated, use -Select '^Name' instead. This parameter will be removed in a future version.
+        /// </summary>
+        [System.Obsolete("The -PassThru parameter is deprecated, use -Select '^Name' instead. This parameter will be removed in a future version.")]
+        [System.Management.Automation.Parameter(ValueFromPipelineByPropertyName = true)]
+        public SwitchParameter PassThru { get; set; }
+        #endregion
+        
         #region Parameter Force
         /// <summary>
         /// This parameter overrides confirmation prompts to force 
@@ -248,11 +256,6 @@
         public SwitchParameter Force { get; set; }
         #endregion
         
-        protected override void StopProcessing()
-        {
-            base.StopProcessing();
-            _cancellationTokenSource.Cancel();
-        }
         protected override void ProcessRecord()
         {
             this._AWSSignerType = "v4";
@@ -269,16 +272,22 @@
             // allow for manipulation of parameters prior to loading into context
             PreExecutionContextLoad(context);
             
+            #pragma warning disable CS0618, CS0612 //A class member was marked with the Obsolete attribute
             if (ParameterWasBound(nameof(this.Select)))
             {
                 context.Select = CreateSelectDelegate<Amazon.Glue.Model.CreateCatalogResponse, NewGLUECatalogCmdlet>(Select) ??
                     throw new System.ArgumentException("Invalid value for -Select parameter.", nameof(this.Select));
-            }
-<<<<<<< HEAD
-=======
+                if (this.PassThru.IsPresent)
+                {
+                    throw new System.ArgumentException("-PassThru cannot be used when -Select is specified.", nameof(this.Select));
+                }
+            }
+            else if (this.PassThru.IsPresent)
+            {
+                context.Select = (response, cmdlet) => this.Name;
+            }
             #pragma warning restore CS0618, CS0612 //A class member was marked with the Obsolete attribute
             context.CatalogInput_AllowFullTableExternalDataAccess = this.CatalogInput_AllowFullTableExternalDataAccess;
->>>>>>> f41714f2
             if (this.CatalogProperties_CustomProperty != null)
             {
                 context.CatalogProperties_CustomProperty = new Dictionary<System.String, System.String>(StringComparer.Ordinal);
@@ -587,7 +596,13 @@
             Utils.Common.WriteVerboseEndpointMessage(this, client.Config, "AWS Glue", "CreateCatalog");
             try
             {
-                return client.CreateCatalogAsync(request, _cancellationTokenSource.Token).GetAwaiter().GetResult();
+                #if DESKTOP
+                return client.CreateCatalog(request);
+                #elif CORECLR
+                return client.CreateCatalogAsync(request).GetAwaiter().GetResult();
+                #else
+                        #error "Unknown build edition"
+                #endif
             }
             catch (AmazonServiceException exc)
             {
