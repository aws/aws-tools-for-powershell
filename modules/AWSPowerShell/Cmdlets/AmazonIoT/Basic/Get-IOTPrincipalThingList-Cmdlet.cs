/*******************************************************************************
 *  Copyright 2012-2015 Amazon.com, Inc. or its affiliates. All Rights Reserved.
 *  Licensed under the Apache License, Version 2.0 (the "License"). You may not use
 *  this file except in compliance with the License. A copy of the License is located at
 *
 *  http://aws.amazon.com/apache2.0
 *
 *  or in the "license" file accompanying this file.
 *  This file is distributed on an "AS IS" BASIS, WITHOUT WARRANTIES OR
 *  CONDITIONS OF ANY KIND, either express or implied. See the License for the
 *  specific language governing permissions and limitations under the License.
 * *****************************************************************************
 *
 *  AWS Tools for Windows (TM) PowerShell (TM)
 *
 */

using System;
using System.Collections.Generic;
using System.Linq;
using System.Management.Automation;
using System.Text;
using Amazon.PowerShell.Common;
using Amazon.Runtime;
using Amazon.IoT;
using Amazon.IoT.Model;

namespace Amazon.PowerShell.Cmdlets.IOT
{
    /// <summary>
    /// Lists the things associated with the specified principal.
    /// </summary>
    [Cmdlet("Get", "IOTPrincipalThingList")]
    [OutputType("System.String")]
    [AWSCmdlet("Invokes the ListPrincipalThings operation against AWS IoT.", Operation = new[] {"ListPrincipalThings"})]
    [AWSCmdletOutput("System.String",
        "This cmdlet returns a collection of String objects.",
        "The service call response (type Amazon.IoT.Model.ListPrincipalThingsResponse) can also be referenced from properties attached to the cmdlet entry in the $AWSHistory stack.",
        "Additionally, the following properties are added as Note properties to the service response type instance for the cmdlet entry in the $AWSHistory stack: NextMarker (type System.String)"
    )]
    public class GetIOTPrincipalThingListCmdlet : AmazonIoTClientCmdlet, IExecutor
    {
        
        #region Parameter Principal
        /// <summary>
        /// <para>
        /// <para>The principal.</para>
        /// </para>
        /// </summary>
        [System.Management.Automation.Parameter(Position = 0, ValueFromPipeline = true)]
        public System.String Principal { get; set; }
<<<<<<< HEAD
        
        /// <summary>
        /// <para>
        /// Documentation for this parameter is not currently available; please refer to the service API documentation.
        /// </para>
        /// </summary>
        [System.Management.Automation.Parameter]
        [Alias("NextToken")]
        public System.String Marker { get; set; }
        
        /// <summary>
        /// <para>
        /// <para>The maximum number of principals to return.</para>
        /// </para>
        /// </summary>
        [System.Management.Automation.Parameter]
        [Alias("MaxItems","MaxResults")]
        public int MaxResult { get; set; }
        
=======
        #endregion
>>>>>>> 31bd8acd
        
        protected override void ProcessRecord()
        {
            base.ProcessRecord();
            
            var context = new CmdletContext
            {
                Region = this.Region,
                Credentials = this.CurrentCredentials
            };
            
            context.Marker = this.Marker;
            if (ParameterWasBound("MaxResult"))
                context.MaxResults = this.MaxResult;
            context.Principal = this.Principal;
            
            var output = Execute(context) as CmdletOutput;
            ProcessOutput(output);
        }
        
        #region IExecutor Members
        
        public object Execute(ExecutorContext context)
        {
            var cmdletContext = context as CmdletContext;
            
            // create request and set iteration invariants
            var request = new Amazon.IoT.Model.ListPrincipalThingsRequest();
            if (cmdletContext.Principal != null)
            {
                request.Principal = cmdletContext.Principal;
            }
            
            // Initialize loop variants and commence piping
            System.String _nextMarker = null;
            int? _emitLimit = null;
            int _retrievedSoFar = 0;
            int? _pageSize = 250;
            if (AutoIterationHelpers.HasValue(cmdletContext.Marker))
            {
                _nextMarker = cmdletContext.Marker;
            }
            if (AutoIterationHelpers.HasValue(cmdletContext.MaxResults))
            {
                // The service has a maximum page size of 250. If the user has
                // asked for more items than page max, and there is no page size
                // configured, we rely on the service ignoring the set maximum
                // and giving us 250 items back. If a page size is set, that will
                // be used to configure the pagination.
                // We'll make further calls to satisfy the user's request.
                _emitLimit = cmdletContext.MaxResults;
            }
            bool _userControllingPaging = AutoIterationHelpers.HasValue(cmdletContext.Marker) || AutoIterationHelpers.HasValue(cmdletContext.MaxResults);
            bool _continueIteration = true;
            
            try
            {
                do
                {
                    request.Marker = _nextMarker;
                    if (AutoIterationHelpers.HasValue(_emitLimit))
                    {
                        request.MaxResults = AutoIterationHelpers.ConvertEmitLimitToInt32(_emitLimit.Value);
                    }
                    
                    if (AutoIterationHelpers.HasValue(_pageSize))
                    {
                        int correctPageSize;
                        if (AutoIterationHelpers.IsSet(request.MaxResults))
                        {
                            correctPageSize = AutoIterationHelpers.Min(_pageSize.Value, request.MaxResults);
                        }
                        else
                        {
                            correctPageSize = _pageSize.Value;
                        }
                        request.MaxResults = AutoIterationHelpers.ConvertEmitLimitToInt32(correctPageSize);
                    }
                    
                    var client = Client ?? CreateClient(context.Credentials, context.Region);
                    CmdletOutput output;
                    
                    try
                    {
                        
                        var response = client.ListPrincipalThings(request);
                        Dictionary<string, object> notes = null;
                        object pipelineOutput = response.Things;
                        notes = new Dictionary<string, object>();
                        notes["NextMarker"] = response.NextMarker;
                        output = new CmdletOutput
                        {
                            PipelineOutput = pipelineOutput,
                            ServiceResponse = response,
                            Notes = notes
                        };
                        int _receivedThisCall = response.Things.Count;
                        if (_userControllingPaging)
                        {
                            WriteProgressRecord("Retrieving", string.Format("Retrieved {0} records starting from marker '{1}'", _receivedThisCall, request.Marker));
                        }
                        
                        _nextMarker = response.NextToken;
                        
                        _retrievedSoFar += _receivedThisCall;
                        if (AutoIterationHelpers.HasValue(_emitLimit) && (_retrievedSoFar == 0 || _retrievedSoFar >= _emitLimit.Value))
                        {
                            _continueIteration = false;
                        }
                    }
                    catch (Exception e)
                    {
                        output = new CmdletOutput { ErrorResponse = e };
                    }
                    
                    ProcessOutput(output);
                    // The service has a maximum page size of 250 and the user has set a retrieval limit.
                    // Deduce what's left to fetch and if less than one page update _emitLimit to fetch just
                    // what's left to match the user's request.
                    
                    var _remainingItems = _emitLimit - _retrievedSoFar;
                    if (_remainingItems < _pageSize)
                    {
                        _emitLimit = _remainingItems;
                    }
                } while (_continueIteration && AutoIterationHelpers.HasValue(_nextMarker));
                
            }
            finally
            {
                if (_userControllingPaging)
                {
                    WriteProgressCompleteRecord("Retrieving", "Retrieved records");
                }
            }
            
            return null;
        }
        
        public ExecutorContext CreateContext()
        {
            return new CmdletContext();
        }
        
        #endregion
        
        
        internal class CmdletContext : ExecutorContext
        {
            public System.String Marker { get; set; }
            public int? MaxResults { get; set; }
            public System.String Principal { get; set; }
        }
        
    }
}<|MERGE_RESOLUTION|>--- conflicted
+++ resolved
@@ -49,8 +49,9 @@
         /// </summary>
         [System.Management.Automation.Parameter(Position = 0, ValueFromPipeline = true)]
         public System.String Principal { get; set; }
-<<<<<<< HEAD
-        
+        #endregion
+        
+        #region Parameter Marker
         /// <summary>
         /// <para>
         /// Documentation for this parameter is not currently available; please refer to the service API documentation.
@@ -59,7 +60,9 @@
         [System.Management.Automation.Parameter]
         [Alias("NextToken")]
         public System.String Marker { get; set; }
-        
+        #endregion
+        
+        #region Parameter MaxResult
         /// <summary>
         /// <para>
         /// <para>The maximum number of principals to return.</para>
@@ -68,10 +71,7 @@
         [System.Management.Automation.Parameter]
         [Alias("MaxItems","MaxResults")]
         public int MaxResult { get; set; }
-        
-=======
-        #endregion
->>>>>>> 31bd8acd
+        #endregion
         
         protected override void ProcessRecord()
         {
