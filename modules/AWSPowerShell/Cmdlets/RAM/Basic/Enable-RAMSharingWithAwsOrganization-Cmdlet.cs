--- conflicted
+++ resolved
@@ -48,13 +48,8 @@
     [OutputType("System.Boolean")]
     [AWSCmdlet("Calls the AWS Resource Access Manager (RAM) EnableSharingWithAwsOrganization API operation.", Operation = new[] {"EnableSharingWithAwsOrganization"}, SelectReturnType = typeof(Amazon.RAM.Model.EnableSharingWithAwsOrganizationResponse))]
     [AWSCmdletOutput("System.Boolean or Amazon.RAM.Model.EnableSharingWithAwsOrganizationResponse",
-<<<<<<< HEAD
-        "This cmdlet returns a collection of System.Boolean objects.",
-        "The service call response (type Amazon.RAM.Model.EnableSharingWithAwsOrganizationResponse) can also be referenced from properties attached to the cmdlet entry in the $AWSHistory stack."
-=======
         "This cmdlet returns a System.Boolean object.",
         "The service call response (type Amazon.RAM.Model.EnableSharingWithAwsOrganizationResponse) can be returned by specifying '-Select *'."
->>>>>>> bf910d72
     )]
     public partial class EnableRAMSharingWithAwsOrganizationCmdlet : AmazonRAMClientCmdlet, IExecutor
     {
