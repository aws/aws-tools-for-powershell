/*******************************************************************************
 *  Copyright 2012-2019 Amazon.com, Inc. or its affiliates. All Rights Reserved.
 *  Licensed under the Apache License, Version 2.0 (the "License"). You may not use
 *  this file except in compliance with the License. A copy of the License is located at
 *
 *  http://aws.amazon.com/apache2.0
 *
 *  or in the "license" file accompanying this file.
 *  This file is distributed on an "AS IS" BASIS, WITHOUT WARRANTIES OR
 *  CONDITIONS OF ANY KIND, either express or implied. See the License for the
 *  specific language governing permissions and limitations under the License.
 * *****************************************************************************
 *
 *  AWS Tools for Windows (TM) PowerShell (TM)
 *
 */

using System;
using System.Collections.Generic;
using System.Linq;
using System.Management.Automation;
using System.Text;
using Amazon.PowerShell.Common;
using Amazon.Runtime;
using Amazon.StepFunctions;
using Amazon.StepFunctions.Model;

namespace Amazon.PowerShell.Cmdlets.SFN
{
    /// <summary>
    /// Validates the syntax of a state machine definition specified in <a href="https://docs.aws.amazon.com/step-functions/latest/dg/concepts-amazon-states-language.html">Amazon
    /// States Language</a> (ASL), a JSON-based, structured language.
    /// 
    ///  
    /// <para>
    /// You can validate that a state machine definition is correct without creating a state
    /// machine resource.
    /// </para><para>
    /// Suggested uses for <c>ValidateStateMachineDefinition</c>:
    /// </para><ul><li><para>
    /// Integrate automated checks into your code review or Continuous Integration (CI) process
    /// to check state machine definitions before starting deployments.
    /// </para></li><li><para>
    /// Run validation from a Git pre-commit hook to verify the definition before committing
    /// to your source repository.
    /// </para></li></ul><para>
    /// Validation will look for problems in your state machine definition and return a <b>result</b>
    /// and a list of <b>diagnostic elements</b>.
    /// </para><para>
    /// The <b>result</b> value will be <c>OK</c> when your workflow definition can be successfully
    /// created or updated. Note the result can be <c>OK</c> even when diagnostic warnings
    /// are present in the response. The <b>result</b> value will be <c>FAIL</c> when the
    /// workflow definition contains errors that would prevent you from creating or updating
    /// your state machine. 
    /// </para><para>
    /// The list of <a href="https://docs.aws.amazon.com/step-functions/latest/apireference/API_ValidateStateMachineDefinitionDiagnostic.html">ValidateStateMachineDefinitionDiagnostic</a>
    /// data elements can contain zero or more <b>WARNING</b> and/or <b>ERROR</b> elements.
    /// </para><note><para>
    /// The <b>ValidateStateMachineDefinition API</b> might add new diagnostics in the future,
    /// adjust diagnostic codes, or change the message wording. Your automated processes should
    /// only rely on the value of the <b>result</b> field value (OK, FAIL). Do <b>not</b>
    /// rely on the exact order, count, or wording of diagnostic messages.
    /// </para></note>
    /// </summary>
    [Cmdlet("Test", "SFNStateMachineDefinitionValidation")]
    [OutputType("Amazon.StepFunctions.Model.ValidateStateMachineDefinitionResponse")]
    [AWSCmdlet("Calls the AWS Step Functions ValidateStateMachineDefinition API operation.", Operation = new[] {"ValidateStateMachineDefinition"}, SelectReturnType = typeof(Amazon.StepFunctions.Model.ValidateStateMachineDefinitionResponse))]
    [AWSCmdletOutput("Amazon.StepFunctions.Model.ValidateStateMachineDefinitionResponse",
        "This cmdlet returns an Amazon.StepFunctions.Model.ValidateStateMachineDefinitionResponse object containing multiple properties."
    )]
    public partial class TestSFNStateMachineDefinitionValidationCmdlet : AmazonStepFunctionsClientCmdlet, IExecutor
    {
        
<<<<<<< HEAD
=======
        protected override bool IsSensitiveRequest { get; set; } = true;
        
        protected override bool IsSensitiveResponse { get; set; } = true;
        
>>>>>>> 32fb9714
        protected override bool IsGeneratedCmdlet { get; set; } = true;
        
        #region Parameter Definition
        /// <summary>
        /// <para>
        /// <para>The Amazon States Language definition of the state machine. For more information,
        /// see <a href="https://docs.aws.amazon.com/step-functions/latest/dg/concepts-amazon-states-language.html">Amazon
        /// States Language</a> (ASL).</para>
        /// </para>
        /// </summary>
        #if !MODULAR
        [System.Management.Automation.Parameter(Position = 0, ValueFromPipelineByPropertyName = true, ValueFromPipeline = true)]
        #else
        [System.Management.Automation.Parameter(Position = 0, ValueFromPipelineByPropertyName = true, ValueFromPipeline = true, Mandatory = true)]
        [System.Management.Automation.AllowEmptyString]
        [System.Management.Automation.AllowNull]
        #endif
        [Amazon.PowerShell.Common.AWSRequiredParameter]
        public System.String Definition { get; set; }
        #endregion
        
        #region Parameter Severity
        /// <summary>
        /// <para>
        /// <para>Minimum level of diagnostics to return. <c>ERROR</c> returns only <c>ERROR</c> diagnostics,
        /// whereas <c>WARNING</c> returns both <c>WARNING</c> and <c>ERROR</c> diagnostics. The
        /// default is <c>ERROR</c>. </para>
        /// </para>
        /// </summary>
        [System.Management.Automation.Parameter(ValueFromPipelineByPropertyName = true)]
        [AWSConstantClassSource("Amazon.StepFunctions.ValidateStateMachineDefinitionSeverity")]
        public Amazon.StepFunctions.ValidateStateMachineDefinitionSeverity Severity { get; set; }
        #endregion
        
        #region Parameter Type
        /// <summary>
        /// <para>
        /// <para>The target type of state machine for this definition. The default is <c>STANDARD</c>.</para>
        /// </para>
        /// </summary>
        [System.Management.Automation.Parameter(ValueFromPipelineByPropertyName = true)]
        [AWSConstantClassSource("Amazon.StepFunctions.StateMachineType")]
        public Amazon.StepFunctions.StateMachineType Type { get; set; }
        #endregion
        
        #region Parameter MaxResult
        /// <summary>
        /// <para>
        /// <para>The maximum number of diagnostics that are returned per call. The default and maximum
        /// value is 100. Setting the value to 0 will also use the default of 100.</para><para>If the number of diagnostics returned in the response exceeds <c>maxResults</c>, the
        /// value of the <c>truncated</c> field in the response will be set to <c>true</c>.</para>
        /// </para>
        /// </summary>
        [System.Management.Automation.Parameter(ValueFromPipelineByPropertyName = true)]
        [Alias("MaxResults")]
        public System.Int32? MaxResult { get; set; }
        #endregion
        
        #region Parameter Select
        /// <summary>
        /// Use the -Select parameter to control the cmdlet output. The default value is '*'.
        /// Specifying -Select '*' will result in the cmdlet returning the whole service response (Amazon.StepFunctions.Model.ValidateStateMachineDefinitionResponse).
        /// Specifying the name of a property of type Amazon.StepFunctions.Model.ValidateStateMachineDefinitionResponse will result in that property being returned.
        /// Specifying -Select '^ParameterName' will result in the cmdlet returning the selected cmdlet parameter value.
        /// </summary>
        [System.Management.Automation.Parameter(ValueFromPipelineByPropertyName = true)]
        public string Select { get; set; } = "*";
        #endregion
        
        protected override void ProcessRecord()
        {
            this._AWSSignerType = "v4";
            base.ProcessRecord();
            
            var context = new CmdletContext();
            
            // allow for manipulation of parameters prior to loading into context
            PreExecutionContextLoad(context);
            
            if (ParameterWasBound(nameof(this.Select)))
            {
                context.Select = CreateSelectDelegate<Amazon.StepFunctions.Model.ValidateStateMachineDefinitionResponse, TestSFNStateMachineDefinitionValidationCmdlet>(Select) ??
                    throw new System.ArgumentException("Invalid value for -Select parameter.", nameof(this.Select));
            }
            context.Definition = this.Definition;
            #if MODULAR
            if (this.Definition == null && ParameterWasBound(nameof(this.Definition)))
            {
                WriteWarning("You are passing $null as a value for parameter Definition which is marked as required. In case you believe this parameter was incorrectly marked as required, report this by opening an issue at https://github.com/aws/aws-tools-for-powershell/issues.");
            }
            #endif
            context.MaxResult = this.MaxResult;
            context.Severity = this.Severity;
            context.Type = this.Type;
            
            // allow further manipulation of loaded context prior to processing
            PostExecutionContextLoad(context);
            
            var output = Execute(context) as CmdletOutput;
            ProcessOutput(output);
        }
        
        #region IExecutor Members
        
        public object Execute(ExecutorContext context)
        {
            var cmdletContext = context as CmdletContext;
            // create request
            var request = new Amazon.StepFunctions.Model.ValidateStateMachineDefinitionRequest();
            
            if (cmdletContext.Definition != null)
            {
                request.Definition = cmdletContext.Definition;
            }
            if (cmdletContext.MaxResult != null)
            {
                request.MaxResults = cmdletContext.MaxResult.Value;
            }
            if (cmdletContext.Severity != null)
            {
                request.Severity = cmdletContext.Severity;
            }
            if (cmdletContext.Type != null)
            {
                request.Type = cmdletContext.Type;
            }
            
            CmdletOutput output;
            
            // issue call
            var client = Client ?? CreateClient(_CurrentCredentials, _RegionEndpoint);
            try
            {
                var response = CallAWSServiceOperation(client, request);
                object pipelineOutput = null;
                pipelineOutput = cmdletContext.Select(response, this);
                output = new CmdletOutput
                {
                    PipelineOutput = pipelineOutput,
                    ServiceResponse = response
                };
            }
            catch (Exception e)
            {
                output = new CmdletOutput { ErrorResponse = e };
            }
            
            return output;
        }
        
        public ExecutorContext CreateContext()
        {
            return new CmdletContext();
        }
        
        #endregion
        
        #region AWS Service Operation Call
        
        private Amazon.StepFunctions.Model.ValidateStateMachineDefinitionResponse CallAWSServiceOperation(IAmazonStepFunctions client, Amazon.StepFunctions.Model.ValidateStateMachineDefinitionRequest request)
        {
            Utils.Common.WriteVerboseEndpointMessage(this, client.Config, "AWS Step Functions", "ValidateStateMachineDefinition");
            try
            {
                #if DESKTOP
                return client.ValidateStateMachineDefinition(request);
                #elif CORECLR
                return client.ValidateStateMachineDefinitionAsync(request).GetAwaiter().GetResult();
                #else
                        #error "Unknown build edition"
                #endif
            }
            catch (AmazonServiceException exc)
            {
                var webException = exc.InnerException as System.Net.WebException;
                if (webException != null)
                {
                    throw new Exception(Utils.Common.FormatNameResolutionFailureMessage(client.Config, webException.Message), webException);
                }
                throw;
            }
        }
        
        #endregion
        
        internal partial class CmdletContext : ExecutorContext
        {
            public System.String Definition { get; set; }
            public System.Int32? MaxResult { get; set; }
            public Amazon.StepFunctions.ValidateStateMachineDefinitionSeverity Severity { get; set; }
            public Amazon.StepFunctions.StateMachineType Type { get; set; }
            public System.Func<Amazon.StepFunctions.Model.ValidateStateMachineDefinitionResponse, TestSFNStateMachineDefinitionValidationCmdlet, object> Select { get; set; } =
                (response, cmdlet) => response;
        }
        
    }
}<|MERGE_RESOLUTION|>--- conflicted
+++ resolved
@@ -71,13 +71,10 @@
     public partial class TestSFNStateMachineDefinitionValidationCmdlet : AmazonStepFunctionsClientCmdlet, IExecutor
     {
         
-<<<<<<< HEAD
-=======
         protected override bool IsSensitiveRequest { get; set; } = true;
         
         protected override bool IsSensitiveResponse { get; set; } = true;
         
->>>>>>> 32fb9714
         protected override bool IsGeneratedCmdlet { get; set; } = true;
         
         #region Parameter Definition
@@ -147,6 +144,16 @@
         public string Select { get; set; } = "*";
         #endregion
         
+        #region Parameter PassThru
+        /// <summary>
+        /// Changes the cmdlet behavior to return the value passed to the Definition parameter.
+        /// The -PassThru parameter is deprecated, use -Select '^Definition' instead. This parameter will be removed in a future version.
+        /// </summary>
+        [System.Obsolete("The -PassThru parameter is deprecated, use -Select '^Definition' instead. This parameter will be removed in a future version.")]
+        [System.Management.Automation.Parameter(ValueFromPipelineByPropertyName = true)]
+        public SwitchParameter PassThru { get; set; }
+        #endregion
+        
         protected override void ProcessRecord()
         {
             this._AWSSignerType = "v4";
@@ -157,11 +164,21 @@
             // allow for manipulation of parameters prior to loading into context
             PreExecutionContextLoad(context);
             
+            #pragma warning disable CS0618, CS0612 //A class member was marked with the Obsolete attribute
             if (ParameterWasBound(nameof(this.Select)))
             {
                 context.Select = CreateSelectDelegate<Amazon.StepFunctions.Model.ValidateStateMachineDefinitionResponse, TestSFNStateMachineDefinitionValidationCmdlet>(Select) ??
                     throw new System.ArgumentException("Invalid value for -Select parameter.", nameof(this.Select));
-            }
+                if (this.PassThru.IsPresent)
+                {
+                    throw new System.ArgumentException("-PassThru cannot be used when -Select is specified.", nameof(this.Select));
+                }
+            }
+            else if (this.PassThru.IsPresent)
+            {
+                context.Select = (response, cmdlet) => this.Definition;
+            }
+            #pragma warning restore CS0618, CS0612 //A class member was marked with the Obsolete attribute
             context.Definition = this.Definition;
             #if MODULAR
             if (this.Definition == null && ParameterWasBound(nameof(this.Definition)))
