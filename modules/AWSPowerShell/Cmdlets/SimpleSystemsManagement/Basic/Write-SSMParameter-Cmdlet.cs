--- conflicted
+++ resolved
@@ -34,16 +34,13 @@
     [OutputType("System.Int64")]
     [AWSCmdlet("Calls the AWS Systems Manager PutParameter API operation.", Operation = new[] {"PutParameter"}, SelectReturnType = typeof(Amazon.SimpleSystemsManagement.Model.PutParameterResponse))]
     [AWSCmdletOutput("System.Int64 or Amazon.SimpleSystemsManagement.Model.PutParameterResponse",
-<<<<<<< HEAD
-        "This cmdlet returns a collection of System.Int64 objects.",
-        "The service call response (type Amazon.SimpleSystemsManagement.Model.PutParameterResponse) can also be referenced from properties attached to the cmdlet entry in the $AWSHistory stack."
-=======
         "This cmdlet returns a System.Int64 object.",
         "The service call response (type Amazon.SimpleSystemsManagement.Model.PutParameterResponse) can be returned by specifying '-Select *'."
->>>>>>> bf910d72
     )]
     public partial class WriteSSMParameterCmdlet : AmazonSimpleSystemsManagementClientCmdlet, IExecutor
     {
+        
+        protected override bool IsSensitiveRequest { get; set; } = true;
         
         protected override bool IsGeneratedCmdlet { get; set; } = true;
         
@@ -267,6 +264,16 @@
         public string Select { get; set; } = "Version";
         #endregion
         
+        #region Parameter PassThru
+        /// <summary>
+        /// Changes the cmdlet behavior to return the value passed to the Name parameter.
+        /// The -PassThru parameter is deprecated, use -Select '^Name' instead. This parameter will be removed in a future version.
+        /// </summary>
+        [System.Obsolete("The -PassThru parameter is deprecated, use -Select '^Name' instead. This parameter will be removed in a future version.")]
+        [System.Management.Automation.Parameter(ValueFromPipelineByPropertyName = true)]
+        public SwitchParameter PassThru { get; set; }
+        #endregion
+        
         #region Parameter Force
         /// <summary>
         /// This parameter overrides confirmation prompts to force 
@@ -293,11 +300,21 @@
             // allow for manipulation of parameters prior to loading into context
             PreExecutionContextLoad(context);
             
+            #pragma warning disable CS0618, CS0612 //A class member was marked with the Obsolete attribute
             if (ParameterWasBound(nameof(this.Select)))
             {
                 context.Select = CreateSelectDelegate<Amazon.SimpleSystemsManagement.Model.PutParameterResponse, WriteSSMParameterCmdlet>(Select) ??
                     throw new System.ArgumentException("Invalid value for -Select parameter.", nameof(this.Select));
-            }
+                if (this.PassThru.IsPresent)
+                {
+                    throw new System.ArgumentException("-PassThru cannot be used when -Select is specified.", nameof(this.Select));
+                }
+            }
+            else if (this.PassThru.IsPresent)
+            {
+                context.Select = (response, cmdlet) => this.Name;
+            }
+            #pragma warning restore CS0618, CS0612 //A class member was marked with the Obsolete attribute
             context.AllowedPattern = this.AllowedPattern;
             context.DataType = this.DataType;
             context.Description = this.Description;
