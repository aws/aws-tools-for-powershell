/*******************************************************************************
 *  Copyright Amazon.com, Inc. or its affiliates. All Rights Reserved.
 *  Licensed under the Apache License, Version 2.0 (the "License"). You may not use
 *  this file except in compliance with the License. A copy of the License is located at
 *
 *  http://aws.amazon.com/apache2.0
 *
 *  or in the "license" file accompanying this file.
 *  This file is distributed on an "AS IS" BASIS, WITHOUT WARRANTIES OR
 *  CONDITIONS OF ANY KIND, either express or implied. See the License for the
 *  specific language governing permissions and limitations under the License.
 * *****************************************************************************
 *
 *  AWS Tools for Windows (TM) PowerShell (TM)
 *
 */

using System;
using System.Collections.Generic;
using System.Linq;
using System.Management.Automation;
using System.Text;
using Amazon.PowerShell.Common;
using Amazon.Runtime;
using System.Threading;
using Amazon.IoTFleetWise;
using Amazon.IoTFleetWise.Model;

namespace Amazon.PowerShell.Cmdlets.IFW
{
    /// <summary>
    /// Retrieves information for each created fleet in an Amazon Web Services account. 
    /// 
    ///  <note><para>
    /// This API operation uses pagination. Specify the <c>nextToken</c> parameter in the
    /// request to return more results.
    /// </para></note>
    /// </summary>
    [Cmdlet("Get", "IFWFleetList")]
    [OutputType("Amazon.IoTFleetWise.Model.FleetSummary")]
    [AWSCmdlet("Calls the AWS IoT FleetWise ListFleets API operation.", Operation = new[] {"ListFleets"}, SelectReturnType = typeof(Amazon.IoTFleetWise.Model.ListFleetsResponse))]
    [AWSCmdletOutput("Amazon.IoTFleetWise.Model.FleetSummary or Amazon.IoTFleetWise.Model.ListFleetsResponse",
        "This cmdlet returns a collection of Amazon.IoTFleetWise.Model.FleetSummary objects.",
        "The service call response (type Amazon.IoTFleetWise.Model.ListFleetsResponse) can be returned by specifying '-Select *'."
    )]
    public partial class GetIFWFleetListCmdlet : AmazonIoTFleetWiseClientCmdlet, IExecutor
    {
        
        protected override bool IsGeneratedCmdlet { get; set; } = true;
        private readonly CancellationTokenSource _cancellationTokenSource = new CancellationTokenSource();
        
        #region Parameter ListResponseScope
        /// <summary>
        /// <para>
        /// <para>When you set the <c>listResponseScope</c> parameter to <c>METADATA_ONLY</c>, the list
        /// response includes: fleet ID, Amazon Resource Name (ARN), creation time, and last modification
        /// time.</para>
        /// </para>
        /// </summary>
        [System.Management.Automation.Parameter(Position = 0, ValueFromPipelineByPropertyName = true, ValueFromPipeline = true)]
        [AWSConstantClassSource("Amazon.IoTFleetWise.ListResponseScope")]
        public Amazon.IoTFleetWise.ListResponseScope ListResponseScope { get; set; }
        #endregion
        
        #region Parameter MaxResult
        /// <summary>
        /// <para>
        /// <para>The maximum number of items to return, between 1 and 100, inclusive.</para>
        /// </para>
        /// </summary>
        [System.Management.Automation.Parameter(ValueFromPipelineByPropertyName = true)]
        [Alias("MaxResults")]
        public System.Int32? MaxResult { get; set; }
        #endregion
        
        #region Parameter NextToken
        /// <summary>
        /// <para>
        /// <para>A pagination token for the next set of results.</para><para>If the results of a search are large, only a portion of the results are returned,
        /// and a <c>nextToken</c> pagination token is returned in the response. To retrieve the
        /// next set of results, reissue the search request and include the returned token. When
        /// all results have been returned, the response does not contain a pagination token value.
        /// </para>
        /// </para>
        /// </summary>
        [System.Management.Automation.Parameter(ValueFromPipelineByPropertyName = true)]
        public System.String NextToken { get; set; }
        #endregion
        
        #region Parameter Select
        /// <summary>
        /// Use the -Select parameter to control the cmdlet output. The default value is 'FleetSummaries'.
        /// Specifying -Select '*' will result in the cmdlet returning the whole service response (Amazon.IoTFleetWise.Model.ListFleetsResponse).
        /// Specifying the name of a property of type Amazon.IoTFleetWise.Model.ListFleetsResponse will result in that property being returned.
        /// Specifying -Select '^ParameterName' will result in the cmdlet returning the selected cmdlet parameter value.
        /// </summary>
        [System.Management.Automation.Parameter(ValueFromPipelineByPropertyName = true)]
        public string Select { get; set; } = "FleetSummaries";
        #endregion
        
<<<<<<< HEAD
        protected override void StopProcessing()
        {
            base.StopProcessing();
            _cancellationTokenSource.Cancel();
        }
=======
        #region Parameter PassThru
        /// <summary>
        /// Changes the cmdlet behavior to return the value passed to the ListResponseScope parameter.
        /// The -PassThru parameter is deprecated, use -Select '^ListResponseScope' instead. This parameter will be removed in a future version.
        /// </summary>
        [System.Obsolete("The -PassThru parameter is deprecated, use -Select '^ListResponseScope' instead. This parameter will be removed in a future version.")]
        [System.Management.Automation.Parameter(ValueFromPipelineByPropertyName = true)]
        public SwitchParameter PassThru { get; set; }
        #endregion
        
>>>>>>> fd69d93a
        protected override void ProcessRecord()
        {
            this._AWSSignerType = "v4";
            base.ProcessRecord();
            
            var context = new CmdletContext();
            
            // allow for manipulation of parameters prior to loading into context
            PreExecutionContextLoad(context);
            
            #pragma warning disable CS0618, CS0612 //A class member was marked with the Obsolete attribute
            if (ParameterWasBound(nameof(this.Select)))
            {
                context.Select = CreateSelectDelegate<Amazon.IoTFleetWise.Model.ListFleetsResponse, GetIFWFleetListCmdlet>(Select) ??
                    throw new System.ArgumentException("Invalid value for -Select parameter.", nameof(this.Select));
                if (this.PassThru.IsPresent)
                {
                    throw new System.ArgumentException("-PassThru cannot be used when -Select is specified.", nameof(this.Select));
                }
            }
            else if (this.PassThru.IsPresent)
            {
                context.Select = (response, cmdlet) => this.ListResponseScope;
            }
            #pragma warning restore CS0618, CS0612 //A class member was marked with the Obsolete attribute
            context.ListResponseScope = this.ListResponseScope;
            context.MaxResult = this.MaxResult;
            context.NextToken = this.NextToken;
            
            // allow further manipulation of loaded context prior to processing
            PostExecutionContextLoad(context);
            
            var output = Execute(context) as CmdletOutput;
            ProcessOutput(output);
        }
        
        #region IExecutor Members
        
        public object Execute(ExecutorContext context)
        {
            var cmdletContext = context as CmdletContext;
            // create request
            var request = new Amazon.IoTFleetWise.Model.ListFleetsRequest();
            
            if (cmdletContext.ListResponseScope != null)
            {
                request.ListResponseScope = cmdletContext.ListResponseScope;
            }
            if (cmdletContext.MaxResult != null)
            {
                request.MaxResults = cmdletContext.MaxResult.Value;
            }
            if (cmdletContext.NextToken != null)
            {
                request.NextToken = cmdletContext.NextToken;
            }
            
            CmdletOutput output;
            
            // issue call
            var client = Client ?? CreateClient(_CurrentCredentials, _RegionEndpoint);
            try
            {
                var response = CallAWSServiceOperation(client, request);
                object pipelineOutput = null;
                pipelineOutput = cmdletContext.Select(response, this);
                output = new CmdletOutput
                {
                    PipelineOutput = pipelineOutput,
                    ServiceResponse = response
                };
            }
            catch (Exception e)
            {
                output = new CmdletOutput { ErrorResponse = e };
            }
            
            return output;
        }
        
        public ExecutorContext CreateContext()
        {
            return new CmdletContext();
        }
        
        #endregion
        
        #region AWS Service Operation Call
        
        private Amazon.IoTFleetWise.Model.ListFleetsResponse CallAWSServiceOperation(IAmazonIoTFleetWise client, Amazon.IoTFleetWise.Model.ListFleetsRequest request)
        {
            Utils.Common.WriteVerboseEndpointMessage(this, client.Config, "AWS IoT FleetWise", "ListFleets");
            try
            {
                return client.ListFleetsAsync(request, _cancellationTokenSource.Token).GetAwaiter().GetResult();
            }
            catch (AmazonServiceException exc)
            {
                var webException = exc.InnerException as System.Net.WebException;
                if (webException != null)
                {
                    throw new Exception(Utils.Common.FormatNameResolutionFailureMessage(client.Config, webException.Message), webException);
                }
                throw;
            }
        }
        
        #endregion
        
        internal partial class CmdletContext : ExecutorContext
        {
            public Amazon.IoTFleetWise.ListResponseScope ListResponseScope { get; set; }
            public System.Int32? MaxResult { get; set; }
            public System.String NextToken { get; set; }
            public System.Func<Amazon.IoTFleetWise.Model.ListFleetsResponse, GetIFWFleetListCmdlet, object> Select { get; set; } =
                (response, cmdlet) => response.FleetSummaries;
        }
        
    }
}<|MERGE_RESOLUTION|>--- conflicted
+++ resolved
@@ -22,7 +22,6 @@
 using System.Text;
 using Amazon.PowerShell.Common;
 using Amazon.Runtime;
-using System.Threading;
 using Amazon.IoTFleetWise;
 using Amazon.IoTFleetWise.Model;
 
@@ -47,7 +46,6 @@
     {
         
         protected override bool IsGeneratedCmdlet { get; set; } = true;
-        private readonly CancellationTokenSource _cancellationTokenSource = new CancellationTokenSource();
         
         #region Parameter ListResponseScope
         /// <summary>
@@ -98,13 +96,6 @@
         public string Select { get; set; } = "FleetSummaries";
         #endregion
         
-<<<<<<< HEAD
-        protected override void StopProcessing()
-        {
-            base.StopProcessing();
-            _cancellationTokenSource.Cancel();
-        }
-=======
         #region Parameter PassThru
         /// <summary>
         /// Changes the cmdlet behavior to return the value passed to the ListResponseScope parameter.
@@ -115,7 +106,6 @@
         public SwitchParameter PassThru { get; set; }
         #endregion
         
->>>>>>> fd69d93a
         protected override void ProcessRecord()
         {
             this._AWSSignerType = "v4";
@@ -210,7 +200,13 @@
             Utils.Common.WriteVerboseEndpointMessage(this, client.Config, "AWS IoT FleetWise", "ListFleets");
             try
             {
-                return client.ListFleetsAsync(request, _cancellationTokenSource.Token).GetAwaiter().GetResult();
+                #if DESKTOP
+                return client.ListFleets(request);
+                #elif CORECLR
+                return client.ListFleetsAsync(request).GetAwaiter().GetResult();
+                #else
+                        #error "Unknown build edition"
+                #endif
             }
             catch (AmazonServiceException exc)
             {
