/*******************************************************************************
 *  Copyright Amazon.com, Inc. or its affiliates. All Rights Reserved.
 *  Licensed under the Apache License, Version 2.0 (the "License"). You may not use
 *  this file except in compliance with the License. A copy of the License is located at
 *
 *  http://aws.amazon.com/apache2.0
 *
 *  or in the "license" file accompanying this file.
 *  This file is distributed on an "AS IS" BASIS, WITHOUT WARRANTIES OR
 *  CONDITIONS OF ANY KIND, either express or implied. See the License for the
 *  specific language governing permissions and limitations under the License.
 * *****************************************************************************
 *
 *  AWS Tools for Windows (TM) PowerShell (TM)
 *
 */

using System;
using System.Collections.Generic;
using System.Linq;
using System.Management.Automation;
using System.Text;
using Amazon.PowerShell.Common;
using Amazon.Runtime;
using System.Threading;
using Amazon.IoTFleetWise;
using Amazon.IoTFleetWise.Model;

namespace Amazon.PowerShell.Cmdlets.IFW
{
    /// <summary>
    /// Lists information about created state templates.
    /// 
    ///  <important><para>
    /// Access to certain Amazon Web Services IoT FleetWise features is currently gated. For
    /// more information, see <a href="https://docs.aws.amazon.com/iot-fleetwise/latest/developerguide/fleetwise-regions.html">Amazon
    /// Web Services Region and feature availability</a> in the <i>Amazon Web Services IoT
    /// FleetWise Developer Guide</i>.
    /// </para></important>
    /// </summary>
    [Cmdlet("Get", "IFWStateTemplateList")]
    [OutputType("Amazon.IoTFleetWise.Model.StateTemplateSummary")]
    [AWSCmdlet("Calls the AWS IoT FleetWise ListStateTemplates API operation.", Operation = new[] {"ListStateTemplates"}, SelectReturnType = typeof(Amazon.IoTFleetWise.Model.ListStateTemplatesResponse))]
    [AWSCmdletOutput("Amazon.IoTFleetWise.Model.StateTemplateSummary or Amazon.IoTFleetWise.Model.ListStateTemplatesResponse",
        "This cmdlet returns a collection of Amazon.IoTFleetWise.Model.StateTemplateSummary objects.",
        "The service call response (type Amazon.IoTFleetWise.Model.ListStateTemplatesResponse) can be returned by specifying '-Select *'."
    )]
    public partial class GetIFWStateTemplateListCmdlet : AmazonIoTFleetWiseClientCmdlet, IExecutor
    {
        
        protected override bool IsGeneratedCmdlet { get; set; } = true;
        private readonly CancellationTokenSource _cancellationTokenSource = new CancellationTokenSource();
        
        #region Parameter ListResponseScope
        /// <summary>
        /// <para>
        /// <para>When you set the <c>listResponseScope</c> parameter to <c>METADATA_ONLY</c>, the list
        /// response includes: state template ID, Amazon Resource Name (ARN), creation time, and
        /// last modification time.</para>
        /// </para>
        /// </summary>
        [System.Management.Automation.Parameter(Position = 0, ValueFromPipelineByPropertyName = true, ValueFromPipeline = true)]
        [AWSConstantClassSource("Amazon.IoTFleetWise.ListResponseScope")]
        public Amazon.IoTFleetWise.ListResponseScope ListResponseScope { get; set; }
        #endregion
        
        #region Parameter MaxResult
        /// <summary>
        /// <para>
        /// <para>The maximum number of items to return, between 1 and 100, inclusive.</para>
        /// </para>
        /// </summary>
        [System.Management.Automation.Parameter(ValueFromPipelineByPropertyName = true)]
        [Alias("MaxResults")]
        public System.Int32? MaxResult { get; set; }
        #endregion
        
        #region Parameter NextToken
        /// <summary>
        /// <para>
        /// <para> The token to retrieve the next set of results, or <c>null</c> if there are no more
        /// results. </para>
        /// </para>
        /// </summary>
        [System.Management.Automation.Parameter(ValueFromPipelineByPropertyName = true)]
        public System.String NextToken { get; set; }
        #endregion
        
        #region Parameter Select
        /// <summary>
        /// Use the -Select parameter to control the cmdlet output. The default value is 'Summaries'.
        /// Specifying -Select '*' will result in the cmdlet returning the whole service response (Amazon.IoTFleetWise.Model.ListStateTemplatesResponse).
        /// Specifying the name of a property of type Amazon.IoTFleetWise.Model.ListStateTemplatesResponse will result in that property being returned.
        /// Specifying -Select '^ParameterName' will result in the cmdlet returning the selected cmdlet parameter value.
        /// </summary>
        [System.Management.Automation.Parameter(ValueFromPipelineByPropertyName = true)]
        public string Select { get; set; } = "Summaries";
        #endregion
        
<<<<<<< HEAD
        protected override void StopProcessing()
        {
            base.StopProcessing();
            _cancellationTokenSource.Cancel();
        }
=======
        #region Parameter PassThru
        /// <summary>
        /// Changes the cmdlet behavior to return the value passed to the ListResponseScope parameter.
        /// The -PassThru parameter is deprecated, use -Select '^ListResponseScope' instead. This parameter will be removed in a future version.
        /// </summary>
        [System.Obsolete("The -PassThru parameter is deprecated, use -Select '^ListResponseScope' instead. This parameter will be removed in a future version.")]
        [System.Management.Automation.Parameter(ValueFromPipelineByPropertyName = true)]
        public SwitchParameter PassThru { get; set; }
        #endregion
        
>>>>>>> fd69d93a
        protected override void ProcessRecord()
        {
            this._AWSSignerType = "v4";
            base.ProcessRecord();
            
            var context = new CmdletContext();
            
            // allow for manipulation of parameters prior to loading into context
            PreExecutionContextLoad(context);
            
            #pragma warning disable CS0618, CS0612 //A class member was marked with the Obsolete attribute
            if (ParameterWasBound(nameof(this.Select)))
            {
                context.Select = CreateSelectDelegate<Amazon.IoTFleetWise.Model.ListStateTemplatesResponse, GetIFWStateTemplateListCmdlet>(Select) ??
                    throw new System.ArgumentException("Invalid value for -Select parameter.", nameof(this.Select));
                if (this.PassThru.IsPresent)
                {
                    throw new System.ArgumentException("-PassThru cannot be used when -Select is specified.", nameof(this.Select));
                }
            }
            else if (this.PassThru.IsPresent)
            {
                context.Select = (response, cmdlet) => this.ListResponseScope;
            }
            #pragma warning restore CS0618, CS0612 //A class member was marked with the Obsolete attribute
            context.ListResponseScope = this.ListResponseScope;
            context.MaxResult = this.MaxResult;
            context.NextToken = this.NextToken;
            
            // allow further manipulation of loaded context prior to processing
            PostExecutionContextLoad(context);
            
            var output = Execute(context) as CmdletOutput;
            ProcessOutput(output);
        }
        
        #region IExecutor Members
        
        public object Execute(ExecutorContext context)
        {
            var cmdletContext = context as CmdletContext;
            // create request
            var request = new Amazon.IoTFleetWise.Model.ListStateTemplatesRequest();
            
            if (cmdletContext.ListResponseScope != null)
            {
                request.ListResponseScope = cmdletContext.ListResponseScope;
            }
            if (cmdletContext.MaxResult != null)
            {
                request.MaxResults = cmdletContext.MaxResult.Value;
            }
            if (cmdletContext.NextToken != null)
            {
                request.NextToken = cmdletContext.NextToken;
            }
            
            CmdletOutput output;
            
            // issue call
            var client = Client ?? CreateClient(_CurrentCredentials, _RegionEndpoint);
            try
            {
                var response = CallAWSServiceOperation(client, request);
                object pipelineOutput = null;
                pipelineOutput = cmdletContext.Select(response, this);
                output = new CmdletOutput
                {
                    PipelineOutput = pipelineOutput,
                    ServiceResponse = response
                };
            }
            catch (Exception e)
            {
                output = new CmdletOutput { ErrorResponse = e };
            }
            
            return output;
        }
        
        public ExecutorContext CreateContext()
        {
            return new CmdletContext();
        }
        
        #endregion
        
        #region AWS Service Operation Call
        
        private Amazon.IoTFleetWise.Model.ListStateTemplatesResponse CallAWSServiceOperation(IAmazonIoTFleetWise client, Amazon.IoTFleetWise.Model.ListStateTemplatesRequest request)
        {
            Utils.Common.WriteVerboseEndpointMessage(this, client.Config, "AWS IoT FleetWise", "ListStateTemplates");
            try
            {
                return client.ListStateTemplatesAsync(request, _cancellationTokenSource.Token).GetAwaiter().GetResult();
            }
            catch (AmazonServiceException exc)
            {
                var webException = exc.InnerException as System.Net.WebException;
                if (webException != null)
                {
                    throw new Exception(Utils.Common.FormatNameResolutionFailureMessage(client.Config, webException.Message), webException);
                }
                throw;
            }
        }
        
        #endregion
        
        internal partial class CmdletContext : ExecutorContext
        {
            public Amazon.IoTFleetWise.ListResponseScope ListResponseScope { get; set; }
            public System.Int32? MaxResult { get; set; }
            public System.String NextToken { get; set; }
            public System.Func<Amazon.IoTFleetWise.Model.ListStateTemplatesResponse, GetIFWStateTemplateListCmdlet, object> Select { get; set; } =
                (response, cmdlet) => response.Summaries;
        }
        
    }
}<|MERGE_RESOLUTION|>--- conflicted
+++ resolved
@@ -22,7 +22,6 @@
 using System.Text;
 using Amazon.PowerShell.Common;
 using Amazon.Runtime;
-using System.Threading;
 using Amazon.IoTFleetWise;
 using Amazon.IoTFleetWise.Model;
 
@@ -49,7 +48,6 @@
     {
         
         protected override bool IsGeneratedCmdlet { get; set; } = true;
-        private readonly CancellationTokenSource _cancellationTokenSource = new CancellationTokenSource();
         
         #region Parameter ListResponseScope
         /// <summary>
@@ -97,13 +95,6 @@
         public string Select { get; set; } = "Summaries";
         #endregion
         
-<<<<<<< HEAD
-        protected override void StopProcessing()
-        {
-            base.StopProcessing();
-            _cancellationTokenSource.Cancel();
-        }
-=======
         #region Parameter PassThru
         /// <summary>
         /// Changes the cmdlet behavior to return the value passed to the ListResponseScope parameter.
@@ -114,7 +105,6 @@
         public SwitchParameter PassThru { get; set; }
         #endregion
         
->>>>>>> fd69d93a
         protected override void ProcessRecord()
         {
             this._AWSSignerType = "v4";
@@ -209,7 +199,13 @@
             Utils.Common.WriteVerboseEndpointMessage(this, client.Config, "AWS IoT FleetWise", "ListStateTemplates");
             try
             {
-                return client.ListStateTemplatesAsync(request, _cancellationTokenSource.Token).GetAwaiter().GetResult();
+                #if DESKTOP
+                return client.ListStateTemplates(request);
+                #elif CORECLR
+                return client.ListStateTemplatesAsync(request).GetAwaiter().GetResult();
+                #else
+                        #error "Unknown build edition"
+                #endif
             }
             catch (AmazonServiceException exc)
             {
