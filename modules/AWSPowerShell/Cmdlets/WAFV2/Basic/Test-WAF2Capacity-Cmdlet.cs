/*******************************************************************************
 *  Copyright 2012-2019 Amazon.com, Inc. or its affiliates. All Rights Reserved.
 *  Licensed under the Apache License, Version 2.0 (the "License"). You may not use
 *  this file except in compliance with the License. A copy of the License is located at
 *
 *  http://aws.amazon.com/apache2.0
 *
 *  or in the "license" file accompanying this file.
 *  This file is distributed on an "AS IS" BASIS, WITHOUT WARRANTIES OR
 *  CONDITIONS OF ANY KIND, either express or implied. See the License for the
 *  specific language governing permissions and limitations under the License.
 * *****************************************************************************
 *
 *  AWS Tools for Windows (TM) PowerShell (TM)
 *
 */

using System;
using System.Collections.Generic;
using System.Linq;
using System.Management.Automation;
using System.Text;
using Amazon.PowerShell.Common;
using Amazon.Runtime;
using Amazon.WAFV2;
using Amazon.WAFV2.Model;

namespace Amazon.PowerShell.Cmdlets.WAF2
{
    /// <summary>
    /// Returns the web ACL capacity unit (WCU) requirements for a specified scope and set
    /// of rules. You can use this to check the capacity requirements for the rules you want
    /// to use in a <a>RuleGroup</a> or <a>WebACL</a>. 
    /// 
    ///  
    /// <para>
    /// WAF uses WCUs to calculate and control the operating resources that are used to run
    /// your rules, rule groups, and web ACLs. WAF calculates capacity differently for each
    /// rule type, to reflect the relative cost of each rule. Simple rules that cost little
    /// to run use fewer WCUs than more complex rules that use more processing power. Rule
    /// group capacity is fixed at creation, which helps users plan their web ACL WCU usage
    /// when they use a rule group. For more information, see <a href="https://docs.aws.amazon.com/waf/latest/developerguide/aws-waf-capacity-units.html">WAF
    /// web ACL capacity units (WCU)</a> in the <i>WAF Developer Guide</i>. 
    /// </para>
    /// </summary>
    [Cmdlet("Test", "WAF2Capacity")]
    [OutputType("System.Int64")]
    [AWSCmdlet("Calls the AWS WAF V2 CheckCapacity API operation.", Operation = new[] {"CheckCapacity"}, SelectReturnType = typeof(Amazon.WAFV2.Model.CheckCapacityResponse))]
    [AWSCmdletOutput("System.Int64 or Amazon.WAFV2.Model.CheckCapacityResponse",
<<<<<<< HEAD
        "This cmdlet returns a collection of System.Int64 objects.",
        "The service call response (type Amazon.WAFV2.Model.CheckCapacityResponse) can also be referenced from properties attached to the cmdlet entry in the $AWSHistory stack."
=======
        "This cmdlet returns a System.Int64 object.",
        "The service call response (type Amazon.WAFV2.Model.CheckCapacityResponse) can be returned by specifying '-Select *'."
>>>>>>> bf910d72
    )]
    public partial class TestWAF2CapacityCmdlet : AmazonWAFV2ClientCmdlet, IExecutor
    {
        
        protected override bool IsGeneratedCmdlet { get; set; } = true;
        
        #region Parameter Rule
        /// <summary>
        /// <para>
        /// <para>An array of <a>Rule</a> that you're configuring to use in a rule group or web ACL.
        /// </para>
        /// </para>
        /// </summary>
        #if !MODULAR
        [System.Management.Automation.Parameter(ValueFromPipelineByPropertyName = true)]
        #else
        [System.Management.Automation.Parameter(ValueFromPipelineByPropertyName = true, Mandatory = true)]
        [System.Management.Automation.AllowEmptyCollection]
        [System.Management.Automation.AllowNull]
        #endif
        [Amazon.PowerShell.Common.AWSRequiredParameter]
        [Alias("Rules")]
        public Amazon.WAFV2.Model.Rule[] Rule { get; set; }
        #endregion
        
        #region Parameter Scope
        /// <summary>
        /// <para>
        /// <para>Specifies whether this is for an Amazon CloudFront distribution or for a regional
        /// application. A regional application can be an Application Load Balancer (ALB), an
        /// Amazon API Gateway REST API, an AppSync GraphQL API, an Amazon Cognito user pool,
        /// an App Runner service, or an Amazon Web Services Verified Access instance. </para><para>To work with CloudFront, you must also specify the Region US East (N. Virginia) as
        /// follows: </para><ul><li><para>CLI - Specify the Region when you use the CloudFront scope: <c>--scope=CLOUDFRONT
        /// --region=us-east-1</c>. </para></li><li><para>API and SDKs - For all calls, use the Region endpoint us-east-1. </para></li></ul>
        /// </para>
        /// </summary>
        #if !MODULAR
        [System.Management.Automation.Parameter(Position = 0, ValueFromPipelineByPropertyName = true, ValueFromPipeline = true)]
        #else
        [System.Management.Automation.Parameter(Position = 0, ValueFromPipelineByPropertyName = true, ValueFromPipeline = true, Mandatory = true)]
        [System.Management.Automation.AllowNull]
        #endif
        [Amazon.PowerShell.Common.AWSRequiredParameter]
        [AWSConstantClassSource("Amazon.WAFV2.Scope")]
        public Amazon.WAFV2.Scope Scope { get; set; }
        #endregion
        
        #region Parameter Select
        /// <summary>
        /// Use the -Select parameter to control the cmdlet output. The default value is 'Capacity'.
        /// Specifying -Select '*' will result in the cmdlet returning the whole service response (Amazon.WAFV2.Model.CheckCapacityResponse).
        /// Specifying the name of a property of type Amazon.WAFV2.Model.CheckCapacityResponse will result in that property being returned.
        /// Specifying -Select '^ParameterName' will result in the cmdlet returning the selected cmdlet parameter value.
        /// </summary>
        [System.Management.Automation.Parameter(ValueFromPipelineByPropertyName = true)]
        public string Select { get; set; } = "Capacity";
        #endregion
        
        protected override void ProcessRecord()
        {
            this._AWSSignerType = "v4";
            base.ProcessRecord();
            
            var context = new CmdletContext();
            
            // allow for manipulation of parameters prior to loading into context
            PreExecutionContextLoad(context);
            
            if (ParameterWasBound(nameof(this.Select)))
            {
                context.Select = CreateSelectDelegate<Amazon.WAFV2.Model.CheckCapacityResponse, TestWAF2CapacityCmdlet>(Select) ??
                    throw new System.ArgumentException("Invalid value for -Select parameter.", nameof(this.Select));
            }
            if (this.Rule != null)
            {
                context.Rule = new List<Amazon.WAFV2.Model.Rule>(this.Rule);
            }
            #if MODULAR
            if (this.Rule == null && ParameterWasBound(nameof(this.Rule)))
            {
                WriteWarning("You are passing $null as a value for parameter Rule which is marked as required. In case you believe this parameter was incorrectly marked as required, report this by opening an issue at https://github.com/aws/aws-tools-for-powershell/issues.");
            }
            #endif
            context.Scope = this.Scope;
            #if MODULAR
            if (this.Scope == null && ParameterWasBound(nameof(this.Scope)))
            {
                WriteWarning("You are passing $null as a value for parameter Scope which is marked as required. In case you believe this parameter was incorrectly marked as required, report this by opening an issue at https://github.com/aws/aws-tools-for-powershell/issues.");
            }
            #endif
            
            // allow further manipulation of loaded context prior to processing
            PostExecutionContextLoad(context);
            
            var output = Execute(context) as CmdletOutput;
            ProcessOutput(output);
        }
        
        #region IExecutor Members
        
        public object Execute(ExecutorContext context)
        {
            var cmdletContext = context as CmdletContext;
            // create request
            var request = new Amazon.WAFV2.Model.CheckCapacityRequest();
            
            if (cmdletContext.Rule != null)
            {
                request.Rules = cmdletContext.Rule;
            }
            if (cmdletContext.Scope != null)
            {
                request.Scope = cmdletContext.Scope;
            }
            
            CmdletOutput output;
            
            // issue call
            var client = Client ?? CreateClient(_CurrentCredentials, _RegionEndpoint);
            try
            {
                var response = CallAWSServiceOperation(client, request);
                object pipelineOutput = null;
                pipelineOutput = cmdletContext.Select(response, this);
                output = new CmdletOutput
                {
                    PipelineOutput = pipelineOutput,
                    ServiceResponse = response
                };
            }
            catch (Exception e)
            {
                output = new CmdletOutput { ErrorResponse = e };
            }
            
            return output;
        }
        
        public ExecutorContext CreateContext()
        {
            return new CmdletContext();
        }
        
        #endregion
        
        #region AWS Service Operation Call
        
        private Amazon.WAFV2.Model.CheckCapacityResponse CallAWSServiceOperation(IAmazonWAFV2 client, Amazon.WAFV2.Model.CheckCapacityRequest request)
        {
            Utils.Common.WriteVerboseEndpointMessage(this, client.Config, "AWS WAF V2", "CheckCapacity");
            try
            {
                #if DESKTOP
                return client.CheckCapacity(request);
                #elif CORECLR
                return client.CheckCapacityAsync(request).GetAwaiter().GetResult();
                #else
                        #error "Unknown build edition"
                #endif
            }
            catch (AmazonServiceException exc)
            {
                var webException = exc.InnerException as System.Net.WebException;
                if (webException != null)
                {
                    throw new Exception(Utils.Common.FormatNameResolutionFailureMessage(client.Config, webException.Message), webException);
                }
                throw;
            }
        }
        
        #endregion
        
        internal partial class CmdletContext : ExecutorContext
        {
            public List<Amazon.WAFV2.Model.Rule> Rule { get; set; }
            public Amazon.WAFV2.Scope Scope { get; set; }
            public System.Func<Amazon.WAFV2.Model.CheckCapacityResponse, TestWAF2CapacityCmdlet, object> Select { get; set; } =
                (response, cmdlet) => response.Capacity;
        }
        
    }
}<|MERGE_RESOLUTION|>--- conflicted
+++ resolved
@@ -47,13 +47,8 @@
     [OutputType("System.Int64")]
     [AWSCmdlet("Calls the AWS WAF V2 CheckCapacity API operation.", Operation = new[] {"CheckCapacity"}, SelectReturnType = typeof(Amazon.WAFV2.Model.CheckCapacityResponse))]
     [AWSCmdletOutput("System.Int64 or Amazon.WAFV2.Model.CheckCapacityResponse",
-<<<<<<< HEAD
-        "This cmdlet returns a collection of System.Int64 objects.",
-        "The service call response (type Amazon.WAFV2.Model.CheckCapacityResponse) can also be referenced from properties attached to the cmdlet entry in the $AWSHistory stack."
-=======
         "This cmdlet returns a System.Int64 object.",
         "The service call response (type Amazon.WAFV2.Model.CheckCapacityResponse) can be returned by specifying '-Select *'."
->>>>>>> bf910d72
     )]
     public partial class TestWAF2CapacityCmdlet : AmazonWAFV2ClientCmdlet, IExecutor
     {
@@ -112,6 +107,16 @@
         public string Select { get; set; } = "Capacity";
         #endregion
         
+        #region Parameter PassThru
+        /// <summary>
+        /// Changes the cmdlet behavior to return the value passed to the Scope parameter.
+        /// The -PassThru parameter is deprecated, use -Select '^Scope' instead. This parameter will be removed in a future version.
+        /// </summary>
+        [System.Obsolete("The -PassThru parameter is deprecated, use -Select '^Scope' instead. This parameter will be removed in a future version.")]
+        [System.Management.Automation.Parameter(ValueFromPipelineByPropertyName = true)]
+        public SwitchParameter PassThru { get; set; }
+        #endregion
+        
         protected override void ProcessRecord()
         {
             this._AWSSignerType = "v4";
@@ -122,11 +127,21 @@
             // allow for manipulation of parameters prior to loading into context
             PreExecutionContextLoad(context);
             
+            #pragma warning disable CS0618, CS0612 //A class member was marked with the Obsolete attribute
             if (ParameterWasBound(nameof(this.Select)))
             {
                 context.Select = CreateSelectDelegate<Amazon.WAFV2.Model.CheckCapacityResponse, TestWAF2CapacityCmdlet>(Select) ??
                     throw new System.ArgumentException("Invalid value for -Select parameter.", nameof(this.Select));
-            }
+                if (this.PassThru.IsPresent)
+                {
+                    throw new System.ArgumentException("-PassThru cannot be used when -Select is specified.", nameof(this.Select));
+                }
+            }
+            else if (this.PassThru.IsPresent)
+            {
+                context.Select = (response, cmdlet) => this.Scope;
+            }
+            #pragma warning restore CS0618, CS0612 //A class member was marked with the Obsolete attribute
             if (this.Rule != null)
             {
                 context.Rule = new List<Amazon.WAFV2.Model.Rule>(this.Rule);
