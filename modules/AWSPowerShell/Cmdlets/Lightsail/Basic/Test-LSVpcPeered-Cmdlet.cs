--- conflicted
+++ resolved
@@ -34,13 +34,8 @@
     [OutputType("System.Boolean")]
     [AWSCmdlet("Calls the Amazon Lightsail IsVpcPeered API operation.", Operation = new[] {"IsVpcPeered"}, SelectReturnType = typeof(Amazon.Lightsail.Model.IsVpcPeeredResponse))]
     [AWSCmdletOutput("System.Boolean or Amazon.Lightsail.Model.IsVpcPeeredResponse",
-<<<<<<< HEAD
-        "This cmdlet returns a collection of System.Boolean objects.",
-        "The service call response (type Amazon.Lightsail.Model.IsVpcPeeredResponse) can also be referenced from properties attached to the cmdlet entry in the $AWSHistory stack."
-=======
         "This cmdlet returns a System.Boolean object.",
         "The service call response (type Amazon.Lightsail.Model.IsVpcPeeredResponse) can be returned by specifying '-Select *'."
->>>>>>> bf910d72
     )]
     public partial class TestLSVpcPeeredCmdlet : AmazonLightsailClientCmdlet, IExecutor
     {
