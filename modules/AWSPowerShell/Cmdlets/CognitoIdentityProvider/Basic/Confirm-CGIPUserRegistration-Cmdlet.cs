/*******************************************************************************
 *  Copyright 2012-2019 Amazon.com, Inc. or its affiliates. All Rights Reserved.
 *  Licensed under the Apache License, Version 2.0 (the "License"). You may not use
 *  this file except in compliance with the License. A copy of the License is located at
 *
 *  http://aws.amazon.com/apache2.0
 *
 *  or in the "license" file accompanying this file.
 *  This file is distributed on an "AS IS" BASIS, WITHOUT WARRANTIES OR
 *  CONDITIONS OF ANY KIND, either express or implied. See the License for the
 *  specific language governing permissions and limitations under the License.
 * *****************************************************************************
 *
 *  AWS Tools for Windows (TM) PowerShell (TM)
 *
 */

using System;
using System.Collections.Generic;
using System.Linq;
using System.Management.Automation;
using System.Text;
using Amazon.PowerShell.Common;
using Amazon.Runtime;
using Amazon.CognitoIdentityProvider;
using Amazon.CognitoIdentityProvider.Model;

namespace Amazon.PowerShell.Cmdlets.CGIP
{
    /// <summary>
    /// This public API operation submits a code that Amazon Cognito sent to your user when
    /// they signed up in your user pool via the <a href="https://docs.aws.amazon.com/cognito-user-identity-pools/latest/APIReference/API_SignUp.html">SignUp</a>
    /// API operation. After your user enters their code, they confirm ownership of the email
    /// address or phone number that they provided, and their user account becomes active.
    /// Depending on your user pool configuration, your users will receive their confirmation
    /// code in an email or SMS message.
    /// 
    ///  
    /// <para>
    /// Local users who signed up in your user pool are the only type of user who can confirm
    /// sign-up with a code. Users who federate through an external identity provider (IdP)
    /// have already been confirmed by their IdP. Administrator-created users, users created
    /// with the <a href="https://docs.aws.amazon.com/cognito-user-identity-pools/latest/APIReference/API_AdminCreateUser.html">AdminCreateUser</a>
    /// API operation, confirm their accounts when they respond to their invitation email
    /// message and choose a password. They do not receive a confirmation code. Instead, they
    /// receive a temporary password.
    /// </para><note><para>
    /// Amazon Cognito doesn't evaluate Identity and Access Management (IAM) policies in requests
    /// for this API operation. For this operation, you can't use IAM credentials to authorize
    /// requests, and you can't grant IAM permissions in policies. For more information about
    /// authorization models in Amazon Cognito, see <a href="https://docs.aws.amazon.com/cognito/latest/developerguide/user-pools-API-operations.html">Using
    /// the Amazon Cognito user pools API and user pool endpoints</a>.
    /// </para></note>
    /// </summary>
    [Cmdlet("Confirm", "CGIPUserRegistration", SupportsShouldProcess = true, ConfirmImpact = ConfirmImpact.Medium)]
    [OutputType("System.String")]
    [AWSCmdlet("Calls the Amazon Cognito Identity Provider ConfirmSignUp API operation. This operation uses anonymous authentication and does not require credential parameters to be supplied.", Operation = new[] {"ConfirmSignUp"}, SelectReturnType = typeof(Amazon.CognitoIdentityProvider.Model.ConfirmSignUpResponse))]
    [AWSCmdletOutput("System.String or Amazon.CognitoIdentityProvider.Model.ConfirmSignUpResponse",
        "This cmdlet returns a System.String object.",
        "The service call response (type Amazon.CognitoIdentityProvider.Model.ConfirmSignUpResponse) can be returned by specifying '-Select *'."
    )]
    public partial class ConfirmCGIPUserRegistrationCmdlet : AnonymousAmazonCognitoIdentityProviderClientCmdlet, IExecutor
    {
        
<<<<<<< HEAD
=======
        protected override bool IsSensitiveRequest { get; set; } = true;
        
        protected override bool IsSensitiveResponse { get; set; } = true;
        
>>>>>>> 32fb9714
        protected override bool IsGeneratedCmdlet { get; set; } = true;
        
        #region Parameter AnalyticsMetadata_AnalyticsEndpointId
        /// <summary>
        /// <para>
        /// <para>The endpoint ID. Information that you want to pass to Amazon Pinpoint about where
        /// to send notifications.</para>
        /// </para>
        /// </summary>
        [System.Management.Automation.Parameter(ValueFromPipelineByPropertyName = true)]
        public System.String AnalyticsMetadata_AnalyticsEndpointId { get; set; }
        #endregion
        
        #region Parameter ClientId
        /// <summary>
        /// <para>
        /// <para>The ID of the app client associated with the user pool.</para>
        /// </para>
        /// </summary>
        #if !MODULAR
        [System.Management.Automation.Parameter(ValueFromPipelineByPropertyName = true)]
        #else
        [System.Management.Automation.Parameter(ValueFromPipelineByPropertyName = true, Mandatory = true)]
        [System.Management.Automation.AllowEmptyString]
        [System.Management.Automation.AllowNull]
        #endif
        [Amazon.PowerShell.Common.AWSRequiredParameter]
        public System.String ClientId { get; set; }
        #endregion
        
        #region Parameter ClientMetadata
        /// <summary>
        /// <para>
        /// <para>A map of custom key-value pairs that you can provide as input for any custom workflows
        /// that this action triggers.</para><para>You create custom workflows by assigning Lambda functions to user pool triggers. When
        /// you use the ConfirmSignUp API action, Amazon Cognito invokes the function that is
        /// assigned to the <i>post confirmation</i> trigger. When Amazon Cognito invokes this
        /// function, it passes a JSON payload, which the function receives as input. This payload
        /// contains a <c>clientMetadata</c> attribute, which provides the data that you assigned
        /// to the ClientMetadata parameter in your ConfirmSignUp request. In your function code
        /// in Lambda, you can process the <c>clientMetadata</c> value to enhance your workflow
        /// for your specific needs.</para><para>For more information, see <a href="https://docs.aws.amazon.com/cognito/latest/developerguide/cognito-user-identity-pools-working-with-aws-lambda-triggers.html">
        /// Customizing user pool Workflows with Lambda Triggers</a> in the <i>Amazon Cognito
        /// Developer Guide</i>.</para><note><para>When you use the <c>ClientMetadata</c> parameter, note that Amazon Cognito won't do
        /// the following:</para><ul><li><para>Store the <c>ClientMetadata</c> value. This data is available only to Lambda triggers
        /// that are assigned to a user pool to support custom workflows. If your user pool configuration
        /// doesn't include triggers, the <c>ClientMetadata</c> parameter serves no purpose.</para></li><li><para>Validate the <c>ClientMetadata</c> value.</para></li><li><para>Encrypt the <c>ClientMetadata</c> value. Don't send sensitive information in this
        /// parameter.</para></li></ul></note>
        /// </para>
        /// </summary>
        [System.Management.Automation.Parameter(ValueFromPipelineByPropertyName = true)]
        public System.Collections.Hashtable ClientMetadata { get; set; }
        #endregion
        
        #region Parameter ConfirmationCode
        /// <summary>
        /// <para>
        /// <para>The confirmation code that your user pool sent in response to the <c>SignUp</c> request.</para>
        /// </para>
        /// </summary>
        #if !MODULAR
        [System.Management.Automation.Parameter(ValueFromPipelineByPropertyName = true)]
        #else
        [System.Management.Automation.Parameter(ValueFromPipelineByPropertyName = true, Mandatory = true)]
        [System.Management.Automation.AllowEmptyString]
        [System.Management.Automation.AllowNull]
        #endif
        [Amazon.PowerShell.Common.AWSRequiredParameter]
        public System.String ConfirmationCode { get; set; }
        #endregion
        
        #region Parameter UserContextData_EncodedData
        /// <summary>
        /// <para>
        /// <para>Encoded device-fingerprint details that your app collected with the Amazon Cognito
        /// context data collection library. For more information, see <a href="https://docs.aws.amazon.com/cognito/latest/developerguide/cognito-user-pool-settings-adaptive-authentication.html#user-pool-settings-adaptive-authentication-device-fingerprint">Adding
        /// user device and session data to API requests</a>.</para>
        /// </para>
        /// </summary>
        [System.Management.Automation.Parameter(ValueFromPipelineByPropertyName = true)]
        public System.String UserContextData_EncodedData { get; set; }
        #endregion
        
        #region Parameter ForceAliasCreation
        /// <summary>
        /// <para>
        /// <para>When <c>true</c>, forces user confirmation despite any existing aliases. Defaults
        /// to <c>false</c>. A value of <c>true</c> migrates the alias from an existing user to
        /// the new user if an existing user already has the phone number or email address as
        /// an alias.</para><para>Say, for example, that an existing user has an <c>email</c> attribute of <c>bob@example.com</c>
        /// and email is an alias in your user pool. If the new user also has an email of <c>bob@example.com</c>
        /// and your <c>ConfirmSignUp</c> response sets <c>ForceAliasCreation</c> to <c>true</c>,
        /// the new user can sign in with a username of <c>bob@example.com</c> and the existing
        /// user can no longer do so.</para><para>If <c>false</c> and an attribute belongs to an existing alias, this request returns
        /// an <b>AliasExistsException</b> error.</para><para>For more information about sign-in aliases, see <a href="https://docs.aws.amazon.com/cognito/latest/developerguide/user-pool-settings-attributes.html#user-pool-settings-aliases">Customizing
        /// sign-in attributes</a>.</para>
        /// </para>
        /// </summary>
        [System.Management.Automation.Parameter(ValueFromPipelineByPropertyName = true)]
        public System.Boolean? ForceAliasCreation { get; set; }
        #endregion
        
        #region Parameter UserContextData_IpAddress
        /// <summary>
        /// <para>
        /// <para>The source IP address of your user's device.</para>
        /// </para>
        /// </summary>
        [System.Management.Automation.Parameter(ValueFromPipelineByPropertyName = true)]
        public System.String UserContextData_IpAddress { get; set; }
        #endregion
        
        #region Parameter SecretHash
        /// <summary>
        /// <para>
        /// <para>A keyed-hash message authentication code (HMAC) calculated using the secret key of
        /// a user pool client and username plus the client ID in the message. For more information
        /// about <c>SecretHash</c>, see <a href="https://docs.aws.amazon.com/cognito/latest/developerguide/signing-up-users-in-your-app.html#cognito-user-pools-computing-secret-hash">Computing
        /// secret hash values</a>.</para>
        /// </para>
        /// </summary>
        [System.Management.Automation.Parameter(ValueFromPipelineByPropertyName = true)]
        public System.String SecretHash { get; set; }
        #endregion
        
        #region Parameter Session
        /// <summary>
        /// <para>
        /// <para>The optional session ID from a <c>SignUp</c> API request. You can sign in a user directly
        /// from the sign-up process with the <c>USER_AUTH</c> authentication flow.</para>
        /// </para>
        /// </summary>
        [System.Management.Automation.Parameter(ValueFromPipelineByPropertyName = true)]
        public System.String Session { get; set; }
        #endregion
        
        #region Parameter Username
        /// <summary>
        /// <para>
        /// <para>The username of the user that you want to query or modify. The value of this parameter
        /// is typically your user's username, but it can be any of their alias attributes. If
        /// <c>username</c> isn't an alias attribute in your user pool, this value must be the
        /// <c>sub</c> of a local user or the username of a user from a third-party IdP.</para>
        /// </para>
        /// </summary>
        #if !MODULAR
        [System.Management.Automation.Parameter(Position = 0, ValueFromPipelineByPropertyName = true, ValueFromPipeline = true)]
        #else
        [System.Management.Automation.Parameter(Position = 0, ValueFromPipelineByPropertyName = true, ValueFromPipeline = true, Mandatory = true)]
        [System.Management.Automation.AllowEmptyString]
        [System.Management.Automation.AllowNull]
        #endif
        [Amazon.PowerShell.Common.AWSRequiredParameter]
        public System.String Username { get; set; }
        #endregion
        
        #region Parameter Select
        /// <summary>
        /// Use the -Select parameter to control the cmdlet output. The default value is 'Session'.
        /// Specifying -Select '*' will result in the cmdlet returning the whole service response (Amazon.CognitoIdentityProvider.Model.ConfirmSignUpResponse).
        /// Specifying the name of a property of type Amazon.CognitoIdentityProvider.Model.ConfirmSignUpResponse will result in that property being returned.
        /// Specifying -Select '^ParameterName' will result in the cmdlet returning the selected cmdlet parameter value.
        /// </summary>
        [System.Management.Automation.Parameter(ValueFromPipelineByPropertyName = true)]
        public string Select { get; set; } = "Session";
        #endregion
        
        #region Parameter Force
        /// <summary>
        /// This parameter overrides confirmation prompts to force 
        /// the cmdlet to continue its operation. This parameter should always
        /// be used with caution.
        /// </summary>
        [System.Management.Automation.Parameter(ValueFromPipelineByPropertyName = true)]
        public SwitchParameter Force { get; set; }
        #endregion
        
        protected override void ProcessRecord()
        {
            this._AWSSignerType = "v4";
            base.ProcessRecord();
            
            var resourceIdentifiersText = FormatParameterValuesForConfirmationMsg(nameof(this.Username), MyInvocation.BoundParameters);
            if (!ConfirmShouldProceed(this.Force.IsPresent, resourceIdentifiersText, "Confirm-CGIPUserRegistration (ConfirmSignUp)"))
            {
                return;
            }
            
            var context = new CmdletContext();
            
            // allow for manipulation of parameters prior to loading into context
            PreExecutionContextLoad(context);
            
            if (ParameterWasBound(nameof(this.Select)))
            {
                context.Select = CreateSelectDelegate<Amazon.CognitoIdentityProvider.Model.ConfirmSignUpResponse, ConfirmCGIPUserRegistrationCmdlet>(Select) ??
                    throw new System.ArgumentException("Invalid value for -Select parameter.", nameof(this.Select));
            }
            context.AnalyticsMetadata_AnalyticsEndpointId = this.AnalyticsMetadata_AnalyticsEndpointId;
            context.ClientId = this.ClientId;
            #if MODULAR
            if (this.ClientId == null && ParameterWasBound(nameof(this.ClientId)))
            {
                WriteWarning("You are passing $null as a value for parameter ClientId which is marked as required. In case you believe this parameter was incorrectly marked as required, report this by opening an issue at https://github.com/aws/aws-tools-for-powershell/issues.");
            }
            #endif
            if (this.ClientMetadata != null)
            {
                context.ClientMetadata = new Dictionary<System.String, System.String>(StringComparer.Ordinal);
                foreach (var hashKey in this.ClientMetadata.Keys)
                {
                    context.ClientMetadata.Add((String)hashKey, (System.String)(this.ClientMetadata[hashKey]));
                }
            }
            context.ConfirmationCode = this.ConfirmationCode;
            #if MODULAR
            if (this.ConfirmationCode == null && ParameterWasBound(nameof(this.ConfirmationCode)))
            {
                WriteWarning("You are passing $null as a value for parameter ConfirmationCode which is marked as required. In case you believe this parameter was incorrectly marked as required, report this by opening an issue at https://github.com/aws/aws-tools-for-powershell/issues.");
            }
            #endif
            context.ForceAliasCreation = this.ForceAliasCreation;
            context.SecretHash = this.SecretHash;
            context.Session = this.Session;
            context.UserContextData_EncodedData = this.UserContextData_EncodedData;
            context.UserContextData_IpAddress = this.UserContextData_IpAddress;
            context.Username = this.Username;
            #if MODULAR
            if (this.Username == null && ParameterWasBound(nameof(this.Username)))
            {
                WriteWarning("You are passing $null as a value for parameter Username which is marked as required. In case you believe this parameter was incorrectly marked as required, report this by opening an issue at https://github.com/aws/aws-tools-for-powershell/issues.");
            }
            #endif
            
            // allow further manipulation of loaded context prior to processing
            PostExecutionContextLoad(context);
            
            var output = Execute(context) as CmdletOutput;
            ProcessOutput(output);
        }
        
        #region IExecutor Members
        
        public object Execute(ExecutorContext context)
        {
            var cmdletContext = context as CmdletContext;
            // create request
            var request = new Amazon.CognitoIdentityProvider.Model.ConfirmSignUpRequest();
            
            
             // populate AnalyticsMetadata
            var requestAnalyticsMetadataIsNull = true;
            request.AnalyticsMetadata = new Amazon.CognitoIdentityProvider.Model.AnalyticsMetadataType();
            System.String requestAnalyticsMetadata_analyticsMetadata_AnalyticsEndpointId = null;
            if (cmdletContext.AnalyticsMetadata_AnalyticsEndpointId != null)
            {
                requestAnalyticsMetadata_analyticsMetadata_AnalyticsEndpointId = cmdletContext.AnalyticsMetadata_AnalyticsEndpointId;
            }
            if (requestAnalyticsMetadata_analyticsMetadata_AnalyticsEndpointId != null)
            {
                request.AnalyticsMetadata.AnalyticsEndpointId = requestAnalyticsMetadata_analyticsMetadata_AnalyticsEndpointId;
                requestAnalyticsMetadataIsNull = false;
            }
             // determine if request.AnalyticsMetadata should be set to null
            if (requestAnalyticsMetadataIsNull)
            {
                request.AnalyticsMetadata = null;
            }
            if (cmdletContext.ClientId != null)
            {
                request.ClientId = cmdletContext.ClientId;
            }
            if (cmdletContext.ClientMetadata != null)
            {
                request.ClientMetadata = cmdletContext.ClientMetadata;
            }
            if (cmdletContext.ConfirmationCode != null)
            {
                request.ConfirmationCode = cmdletContext.ConfirmationCode;
            }
            if (cmdletContext.ForceAliasCreation != null)
            {
                request.ForceAliasCreation = cmdletContext.ForceAliasCreation.Value;
            }
            if (cmdletContext.SecretHash != null)
            {
                request.SecretHash = cmdletContext.SecretHash;
            }
            if (cmdletContext.Session != null)
            {
                request.Session = cmdletContext.Session;
            }
            
             // populate UserContextData
            var requestUserContextDataIsNull = true;
            request.UserContextData = new Amazon.CognitoIdentityProvider.Model.UserContextDataType();
            System.String requestUserContextData_userContextData_EncodedData = null;
            if (cmdletContext.UserContextData_EncodedData != null)
            {
                requestUserContextData_userContextData_EncodedData = cmdletContext.UserContextData_EncodedData;
            }
            if (requestUserContextData_userContextData_EncodedData != null)
            {
                request.UserContextData.EncodedData = requestUserContextData_userContextData_EncodedData;
                requestUserContextDataIsNull = false;
            }
            System.String requestUserContextData_userContextData_IpAddress = null;
            if (cmdletContext.UserContextData_IpAddress != null)
            {
                requestUserContextData_userContextData_IpAddress = cmdletContext.UserContextData_IpAddress;
            }
            if (requestUserContextData_userContextData_IpAddress != null)
            {
                request.UserContextData.IpAddress = requestUserContextData_userContextData_IpAddress;
                requestUserContextDataIsNull = false;
            }
             // determine if request.UserContextData should be set to null
            if (requestUserContextDataIsNull)
            {
                request.UserContextData = null;
            }
            if (cmdletContext.Username != null)
            {
                request.Username = cmdletContext.Username;
            }
            
            CmdletOutput output;
            
            // issue call
            var client = Client ?? CreateClient(_RegionEndpoint);
            try
            {
                var response = CallAWSServiceOperation(client, request);
                object pipelineOutput = null;
                pipelineOutput = cmdletContext.Select(response, this);
                output = new CmdletOutput
                {
                    PipelineOutput = pipelineOutput,
                    ServiceResponse = response
                };
            }
            catch (Exception e)
            {
                output = new CmdletOutput { ErrorResponse = e };
            }
            
            return output;
        }
        
        public ExecutorContext CreateContext()
        {
            return new CmdletContext();
        }
        
        #endregion
        
        #region AWS Service Operation Call
        
        private Amazon.CognitoIdentityProvider.Model.ConfirmSignUpResponse CallAWSServiceOperation(IAmazonCognitoIdentityProvider client, Amazon.CognitoIdentityProvider.Model.ConfirmSignUpRequest request)
        {
            Utils.Common.WriteVerboseEndpointMessage(this, client.Config, "Amazon Cognito Identity Provider", "ConfirmSignUp");
            try
            {
                #if DESKTOP
                return client.ConfirmSignUp(request);
                #elif CORECLR
                return client.ConfirmSignUpAsync(request).GetAwaiter().GetResult();
                #else
                        #error "Unknown build edition"
                #endif
            }
            catch (AmazonServiceException exc)
            {
                var webException = exc.InnerException as System.Net.WebException;
                if (webException != null)
                {
                    throw new Exception(Utils.Common.FormatNameResolutionFailureMessage(client.Config, webException.Message), webException);
                }
                throw;
            }
        }
        
        #endregion
        
        internal partial class CmdletContext : ExecutorContext
        {
            public System.String AnalyticsMetadata_AnalyticsEndpointId { get; set; }
            public System.String ClientId { get; set; }
            public Dictionary<System.String, System.String> ClientMetadata { get; set; }
            public System.String ConfirmationCode { get; set; }
            public System.Boolean? ForceAliasCreation { get; set; }
            public System.String SecretHash { get; set; }
            public System.String Session { get; set; }
            public System.String UserContextData_EncodedData { get; set; }
            public System.String UserContextData_IpAddress { get; set; }
            public System.String Username { get; set; }
            public System.Func<Amazon.CognitoIdentityProvider.Model.ConfirmSignUpResponse, ConfirmCGIPUserRegistrationCmdlet, object> Select { get; set; } =
                (response, cmdlet) => response.Session;
        }
        
    }
}<|MERGE_RESOLUTION|>--- conflicted
+++ resolved
@@ -62,13 +62,10 @@
     public partial class ConfirmCGIPUserRegistrationCmdlet : AnonymousAmazonCognitoIdentityProviderClientCmdlet, IExecutor
     {
         
-<<<<<<< HEAD
-=======
         protected override bool IsSensitiveRequest { get; set; } = true;
         
         protected override bool IsSensitiveResponse { get; set; } = true;
         
->>>>>>> 32fb9714
         protected override bool IsGeneratedCmdlet { get; set; } = true;
         
         #region Parameter AnalyticsMetadata_AnalyticsEndpointId
@@ -236,6 +233,16 @@
         public string Select { get; set; } = "Session";
         #endregion
         
+        #region Parameter PassThru
+        /// <summary>
+        /// Changes the cmdlet behavior to return the value passed to the Username parameter.
+        /// The -PassThru parameter is deprecated, use -Select '^Username' instead. This parameter will be removed in a future version.
+        /// </summary>
+        [System.Obsolete("The -PassThru parameter is deprecated, use -Select '^Username' instead. This parameter will be removed in a future version.")]
+        [System.Management.Automation.Parameter(ValueFromPipelineByPropertyName = true)]
+        public SwitchParameter PassThru { get; set; }
+        #endregion
+        
         #region Parameter Force
         /// <summary>
         /// This parameter overrides confirmation prompts to force 
@@ -262,11 +269,21 @@
             // allow for manipulation of parameters prior to loading into context
             PreExecutionContextLoad(context);
             
+            #pragma warning disable CS0618, CS0612 //A class member was marked with the Obsolete attribute
             if (ParameterWasBound(nameof(this.Select)))
             {
                 context.Select = CreateSelectDelegate<Amazon.CognitoIdentityProvider.Model.ConfirmSignUpResponse, ConfirmCGIPUserRegistrationCmdlet>(Select) ??
                     throw new System.ArgumentException("Invalid value for -Select parameter.", nameof(this.Select));
-            }
+                if (this.PassThru.IsPresent)
+                {
+                    throw new System.ArgumentException("-PassThru cannot be used when -Select is specified.", nameof(this.Select));
+                }
+            }
+            else if (this.PassThru.IsPresent)
+            {
+                context.Select = (response, cmdlet) => this.Username;
+            }
+            #pragma warning restore CS0618, CS0612 //A class member was marked with the Obsolete attribute
             context.AnalyticsMetadata_AnalyticsEndpointId = this.AnalyticsMetadata_AnalyticsEndpointId;
             context.ClientId = this.ClientId;
             #if MODULAR
