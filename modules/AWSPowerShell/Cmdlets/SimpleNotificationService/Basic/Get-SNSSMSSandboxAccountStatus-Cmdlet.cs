/*******************************************************************************
 *  Copyright 2012-2019 Amazon.com, Inc. or its affiliates. All Rights Reserved.
 *  Licensed under the Apache License, Version 2.0 (the "License"). You may not use
 *  this file except in compliance with the License. A copy of the License is located at
 *
 *  http://aws.amazon.com/apache2.0
 *
 *  or in the "license" file accompanying this file.
 *  This file is distributed on an "AS IS" BASIS, WITHOUT WARRANTIES OR
 *  CONDITIONS OF ANY KIND, either express or implied. See the License for the
 *  specific language governing permissions and limitations under the License.
 * *****************************************************************************
 *
 *  AWS Tools for Windows (TM) PowerShell (TM)
 *
 */

using System;
using System.Collections.Generic;
using System.Linq;
using System.Management.Automation;
using System.Text;
using Amazon.PowerShell.Common;
using Amazon.Runtime;
using Amazon.SimpleNotificationService;
using Amazon.SimpleNotificationService.Model;

namespace Amazon.PowerShell.Cmdlets.SNS
{
    /// <summary>
    /// Retrieves the SMS sandbox status for the calling Amazon Web Services account in the
    /// target Amazon Web Services Region.
    /// 
    ///  
    /// <para>
    /// When you start using Amazon SNS to send SMS messages, your Amazon Web Services account
    /// is in the <i>SMS sandbox</i>. The SMS sandbox provides a safe environment for you
    /// to try Amazon SNS features without risking your reputation as an SMS sender. While
    /// your Amazon Web Services account is in the SMS sandbox, you can use all of the features
    /// of Amazon SNS. However, you can send SMS messages only to verified destination phone
    /// numbers. For more information, including how to move out of the sandbox to send messages
    /// without restrictions, see <a href="https://docs.aws.amazon.com/sns/latest/dg/sns-sms-sandbox.html">SMS
    /// sandbox</a> in the <i>Amazon SNS Developer Guide</i>.
    /// </para>
    /// </summary>
    [Cmdlet("Get", "SNSSMSSandboxAccountStatus")]
    [OutputType("System.Boolean")]
    [AWSCmdlet("Calls the Amazon Simple Notification Service (SNS) GetSMSSandboxAccountStatus API operation.", Operation = new[] {"GetSMSSandboxAccountStatus"}, SelectReturnType = typeof(Amazon.SimpleNotificationService.Model.GetSMSSandboxAccountStatusResponse))]
    [AWSCmdletOutput("System.Boolean or Amazon.SimpleNotificationService.Model.GetSMSSandboxAccountStatusResponse",
<<<<<<< HEAD
        "This cmdlet returns a collection of System.Boolean objects.",
        "The service call response (type Amazon.SimpleNotificationService.Model.GetSMSSandboxAccountStatusResponse) can also be referenced from properties attached to the cmdlet entry in the $AWSHistory stack."
=======
        "This cmdlet returns a System.Boolean object.",
        "The service call response (type Amazon.SimpleNotificationService.Model.GetSMSSandboxAccountStatusResponse) can be returned by specifying '-Select *'."
>>>>>>> bf910d72
    )]
    public partial class GetSNSSMSSandboxAccountStatusCmdlet : AmazonSimpleNotificationServiceClientCmdlet, IExecutor
    {
        
        protected override bool IsGeneratedCmdlet { get; set; } = true;
        
        #region Parameter Select
        /// <summary>
        /// Use the -Select parameter to control the cmdlet output. The default value is 'IsInSandbox'.
        /// Specifying -Select '*' will result in the cmdlet returning the whole service response (Amazon.SimpleNotificationService.Model.GetSMSSandboxAccountStatusResponse).
        /// Specifying the name of a property of type Amazon.SimpleNotificationService.Model.GetSMSSandboxAccountStatusResponse will result in that property being returned.
        /// Specifying -Select '^ParameterName' will result in the cmdlet returning the selected cmdlet parameter value.
        /// </summary>
        [System.Management.Automation.Parameter(ValueFromPipelineByPropertyName = true)]
        public string Select { get; set; } = "IsInSandbox";
        #endregion
        
        protected override void ProcessRecord()
        {
            this._AWSSignerType = "v4";
            base.ProcessRecord();
            
            var context = new CmdletContext();
            
            // allow for manipulation of parameters prior to loading into context
            PreExecutionContextLoad(context);
            
            if (ParameterWasBound(nameof(this.Select)))
            {
                context.Select = CreateSelectDelegate<Amazon.SimpleNotificationService.Model.GetSMSSandboxAccountStatusResponse, GetSNSSMSSandboxAccountStatusCmdlet>(Select) ??
                    throw new System.ArgumentException("Invalid value for -Select parameter.", nameof(this.Select));
            }
            
            // allow further manipulation of loaded context prior to processing
            PostExecutionContextLoad(context);
            
            var output = Execute(context) as CmdletOutput;
            ProcessOutput(output);
        }
        
        #region IExecutor Members
        
        public object Execute(ExecutorContext context)
        {
            var cmdletContext = context as CmdletContext;
            // create request
            var request = new Amazon.SimpleNotificationService.Model.GetSMSSandboxAccountStatusRequest();
            
            
            CmdletOutput output;
            
            // issue call
            var client = Client ?? CreateClient(_CurrentCredentials, _RegionEndpoint);
            try
            {
                var response = CallAWSServiceOperation(client, request);
                object pipelineOutput = null;
                pipelineOutput = cmdletContext.Select(response, this);
                output = new CmdletOutput
                {
                    PipelineOutput = pipelineOutput,
                    ServiceResponse = response
                };
            }
            catch (Exception e)
            {
                output = new CmdletOutput { ErrorResponse = e };
            }
            
            return output;
        }
        
        public ExecutorContext CreateContext()
        {
            return new CmdletContext();
        }
        
        #endregion
        
        #region AWS Service Operation Call
        
        private Amazon.SimpleNotificationService.Model.GetSMSSandboxAccountStatusResponse CallAWSServiceOperation(IAmazonSimpleNotificationService client, Amazon.SimpleNotificationService.Model.GetSMSSandboxAccountStatusRequest request)
        {
            Utils.Common.WriteVerboseEndpointMessage(this, client.Config, "Amazon Simple Notification Service (SNS)", "GetSMSSandboxAccountStatus");
            try
            {
                #if DESKTOP
                return client.GetSMSSandboxAccountStatus(request);
                #elif CORECLR
                return client.GetSMSSandboxAccountStatusAsync(request).GetAwaiter().GetResult();
                #else
                        #error "Unknown build edition"
                #endif
            }
            catch (AmazonServiceException exc)
            {
                var webException = exc.InnerException as System.Net.WebException;
                if (webException != null)
                {
                    throw new Exception(Utils.Common.FormatNameResolutionFailureMessage(client.Config, webException.Message), webException);
                }
                throw;
            }
        }
        
        #endregion
        
        internal partial class CmdletContext : ExecutorContext
        {
            public System.Func<Amazon.SimpleNotificationService.Model.GetSMSSandboxAccountStatusResponse, GetSNSSMSSandboxAccountStatusCmdlet, object> Select { get; set; } =
                (response, cmdlet) => response.IsInSandbox;
        }
        
    }
}<|MERGE_RESOLUTION|>--- conflicted
+++ resolved
@@ -47,13 +47,8 @@
     [OutputType("System.Boolean")]
     [AWSCmdlet("Calls the Amazon Simple Notification Service (SNS) GetSMSSandboxAccountStatus API operation.", Operation = new[] {"GetSMSSandboxAccountStatus"}, SelectReturnType = typeof(Amazon.SimpleNotificationService.Model.GetSMSSandboxAccountStatusResponse))]
     [AWSCmdletOutput("System.Boolean or Amazon.SimpleNotificationService.Model.GetSMSSandboxAccountStatusResponse",
-<<<<<<< HEAD
-        "This cmdlet returns a collection of System.Boolean objects.",
-        "The service call response (type Amazon.SimpleNotificationService.Model.GetSMSSandboxAccountStatusResponse) can also be referenced from properties attached to the cmdlet entry in the $AWSHistory stack."
-=======
         "This cmdlet returns a System.Boolean object.",
         "The service call response (type Amazon.SimpleNotificationService.Model.GetSMSSandboxAccountStatusResponse) can be returned by specifying '-Select *'."
->>>>>>> bf910d72
     )]
     public partial class GetSNSSMSSandboxAccountStatusCmdlet : AmazonSimpleNotificationServiceClientCmdlet, IExecutor
     {
