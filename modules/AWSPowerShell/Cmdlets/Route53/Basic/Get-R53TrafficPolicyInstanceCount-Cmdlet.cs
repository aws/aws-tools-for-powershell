/*******************************************************************************
 *  Copyright 2012-2019 Amazon.com, Inc. or its affiliates. All Rights Reserved.
 *  Licensed under the Apache License, Version 2.0 (the "License"). You may not use
 *  this file except in compliance with the License. A copy of the License is located at
 *
 *  http://aws.amazon.com/apache2.0
 *
 *  or in the "license" file accompanying this file.
 *  This file is distributed on an "AS IS" BASIS, WITHOUT WARRANTIES OR
 *  CONDITIONS OF ANY KIND, either express or implied. See the License for the
 *  specific language governing permissions and limitations under the License.
 * *****************************************************************************
 *
 *  AWS Tools for Windows (TM) PowerShell (TM)
 *
 */

using System;
using System.Collections.Generic;
using System.Linq;
using System.Management.Automation;
using System.Text;
using Amazon.PowerShell.Common;
using Amazon.Runtime;
using Amazon.Route53;
using Amazon.Route53.Model;

namespace Amazon.PowerShell.Cmdlets.R53
{
    /// <summary>
    /// Gets the number of traffic policy instances that are associated with the current Amazon
    /// Web Services account.
    /// </summary>
    [Cmdlet("Get", "R53TrafficPolicyInstanceCount")]
    [OutputType("System.Int32")]
    [AWSCmdlet("Calls the Amazon Route 53 GetTrafficPolicyInstanceCount API operation.", Operation = new[] {"GetTrafficPolicyInstanceCount"}, SelectReturnType = typeof(Amazon.Route53.Model.GetTrafficPolicyInstanceCountResponse))]
    [AWSCmdletOutput("System.Int32 or Amazon.Route53.Model.GetTrafficPolicyInstanceCountResponse",
<<<<<<< HEAD
        "This cmdlet returns a collection of System.Int32 objects.",
        "The service call response (type Amazon.Route53.Model.GetTrafficPolicyInstanceCountResponse) can also be referenced from properties attached to the cmdlet entry in the $AWSHistory stack."
=======
        "This cmdlet returns a System.Int32 object.",
        "The service call response (type Amazon.Route53.Model.GetTrafficPolicyInstanceCountResponse) can be returned by specifying '-Select *'."
>>>>>>> bf910d72
    )]
    public partial class GetR53TrafficPolicyInstanceCountCmdlet : AmazonRoute53ClientCmdlet, IExecutor
    {
        
        protected override bool IsGeneratedCmdlet { get; set; } = true;
        
        #region Parameter Select
        /// <summary>
        /// Use the -Select parameter to control the cmdlet output. The default value is 'TrafficPolicyInstanceCount'.
        /// Specifying -Select '*' will result in the cmdlet returning the whole service response (Amazon.Route53.Model.GetTrafficPolicyInstanceCountResponse).
        /// Specifying the name of a property of type Amazon.Route53.Model.GetTrafficPolicyInstanceCountResponse will result in that property being returned.
        /// Specifying -Select '^ParameterName' will result in the cmdlet returning the selected cmdlet parameter value.
        /// </summary>
        [System.Management.Automation.Parameter(ValueFromPipelineByPropertyName = true)]
        public string Select { get; set; } = "TrafficPolicyInstanceCount";
        #endregion
        
        protected override void ProcessRecord()
        {
            this._AWSSignerType = "v4";
            base.ProcessRecord();
            
            var context = new CmdletContext();
            
            // allow for manipulation of parameters prior to loading into context
            PreExecutionContextLoad(context);
            
            if (ParameterWasBound(nameof(this.Select)))
            {
                context.Select = CreateSelectDelegate<Amazon.Route53.Model.GetTrafficPolicyInstanceCountResponse, GetR53TrafficPolicyInstanceCountCmdlet>(Select) ??
                    throw new System.ArgumentException("Invalid value for -Select parameter.", nameof(this.Select));
            }
            
            // allow further manipulation of loaded context prior to processing
            PostExecutionContextLoad(context);
            
            var output = Execute(context) as CmdletOutput;
            ProcessOutput(output);
        }
        
        #region IExecutor Members
        
        public object Execute(ExecutorContext context)
        {
            var cmdletContext = context as CmdletContext;
            // create request
            var request = new Amazon.Route53.Model.GetTrafficPolicyInstanceCountRequest();
            
            
            CmdletOutput output;
            
            // issue call
            var client = Client ?? CreateClient(_CurrentCredentials, _RegionEndpoint);
            try
            {
                var response = CallAWSServiceOperation(client, request);
                object pipelineOutput = null;
                pipelineOutput = cmdletContext.Select(response, this);
                output = new CmdletOutput
                {
                    PipelineOutput = pipelineOutput,
                    ServiceResponse = response
                };
            }
            catch (Exception e)
            {
                output = new CmdletOutput { ErrorResponse = e };
            }
            
            return output;
        }
        
        public ExecutorContext CreateContext()
        {
            return new CmdletContext();
        }
        
        #endregion
        
        #region AWS Service Operation Call
        
        private Amazon.Route53.Model.GetTrafficPolicyInstanceCountResponse CallAWSServiceOperation(IAmazonRoute53 client, Amazon.Route53.Model.GetTrafficPolicyInstanceCountRequest request)
        {
            Utils.Common.WriteVerboseEndpointMessage(this, client.Config, "Amazon Route 53", "GetTrafficPolicyInstanceCount");
            try
            {
                #if DESKTOP
                return client.GetTrafficPolicyInstanceCount(request);
                #elif CORECLR
                return client.GetTrafficPolicyInstanceCountAsync(request).GetAwaiter().GetResult();
                #else
                        #error "Unknown build edition"
                #endif
            }
            catch (AmazonServiceException exc)
            {
                var webException = exc.InnerException as System.Net.WebException;
                if (webException != null)
                {
                    throw new Exception(Utils.Common.FormatNameResolutionFailureMessage(client.Config, webException.Message), webException);
                }
                throw;
            }
        }
        
        #endregion
        
        internal partial class CmdletContext : ExecutorContext
        {
            public System.Func<Amazon.Route53.Model.GetTrafficPolicyInstanceCountResponse, GetR53TrafficPolicyInstanceCountCmdlet, object> Select { get; set; } =
                (response, cmdlet) => response.TrafficPolicyInstanceCount;
        }
        
    }
}<|MERGE_RESOLUTION|>--- conflicted
+++ resolved
@@ -35,13 +35,8 @@
     [OutputType("System.Int32")]
     [AWSCmdlet("Calls the Amazon Route 53 GetTrafficPolicyInstanceCount API operation.", Operation = new[] {"GetTrafficPolicyInstanceCount"}, SelectReturnType = typeof(Amazon.Route53.Model.GetTrafficPolicyInstanceCountResponse))]
     [AWSCmdletOutput("System.Int32 or Amazon.Route53.Model.GetTrafficPolicyInstanceCountResponse",
-<<<<<<< HEAD
-        "This cmdlet returns a collection of System.Int32 objects.",
-        "The service call response (type Amazon.Route53.Model.GetTrafficPolicyInstanceCountResponse) can also be referenced from properties attached to the cmdlet entry in the $AWSHistory stack."
-=======
         "This cmdlet returns a System.Int32 object.",
         "The service call response (type Amazon.Route53.Model.GetTrafficPolicyInstanceCountResponse) can be returned by specifying '-Select *'."
->>>>>>> bf910d72
     )]
     public partial class GetR53TrafficPolicyInstanceCountCmdlet : AmazonRoute53ClientCmdlet, IExecutor
     {
