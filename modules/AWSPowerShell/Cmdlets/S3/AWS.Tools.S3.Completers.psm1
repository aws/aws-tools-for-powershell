--- conflicted
+++ resolved
@@ -95,9 +95,7 @@
             ($_ -eq "Remove-S3Object/ChecksumAlgorithm") -Or
             ($_ -eq "Restore-S3Object/ChecksumAlgorithm") -Or
             ($_ -eq "Set-S3ACL/ChecksumAlgorithm") -Or
-            ($_ -eq "Set-S3BucketACL/ChecksumAlgorithm") -Or
             ($_ -eq "Set-S3BucketEncryption/ChecksumAlgorithm") -Or
-            ($_ -eq "Set-S3ObjectACL/ChecksumAlgorithm") -Or
             ($_ -eq "Write-S3BucketAccelerateConfiguration/ChecksumAlgorithm") -Or
             ($_ -eq "Write-S3BucketLogging/ChecksumAlgorithm") -Or
             ($_ -eq "Write-S3BucketNotification/ChecksumAlgorithm") -Or
@@ -248,7 +246,6 @@
             ($_ -eq "Copy-S3Object/RequestPayer") -Or
             ($_ -eq "Get-S3BucketAccelerateConfiguration/RequestPayer") -Or
             ($_ -eq "Get-S3Object/RequestPayer") -Or
-            ($_ -eq "Get-S3ObjectACL/RequestPayer") -Or
             ($_ -eq "Get-S3ObjectAttribute/RequestPayer") -Or
             ($_ -eq "Get-S3ObjectLegalHold/RequestPayer") -Or
             ($_ -eq "Get-S3ObjectMetadata/RequestPayer") -Or
@@ -258,7 +255,6 @@
             ($_ -eq "Get-S3Version/RequestPayer") -Or
             ($_ -eq "Remove-S3Object/RequestPayer") -Or
             ($_ -eq "Restore-S3Object/RequestPayer") -Or
-            ($_ -eq "Set-S3ObjectACL/RequestPayer") -Or
             ($_ -eq "Write-S3Object/RequestPayer") -Or
             ($_ -eq "Write-S3ObjectLegalHold/RequestPayer") -Or
             ($_ -eq "Write-S3ObjectLockConfiguration/RequestPayer") -Or
@@ -279,8 +275,6 @@
 
         # Amazon.S3.S3CannedACL
         {
-            ($_ -eq "Set-S3BucketACL/ACL") -Or
-            ($_ -eq "Set-S3ObjectACL/ACL") -Or
             ($_ -eq "Set-S3ACL/CannedACL") -Or
             ($_ -eq "Copy-S3Object/CannedACLName") -Or
             ($_ -eq "New-S3Bucket/CannedACLName") -Or
@@ -370,14 +364,9 @@
 
 $S3_map = @{
     "AccelerateConfiguration_Status"=@("Write-S3BucketAccelerateConfiguration")
-    "ACL"=@("Set-S3BucketACL","Set-S3ObjectACL")
     "CannedACL"=@("Set-S3ACL")
     "CannedACLName"=@("Copy-S3Object","New-S3Bucket","Write-S3Object")
-<<<<<<< HEAD
-    "ChecksumAlgorithm"=@("Add-S3PublicAccessBlock","Copy-S3Object","Remove-S3Object","Restore-S3Object","Set-S3ACL","Set-S3BucketACL","Set-S3BucketEncryption","Set-S3ObjectACL","Write-S3BucketAccelerateConfiguration","Write-S3BucketLogging","Write-S3BucketNotification","Write-S3BucketPolicy","Write-S3BucketReplication","Write-S3BucketRequestPayment","Write-S3BucketTagging","Write-S3BucketVersioning","Write-S3BucketWebsite","Write-S3CORSConfiguration","Write-S3LifecycleConfiguration","Write-S3Object","Write-S3ObjectLegalHold","Write-S3ObjectLockConfiguration","Write-S3ObjectRetention","Write-S3ObjectTagSet")
-=======
     "ChecksumAlgorithm"=@("Add-S3PublicAccessBlock","Copy-S3Object","New-S3BucketMetadataTableConfiguration","Remove-S3Object","Restore-S3Object","Set-S3ACL","Set-S3BucketEncryption","Write-S3BucketAccelerateConfiguration","Write-S3BucketLogging","Write-S3BucketNotification","Write-S3BucketPolicy","Write-S3BucketReplication","Write-S3BucketRequestPayment","Write-S3BucketTagging","Write-S3BucketVersioning","Write-S3BucketWebsite","Write-S3CORSConfiguration","Write-S3LifecycleConfiguration","Write-S3Object","Write-S3ObjectLegalHold","Write-S3ObjectLockConfiguration","Write-S3ObjectRetention","Write-S3ObjectTagSet")
->>>>>>> 32fb9714
     "ChecksumMode"=@("Copy-S3Object","Get-S3ObjectMetadata","Read-S3Object")
     "CopySourceServerSideEncryptionCustomerMethod"=@("Copy-S3Object")
     "DataExport_OutputSchemaVersion"=@("Write-S3BucketAnalyticsConfiguration")
@@ -394,7 +383,7 @@
     "PartitionedPrefix_PartitionDateSource"=@("Write-S3BucketLogging")
     "ReplicationStatus"=@("Write-S3GetObjectResponse")
     "RequestCharged"=@("Write-S3GetObjectResponse")
-    "RequestPayer"=@("Copy-S3Object","Get-S3BucketAccelerateConfiguration","Get-S3Object","Get-S3ObjectACL","Get-S3ObjectAttribute","Get-S3ObjectLegalHold","Get-S3ObjectMetadata","Get-S3ObjectRetention","Get-S3ObjectTagSet","Get-S3ObjectV2","Get-S3Version","Remove-S3Object","Restore-S3Object","Set-S3ObjectACL","Write-S3Object","Write-S3ObjectLegalHold","Write-S3ObjectLockConfiguration","Write-S3ObjectRetention","Write-S3ObjectTagSet")
+    "RequestPayer"=@("Copy-S3Object","Get-S3BucketAccelerateConfiguration","Get-S3Object","Get-S3ObjectAttribute","Get-S3ObjectLegalHold","Get-S3ObjectMetadata","Get-S3ObjectRetention","Get-S3ObjectTagSet","Get-S3ObjectV2","Get-S3Version","Remove-S3Object","Restore-S3Object","Write-S3Object","Write-S3ObjectLegalHold","Write-S3ObjectLockConfiguration","Write-S3ObjectRetention","Write-S3ObjectTagSet")
     "RestoreRequestType"=@("Restore-S3Object")
     "Retention_Mode"=@("Write-S3ObjectRetention")
     "RetrievalTier"=@("Restore-S3Object")
@@ -482,8 +471,6 @@
                "Remove-S3ObjectTagSet",
                "Remove-S3PublicAccessBlock",
                "Get-S3ACL",
-               "Get-S3BucketACL",
-               "Get-S3ObjectACL",
                "Get-S3BucketAccelerateConfiguration",
                "Get-S3BucketAnalyticsConfiguration",
                "Get-S3BucketEncryption",
@@ -521,8 +508,6 @@
                "Get-S3ObjectV2",
                "Get-S3Version",
                "Set-S3ACL",
-               "Set-S3BucketACL",
-               "Set-S3ObjectACL",
                "Write-S3BucketAccelerateConfiguration",
                "Write-S3BucketAnalyticsConfiguration",
                "Set-S3BucketEncryption",
