--- conflicted
+++ resolved
@@ -34,13 +34,8 @@
     [OutputType("System.Int64")]
     [AWSCmdlet("Calls the AWS Cloud Map DiscoverInstancesRevision API operation.", Operation = new[] {"DiscoverInstancesRevision"}, SelectReturnType = typeof(Amazon.ServiceDiscovery.Model.DiscoverInstancesRevisionResponse))]
     [AWSCmdletOutput("System.Int64 or Amazon.ServiceDiscovery.Model.DiscoverInstancesRevisionResponse",
-<<<<<<< HEAD
-        "This cmdlet returns a collection of System.Int64 objects.",
-        "The service call response (type Amazon.ServiceDiscovery.Model.DiscoverInstancesRevisionResponse) can also be referenced from properties attached to the cmdlet entry in the $AWSHistory stack."
-=======
         "This cmdlet returns a System.Int64 object.",
         "The service call response (type Amazon.ServiceDiscovery.Model.DiscoverInstancesRevisionResponse) can be returned by specifying '-Select *'."
->>>>>>> bf910d72
     )]
     public partial class GetSDInstancesRevisionCmdlet : AmazonServiceDiscoveryClientCmdlet, IExecutor
     {
