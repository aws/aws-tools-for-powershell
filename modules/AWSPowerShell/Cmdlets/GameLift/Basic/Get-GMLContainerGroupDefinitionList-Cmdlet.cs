--- conflicted
+++ resolved
@@ -60,6 +60,8 @@
     public partial class GetGMLContainerGroupDefinitionListCmdlet : AmazonGameLiftClientCmdlet, IExecutor
     {
         
+        protected override bool IsSensitiveResponse { get; set; } = true;
+        
         protected override bool IsGeneratedCmdlet { get; set; } = true;
         
         #region Parameter ContainerGroupType
@@ -112,8 +114,6 @@
         public string Select { get; set; } = "ContainerGroupDefinitions";
         #endregion
         
-<<<<<<< HEAD
-=======
         #region Parameter PassThru
         /// <summary>
         /// Changes the cmdlet behavior to return the value passed to the ContainerGroupType parameter.
@@ -124,7 +124,6 @@
         public SwitchParameter PassThru { get; set; }
         #endregion
         
->>>>>>> bf910d72
         #region Parameter NoAutoIteration
         /// <summary>
         /// By default the cmdlet will auto-iterate and retrieve all results to the pipeline by performing multiple
@@ -145,13 +144,11 @@
             // allow for manipulation of parameters prior to loading into context
             PreExecutionContextLoad(context);
             
+            #pragma warning disable CS0618, CS0612 //A class member was marked with the Obsolete attribute
             if (ParameterWasBound(nameof(this.Select)))
             {
                 context.Select = CreateSelectDelegate<Amazon.GameLift.Model.ListContainerGroupDefinitionsResponse, GetGMLContainerGroupDefinitionListCmdlet>(Select) ??
                     throw new System.ArgumentException("Invalid value for -Select parameter.", nameof(this.Select));
-<<<<<<< HEAD
-            }
-=======
                 if (this.PassThru.IsPresent)
                 {
                     throw new System.ArgumentException("-PassThru cannot be used when -Select is specified.", nameof(this.Select));
@@ -163,7 +160,6 @@
             }
             #pragma warning restore CS0618, CS0612 //A class member was marked with the Obsolete attribute
             context.ContainerGroupType = this.ContainerGroupType;
->>>>>>> bf910d72
             context.Limit = this.Limit;
             context.NextToken = this.NextToken;
             
@@ -179,7 +175,9 @@
         public object Execute(ExecutorContext context)
         {
             var cmdletContext = context as CmdletContext;
-            var useParameterSelect = this.Select.StartsWith("^");
+            #pragma warning disable CS0618, CS0612 //A class member was marked with the Obsolete attribute
+            var useParameterSelect = this.Select.StartsWith("^") || this.PassThru.IsPresent;
+            #pragma warning restore CS0618, CS0612 //A class member was marked with the Obsolete attribute
             
             // create request and set iteration invariants
             var request = new Amazon.GameLift.Model.ListContainerGroupDefinitionsRequest();
