--- conflicted
+++ resolved
@@ -131,6 +131,16 @@
         public string Select { get; set; } = "Rules";
         #endregion
         
+        #region Parameter PassThru
+        /// <summary>
+        /// Changes the cmdlet behavior to return the value passed to the ResourceType parameter.
+        /// The -PassThru parameter is deprecated, use -Select '^ResourceType' instead. This parameter will be removed in a future version.
+        /// </summary>
+        [System.Obsolete("The -PassThru parameter is deprecated, use -Select '^ResourceType' instead. This parameter will be removed in a future version.")]
+        [System.Management.Automation.Parameter(ValueFromPipelineByPropertyName = true)]
+        public SwitchParameter PassThru { get; set; }
+        #endregion
+        
         protected override void ProcessRecord()
         {
             this._AWSSignerType = "v4";
@@ -141,19 +151,25 @@
             // allow for manipulation of parameters prior to loading into context
             PreExecutionContextLoad(context);
             
+            #pragma warning disable CS0618, CS0612 //A class member was marked with the Obsolete attribute
             if (ParameterWasBound(nameof(this.Select)))
             {
                 context.Select = CreateSelectDelegate<Amazon.RecycleBin.Model.ListRulesResponse, GetRBINRuleListCmdlet>(Select) ??
                     throw new System.ArgumentException("Invalid value for -Select parameter.", nameof(this.Select));
-            }
-<<<<<<< HEAD
-=======
+                if (this.PassThru.IsPresent)
+                {
+                    throw new System.ArgumentException("-PassThru cannot be used when -Select is specified.", nameof(this.Select));
+                }
+            }
+            else if (this.PassThru.IsPresent)
+            {
+                context.Select = (response, cmdlet) => this.ResourceType;
+            }
             #pragma warning restore CS0618, CS0612 //A class member was marked with the Obsolete attribute
             if (this.ExcludeResourceTag != null)
             {
                 context.ExcludeResourceTag = new List<Amazon.RecycleBin.Model.ResourceTag>(this.ExcludeResourceTag);
             }
->>>>>>> 32fb9714
             context.LockState = this.LockState;
             context.MaxResult = this.MaxResult;
             context.NextToken = this.NextToken;
