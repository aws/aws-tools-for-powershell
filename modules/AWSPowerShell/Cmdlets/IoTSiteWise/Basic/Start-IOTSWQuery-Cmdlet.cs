/*******************************************************************************
 *  Copyright 2012-2019 Amazon.com, Inc. or its affiliates. All Rights Reserved.
 *  Licensed under the Apache License, Version 2.0 (the "License"). You may not use
 *  this file except in compliance with the License. A copy of the License is located at
 *
 *  http://aws.amazon.com/apache2.0
 *
 *  or in the "license" file accompanying this file.
 *  This file is distributed on an "AS IS" BASIS, WITHOUT WARRANTIES OR
 *  CONDITIONS OF ANY KIND, either express or implied. See the License for the
 *  specific language governing permissions and limitations under the License.
 * *****************************************************************************
 *
 *  AWS Tools for Windows (TM) PowerShell (TM)
 *
 */

using System;
using System.Collections.Generic;
using System.Linq;
using System.Management.Automation;
using System.Text;
using Amazon.PowerShell.Common;
using Amazon.Runtime;
using Amazon.IoTSiteWise;
using Amazon.IoTSiteWise.Model;

namespace Amazon.PowerShell.Cmdlets.IOTSW
{
    /// <summary>
    /// Run SQL queries to retrieve metadata and time-series data from asset models, assets,
    /// measurements, metrics, transforms, and aggregates.<br/><br/>This cmdlet automatically pages all available results to the pipeline - parameters related to iteration are only needed if you want to manually control the paginated output. To disable autopagination, use -NoAutoIteration.
    /// </summary>
    [Cmdlet("Start", "IOTSWQuery", SupportsShouldProcess = true, ConfirmImpact = ConfirmImpact.Medium)]
    [OutputType("Amazon.IoTSiteWise.Model.ExecuteQueryResponse")]
    [AWSCmdlet("Calls the AWS IoT SiteWise ExecuteQuery API operation.", Operation = new[] {"ExecuteQuery"}, SelectReturnType = typeof(Amazon.IoTSiteWise.Model.ExecuteQueryResponse))]
    [AWSCmdletOutput("Amazon.IoTSiteWise.Model.ExecuteQueryResponse",
        "This cmdlet returns an Amazon.IoTSiteWise.Model.ExecuteQueryResponse object containing multiple properties."
    )]
    public partial class StartIOTSWQueryCmdlet : AmazonIoTSiteWiseClientCmdlet, IExecutor
    {
        
        protected override bool IsGeneratedCmdlet { get; set; } = true;
        
        #region Parameter QueryStatement
        /// <summary>
        /// <para>
        /// <para>The IoT SiteWise query statement.</para>
        /// </para>
        /// </summary>
        #if !MODULAR
        [System.Management.Automation.Parameter(Position = 0, ValueFromPipelineByPropertyName = true, ValueFromPipeline = true)]
        #else
        [System.Management.Automation.Parameter(Position = 0, ValueFromPipelineByPropertyName = true, ValueFromPipeline = true, Mandatory = true)]
        [System.Management.Automation.AllowEmptyString]
        [System.Management.Automation.AllowNull]
        #endif
        [Amazon.PowerShell.Common.AWSRequiredParameter]
        public System.String QueryStatement { get; set; }
        #endregion
        
        #region Parameter ClientToken
        /// <summary>
        /// <para>
        /// <para>A unique case-sensitive identifier that you can provide to ensure the idempotency
        /// of the request. Don't reuse this client token if a new idempotent request is required.</para>
        /// </para>
        /// </summary>
        [System.Management.Automation.Parameter(ValueFromPipelineByPropertyName = true)]
        public System.String ClientToken { get; set; }
        #endregion
        
        #region Parameter MaxResult
        /// <summary>
        /// <para>
        /// <para>The maximum number of results to return at one time. The default is 25.</para>
        /// </para>
        /// </summary>
        [System.Management.Automation.Parameter(ValueFromPipelineByPropertyName = true)]
        [Alias("MaxResults")]
        public System.Int32? MaxResult { get; set; }
        #endregion
        
        #region Parameter NextToken
        /// <summary>
        /// <para>
        /// <para>The string that specifies the next page of results.</para>
        /// </para>
        /// <para>
        /// <br/><b>Note:</b> This parameter is only used if you are manually controlling output pagination of the service API call.
        /// <br/>'NextToken' is only returned by the cmdlet when '-Select *' is specified. In order to manually control output pagination, set '-NextToken' to null for the first call then set the 'NextToken' using the same property output from the previous call for subsequent calls.
        /// </para>
        /// </summary>
        [System.Management.Automation.Parameter(ValueFromPipelineByPropertyName = true)]
        public System.String NextToken { get; set; }
        #endregion
        
        #region Parameter Select
        /// <summary>
        /// Use the -Select parameter to control the cmdlet output. The default value is '*'.
        /// Specifying -Select '*' will result in the cmdlet returning the whole service response (Amazon.IoTSiteWise.Model.ExecuteQueryResponse).
        /// Specifying the name of a property of type Amazon.IoTSiteWise.Model.ExecuteQueryResponse will result in that property being returned.
        /// Specifying -Select '^ParameterName' will result in the cmdlet returning the selected cmdlet parameter value.
        /// </summary>
        [System.Management.Automation.Parameter(ValueFromPipelineByPropertyName = true)]
        public string Select { get; set; } = "*";
        #endregion
        
        #region Parameter Force
        /// <summary>
        /// This parameter overrides confirmation prompts to force 
        /// the cmdlet to continue its operation. This parameter should always
        /// be used with caution.
        /// </summary>
        [System.Management.Automation.Parameter(ValueFromPipelineByPropertyName = true)]
        public SwitchParameter Force { get; set; }
        #endregion
        
        #region Parameter NoAutoIteration
        /// <summary>
        /// By default the cmdlet will auto-iterate and retrieve all results to the pipeline by performing multiple
        /// service calls. If set, the cmdlet will retrieve only the next 'page' of results using the value of NextToken
        /// as the start point.
        /// </summary>
        [System.Management.Automation.Parameter(ValueFromPipelineByPropertyName = true)]
        public SwitchParameter NoAutoIteration { get; set; }
        #endregion
        
        protected override void ProcessRecord()
        {
            this._AWSSignerType = "v4";
            base.ProcessRecord();
            
            var resourceIdentifiersText = FormatParameterValuesForConfirmationMsg(nameof(this.QueryStatement), MyInvocation.BoundParameters);
            if (!ConfirmShouldProceed(this.Force.IsPresent, resourceIdentifiersText, "Start-IOTSWQuery (ExecuteQuery)"))
            {
                return;
            }
            
            var context = new CmdletContext();
            
            // allow for manipulation of parameters prior to loading into context
            PreExecutionContextLoad(context);
            
            if (ParameterWasBound(nameof(this.Select)))
            {
                context.Select = CreateSelectDelegate<Amazon.IoTSiteWise.Model.ExecuteQueryResponse, StartIOTSWQueryCmdlet>(Select) ??
                    throw new System.ArgumentException("Invalid value for -Select parameter.", nameof(this.Select));
            }
<<<<<<< HEAD
=======
            #pragma warning restore CS0618, CS0612 //A class member was marked with the Obsolete attribute
            context.ClientToken = this.ClientToken;
>>>>>>> 32fb9714
            context.MaxResult = this.MaxResult;
            context.NextToken = this.NextToken;
            context.QueryStatement = this.QueryStatement;
            #if MODULAR
            if (this.QueryStatement == null && ParameterWasBound(nameof(this.QueryStatement)))
            {
                WriteWarning("You are passing $null as a value for parameter QueryStatement which is marked as required. In case you believe this parameter was incorrectly marked as required, report this by opening an issue at https://github.com/aws/aws-tools-for-powershell/issues.");
            }
            #endif
            
            // allow further manipulation of loaded context prior to processing
            PostExecutionContextLoad(context);
            
            var output = Execute(context) as CmdletOutput;
            ProcessOutput(output);
        }
        
        #region IExecutor Members
        
        public object Execute(ExecutorContext context)
        {
            var cmdletContext = context as CmdletContext;
            var useParameterSelect = this.Select.StartsWith("^");
            
            // create request and set iteration invariants
            var request = new Amazon.IoTSiteWise.Model.ExecuteQueryRequest();
            
            if (cmdletContext.ClientToken != null)
            {
                request.ClientToken = cmdletContext.ClientToken;
            }
            if (cmdletContext.MaxResult != null)
            {
                request.MaxResults = cmdletContext.MaxResult.Value;
            }
            if (cmdletContext.QueryStatement != null)
            {
                request.QueryStatement = cmdletContext.QueryStatement;
            }
            
            // Initialize loop variant and commence piping
            var _nextToken = cmdletContext.NextToken;
            var _userControllingPaging = this.NoAutoIteration.IsPresent || ParameterWasBound(nameof(this.NextToken));
            
            var client = Client ?? CreateClient(_CurrentCredentials, _RegionEndpoint);
            do
            {
                request.NextToken = _nextToken;
                
                CmdletOutput output;
                
                try
                {
                    
                    var response = CallAWSServiceOperation(client, request);
                    
                    object pipelineOutput = null;
                    if (!useParameterSelect)
                    {
                        pipelineOutput = cmdletContext.Select(response, this);
                    }
                    output = new CmdletOutput
                    {
                        PipelineOutput = pipelineOutput,
                        ServiceResponse = response
                    };
                    
                    _nextToken = response.NextToken;
                }
                catch (Exception e)
                {
                    output = new CmdletOutput { ErrorResponse = e };
                }
                
                ProcessOutput(output);
                
            } while (!_userControllingPaging && AutoIterationHelpers.HasValue(_nextToken));
            
            if (useParameterSelect)
            {
                WriteObject(cmdletContext.Select(null, this));
            }
            
            
            return null;
        }
        
        public ExecutorContext CreateContext()
        {
            return new CmdletContext();
        }
        
        #endregion
        
        #region AWS Service Operation Call
        
        private Amazon.IoTSiteWise.Model.ExecuteQueryResponse CallAWSServiceOperation(IAmazonIoTSiteWise client, Amazon.IoTSiteWise.Model.ExecuteQueryRequest request)
        {
            Utils.Common.WriteVerboseEndpointMessage(this, client.Config, "AWS IoT SiteWise", "ExecuteQuery");
            try
            {
                #if DESKTOP
                return client.ExecuteQuery(request);
                #elif CORECLR
                return client.ExecuteQueryAsync(request).GetAwaiter().GetResult();
                #else
                        #error "Unknown build edition"
                #endif
            }
            catch (AmazonServiceException exc)
            {
                var webException = exc.InnerException as System.Net.WebException;
                if (webException != null)
                {
                    throw new Exception(Utils.Common.FormatNameResolutionFailureMessage(client.Config, webException.Message), webException);
                }
                throw;
            }
        }
        
        #endregion
        
        internal partial class CmdletContext : ExecutorContext
        {
            public System.String ClientToken { get; set; }
            public System.Int32? MaxResult { get; set; }
            public System.String NextToken { get; set; }
            public System.String QueryStatement { get; set; }
            public System.Func<Amazon.IoTSiteWise.Model.ExecuteQueryResponse, StartIOTSWQueryCmdlet, object> Select { get; set; } =
                (response, cmdlet) => response;
        }
        
    }
}<|MERGE_RESOLUTION|>--- conflicted
+++ resolved
@@ -106,6 +106,16 @@
         public string Select { get; set; } = "*";
         #endregion
         
+        #region Parameter PassThru
+        /// <summary>
+        /// Changes the cmdlet behavior to return the value passed to the QueryStatement parameter.
+        /// The -PassThru parameter is deprecated, use -Select '^QueryStatement' instead. This parameter will be removed in a future version.
+        /// </summary>
+        [System.Obsolete("The -PassThru parameter is deprecated, use -Select '^QueryStatement' instead. This parameter will be removed in a future version.")]
+        [System.Management.Automation.Parameter(ValueFromPipelineByPropertyName = true)]
+        public SwitchParameter PassThru { get; set; }
+        #endregion
+        
         #region Parameter Force
         /// <summary>
         /// This parameter overrides confirmation prompts to force 
@@ -142,16 +152,22 @@
             // allow for manipulation of parameters prior to loading into context
             PreExecutionContextLoad(context);
             
+            #pragma warning disable CS0618, CS0612 //A class member was marked with the Obsolete attribute
             if (ParameterWasBound(nameof(this.Select)))
             {
                 context.Select = CreateSelectDelegate<Amazon.IoTSiteWise.Model.ExecuteQueryResponse, StartIOTSWQueryCmdlet>(Select) ??
                     throw new System.ArgumentException("Invalid value for -Select parameter.", nameof(this.Select));
-            }
-<<<<<<< HEAD
-=======
+                if (this.PassThru.IsPresent)
+                {
+                    throw new System.ArgumentException("-PassThru cannot be used when -Select is specified.", nameof(this.Select));
+                }
+            }
+            else if (this.PassThru.IsPresent)
+            {
+                context.Select = (response, cmdlet) => this.QueryStatement;
+            }
             #pragma warning restore CS0618, CS0612 //A class member was marked with the Obsolete attribute
             context.ClientToken = this.ClientToken;
->>>>>>> 32fb9714
             context.MaxResult = this.MaxResult;
             context.NextToken = this.NextToken;
             context.QueryStatement = this.QueryStatement;
@@ -174,7 +190,9 @@
         public object Execute(ExecutorContext context)
         {
             var cmdletContext = context as CmdletContext;
-            var useParameterSelect = this.Select.StartsWith("^");
+            #pragma warning disable CS0618, CS0612 //A class member was marked with the Obsolete attribute
+            var useParameterSelect = this.Select.StartsWith("^") || this.PassThru.IsPresent;
+            #pragma warning restore CS0618, CS0612 //A class member was marked with the Obsolete attribute
             
             // create request and set iteration invariants
             var request = new Amazon.IoTSiteWise.Model.ExecuteQueryRequest();
