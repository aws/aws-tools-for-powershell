/*******************************************************************************
 *  Copyright 2012-2019 Amazon.com, Inc. or its affiliates. All Rights Reserved.
 *  Licensed under the Apache License, Version 2.0 (the "License"). You may not use
 *  this file except in compliance with the License. A copy of the License is located at
 *
 *  http://aws.amazon.com/apache2.0
 *
 *  or in the "license" file accompanying this file.
 *  This file is distributed on an "AS IS" BASIS, WITHOUT WARRANTIES OR
 *  CONDITIONS OF ANY KIND, either express or implied. See the License for the
 *  specific language governing permissions and limitations under the License.
 * *****************************************************************************
 *
 *  AWS Tools for Windows (TM) PowerShell (TM)
 *
 */

using System;
using System.Collections.Generic;
using System.Linq;
using System.Management.Automation;
using System.Text;
using Amazon.PowerShell.Common;
using Amazon.Runtime;
using Amazon.Macie2;
using Amazon.Macie2.Model;

namespace Amazon.PowerShell.Cmdlets.MAC2
{
    /// <summary>
    /// Tests criteria for a custom data identifier.
    /// </summary>
    [Cmdlet("Test", "MAC2CustomDataIdentifier")]
    [OutputType("System.Int32")]
    [AWSCmdlet("Calls the Amazon Macie 2 TestCustomDataIdentifier API operation.", Operation = new[] {"TestCustomDataIdentifier"}, SelectReturnType = typeof(Amazon.Macie2.Model.TestCustomDataIdentifierResponse))]
    [AWSCmdletOutput("System.Int32 or Amazon.Macie2.Model.TestCustomDataIdentifierResponse",
<<<<<<< HEAD
        "This cmdlet returns a collection of System.Int32 objects.",
        "The service call response (type Amazon.Macie2.Model.TestCustomDataIdentifierResponse) can also be referenced from properties attached to the cmdlet entry in the $AWSHistory stack."
=======
        "This cmdlet returns a System.Int32 object.",
        "The service call response (type Amazon.Macie2.Model.TestCustomDataIdentifierResponse) can be returned by specifying '-Select *'."
>>>>>>> bf910d72
    )]
    public partial class TestMAC2CustomDataIdentifierCmdlet : AmazonMacie2ClientCmdlet, IExecutor
    {
        
        protected override bool IsGeneratedCmdlet { get; set; } = true;
        
        #region Parameter IgnoreWord
        /// <summary>
        /// <para>
        /// <para>An array that lists specific character sequences (<i>ignore words</i>) to exclude
        /// from the results. If the text matched by the regular expression contains any string
        /// in this array, Amazon Macie ignores it. The array can contain as many as 10 ignore
        /// words. Each ignore word can contain 4-90 UTF-8 characters. Ignore words are case sensitive.</para>
        /// </para>
        /// </summary>
        [System.Management.Automation.Parameter(ValueFromPipelineByPropertyName = true)]
        [Alias("IgnoreWords")]
        public System.String[] IgnoreWord { get; set; }
        #endregion
        
        #region Parameter Keyword
        /// <summary>
        /// <para>
        /// <para>An array that lists specific character sequences (<i>keywords</i>), one of which must
        /// precede and be within proximity (maximumMatchDistance) of the regular expression to
        /// match. The array can contain as many as 50 keywords. Each keyword can contain 3-90
        /// UTF-8 characters. Keywords aren't case sensitive.</para>
        /// </para>
        /// </summary>
        [System.Management.Automation.Parameter(ValueFromPipelineByPropertyName = true)]
        [Alias("Keywords")]
        public System.String[] Keyword { get; set; }
        #endregion
        
        #region Parameter MaximumMatchDistance
        /// <summary>
        /// <para>
        /// <para>The maximum number of characters that can exist between the end of at least one complete
        /// character sequence specified by the keywords array and the end of the text that matches
        /// the regex pattern. If a complete keyword precedes all the text that matches the pattern
        /// and the keyword is within the specified distance, Amazon Macie includes the result.
        /// The distance can be 1-300 characters. The default value is 50.</para>
        /// </para>
        /// </summary>
        [System.Management.Automation.Parameter(ValueFromPipelineByPropertyName = true)]
        public System.Int32? MaximumMatchDistance { get; set; }
        #endregion
        
        #region Parameter Regex
        /// <summary>
        /// <para>
        /// <para>The regular expression (<i>regex</i>) that defines the pattern to match. The expression
        /// can contain as many as 512 characters.</para>
        /// </para>
        /// </summary>
        #if !MODULAR
        [System.Management.Automation.Parameter(ValueFromPipelineByPropertyName = true)]
        #else
        [System.Management.Automation.Parameter(ValueFromPipelineByPropertyName = true, Mandatory = true)]
        [System.Management.Automation.AllowEmptyString]
        [System.Management.Automation.AllowNull]
        #endif
        [Amazon.PowerShell.Common.AWSRequiredParameter]
        public System.String Regex { get; set; }
        #endregion
        
        #region Parameter SampleText
        /// <summary>
        /// <para>
        /// <para>The sample text to inspect by using the custom data identifier. The text can contain
        /// as many as 1,000 characters.</para>
        /// </para>
        /// </summary>
        #if !MODULAR
        [System.Management.Automation.Parameter(ValueFromPipelineByPropertyName = true)]
        #else
        [System.Management.Automation.Parameter(ValueFromPipelineByPropertyName = true, Mandatory = true)]
        [System.Management.Automation.AllowEmptyString]
        [System.Management.Automation.AllowNull]
        #endif
        [Amazon.PowerShell.Common.AWSRequiredParameter]
        public System.String SampleText { get; set; }
        #endregion
        
        #region Parameter Select
        /// <summary>
        /// Use the -Select parameter to control the cmdlet output. The default value is 'MatchCount'.
        /// Specifying -Select '*' will result in the cmdlet returning the whole service response (Amazon.Macie2.Model.TestCustomDataIdentifierResponse).
        /// Specifying the name of a property of type Amazon.Macie2.Model.TestCustomDataIdentifierResponse will result in that property being returned.
        /// Specifying -Select '^ParameterName' will result in the cmdlet returning the selected cmdlet parameter value.
        /// </summary>
        [System.Management.Automation.Parameter(ValueFromPipelineByPropertyName = true)]
        public string Select { get; set; } = "MatchCount";
        #endregion
        
        protected override void ProcessRecord()
        {
            this._AWSSignerType = "v4";
            base.ProcessRecord();
            
            var context = new CmdletContext();
            
            // allow for manipulation of parameters prior to loading into context
            PreExecutionContextLoad(context);
            
            if (ParameterWasBound(nameof(this.Select)))
            {
                context.Select = CreateSelectDelegate<Amazon.Macie2.Model.TestCustomDataIdentifierResponse, TestMAC2CustomDataIdentifierCmdlet>(Select) ??
                    throw new System.ArgumentException("Invalid value for -Select parameter.", nameof(this.Select));
            }
            if (this.IgnoreWord != null)
            {
                context.IgnoreWord = new List<System.String>(this.IgnoreWord);
            }
            if (this.Keyword != null)
            {
                context.Keyword = new List<System.String>(this.Keyword);
            }
            context.MaximumMatchDistance = this.MaximumMatchDistance;
            context.Regex = this.Regex;
            #if MODULAR
            if (this.Regex == null && ParameterWasBound(nameof(this.Regex)))
            {
                WriteWarning("You are passing $null as a value for parameter Regex which is marked as required. In case you believe this parameter was incorrectly marked as required, report this by opening an issue at https://github.com/aws/aws-tools-for-powershell/issues.");
            }
            #endif
            context.SampleText = this.SampleText;
            #if MODULAR
            if (this.SampleText == null && ParameterWasBound(nameof(this.SampleText)))
            {
                WriteWarning("You are passing $null as a value for parameter SampleText which is marked as required. In case you believe this parameter was incorrectly marked as required, report this by opening an issue at https://github.com/aws/aws-tools-for-powershell/issues.");
            }
            #endif
            
            // allow further manipulation of loaded context prior to processing
            PostExecutionContextLoad(context);
            
            var output = Execute(context) as CmdletOutput;
            ProcessOutput(output);
        }
        
        #region IExecutor Members
        
        public object Execute(ExecutorContext context)
        {
            var cmdletContext = context as CmdletContext;
            // create request
            var request = new Amazon.Macie2.Model.TestCustomDataIdentifierRequest();
            
            if (cmdletContext.IgnoreWord != null)
            {
                request.IgnoreWords = cmdletContext.IgnoreWord;
            }
            if (cmdletContext.Keyword != null)
            {
                request.Keywords = cmdletContext.Keyword;
            }
            if (cmdletContext.MaximumMatchDistance != null)
            {
                request.MaximumMatchDistance = cmdletContext.MaximumMatchDistance.Value;
            }
            if (cmdletContext.Regex != null)
            {
                request.Regex = cmdletContext.Regex;
            }
            if (cmdletContext.SampleText != null)
            {
                request.SampleText = cmdletContext.SampleText;
            }
            
            CmdletOutput output;
            
            // issue call
            var client = Client ?? CreateClient(_CurrentCredentials, _RegionEndpoint);
            try
            {
                var response = CallAWSServiceOperation(client, request);
                object pipelineOutput = null;
                pipelineOutput = cmdletContext.Select(response, this);
                output = new CmdletOutput
                {
                    PipelineOutput = pipelineOutput,
                    ServiceResponse = response
                };
            }
            catch (Exception e)
            {
                output = new CmdletOutput { ErrorResponse = e };
            }
            
            return output;
        }
        
        public ExecutorContext CreateContext()
        {
            return new CmdletContext();
        }
        
        #endregion
        
        #region AWS Service Operation Call
        
        private Amazon.Macie2.Model.TestCustomDataIdentifierResponse CallAWSServiceOperation(IAmazonMacie2 client, Amazon.Macie2.Model.TestCustomDataIdentifierRequest request)
        {
            Utils.Common.WriteVerboseEndpointMessage(this, client.Config, "Amazon Macie 2", "TestCustomDataIdentifier");
            try
            {
                #if DESKTOP
                return client.TestCustomDataIdentifier(request);
                #elif CORECLR
                return client.TestCustomDataIdentifierAsync(request).GetAwaiter().GetResult();
                #else
                        #error "Unknown build edition"
                #endif
            }
            catch (AmazonServiceException exc)
            {
                var webException = exc.InnerException as System.Net.WebException;
                if (webException != null)
                {
                    throw new Exception(Utils.Common.FormatNameResolutionFailureMessage(client.Config, webException.Message), webException);
                }
                throw;
            }
        }
        
        #endregion
        
        internal partial class CmdletContext : ExecutorContext
        {
            public List<System.String> IgnoreWord { get; set; }
            public List<System.String> Keyword { get; set; }
            public System.Int32? MaximumMatchDistance { get; set; }
            public System.String Regex { get; set; }
            public System.String SampleText { get; set; }
            public System.Func<Amazon.Macie2.Model.TestCustomDataIdentifierResponse, TestMAC2CustomDataIdentifierCmdlet, object> Select { get; set; } =
                (response, cmdlet) => response.MatchCount;
        }
        
    }
}<|MERGE_RESOLUTION|>--- conflicted
+++ resolved
@@ -34,13 +34,8 @@
     [OutputType("System.Int32")]
     [AWSCmdlet("Calls the Amazon Macie 2 TestCustomDataIdentifier API operation.", Operation = new[] {"TestCustomDataIdentifier"}, SelectReturnType = typeof(Amazon.Macie2.Model.TestCustomDataIdentifierResponse))]
     [AWSCmdletOutput("System.Int32 or Amazon.Macie2.Model.TestCustomDataIdentifierResponse",
-<<<<<<< HEAD
-        "This cmdlet returns a collection of System.Int32 objects.",
-        "The service call response (type Amazon.Macie2.Model.TestCustomDataIdentifierResponse) can also be referenced from properties attached to the cmdlet entry in the $AWSHistory stack."
-=======
         "This cmdlet returns a System.Int32 object.",
         "The service call response (type Amazon.Macie2.Model.TestCustomDataIdentifierResponse) can be returned by specifying '-Select *'."
->>>>>>> bf910d72
     )]
     public partial class TestMAC2CustomDataIdentifierCmdlet : AmazonMacie2ClientCmdlet, IExecutor
     {
