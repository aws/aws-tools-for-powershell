--- conflicted
+++ resolved
@@ -45,13 +45,8 @@
     [OutputType("System.Boolean")]
     [AWSCmdlet("Calls the Amazon Elastic Compute Cloud (EC2) ReleaseIpamPoolAllocation API operation.", Operation = new[] {"ReleaseIpamPoolAllocation"}, SelectReturnType = typeof(Amazon.EC2.Model.ReleaseIpamPoolAllocationResponse))]
     [AWSCmdletOutput("System.Boolean or Amazon.EC2.Model.ReleaseIpamPoolAllocationResponse",
-<<<<<<< HEAD
-        "This cmdlet returns a collection of System.Boolean objects.",
-        "The service call response (type Amazon.EC2.Model.ReleaseIpamPoolAllocationResponse) can also be referenced from properties attached to the cmdlet entry in the $AWSHistory stack."
-=======
         "This cmdlet returns a System.Boolean object.",
         "The service call response (type Amazon.EC2.Model.ReleaseIpamPoolAllocationResponse) can be returned by specifying '-Select *'."
->>>>>>> bf910d72
     )]
     public partial class RemoveEC2IpamPoolAllocationCmdlet : AmazonEC2ClientCmdlet, IExecutor
     {
@@ -120,6 +115,16 @@
         public string Select { get; set; } = "Success";
         #endregion
         
+        #region Parameter PassThru
+        /// <summary>
+        /// Changes the cmdlet behavior to return the value passed to the IpamPoolId parameter.
+        /// The -PassThru parameter is deprecated, use -Select '^IpamPoolId' instead. This parameter will be removed in a future version.
+        /// </summary>
+        [System.Obsolete("The -PassThru parameter is deprecated, use -Select '^IpamPoolId' instead. This parameter will be removed in a future version.")]
+        [System.Management.Automation.Parameter(ValueFromPipelineByPropertyName = true)]
+        public SwitchParameter PassThru { get; set; }
+        #endregion
+        
         #region Parameter Force
         /// <summary>
         /// This parameter overrides confirmation prompts to force 
@@ -146,11 +151,21 @@
             // allow for manipulation of parameters prior to loading into context
             PreExecutionContextLoad(context);
             
+            #pragma warning disable CS0618, CS0612 //A class member was marked with the Obsolete attribute
             if (ParameterWasBound(nameof(this.Select)))
             {
                 context.Select = CreateSelectDelegate<Amazon.EC2.Model.ReleaseIpamPoolAllocationResponse, RemoveEC2IpamPoolAllocationCmdlet>(Select) ??
                     throw new System.ArgumentException("Invalid value for -Select parameter.", nameof(this.Select));
-            }
+                if (this.PassThru.IsPresent)
+                {
+                    throw new System.ArgumentException("-PassThru cannot be used when -Select is specified.", nameof(this.Select));
+                }
+            }
+            else if (this.PassThru.IsPresent)
+            {
+                context.Select = (response, cmdlet) => this.IpamPoolId;
+            }
+            #pragma warning restore CS0618, CS0612 //A class member was marked with the Obsolete attribute
             context.Cidr = this.Cidr;
             #if MODULAR
             if (this.Cidr == null && ParameterWasBound(nameof(this.Cidr)))
