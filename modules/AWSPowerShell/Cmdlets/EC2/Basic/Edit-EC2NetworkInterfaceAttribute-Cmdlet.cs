/*******************************************************************************
 *  Copyright Amazon.com, Inc. or its affiliates. All Rights Reserved.
 *  Licensed under the Apache License, Version 2.0 (the "License"). You may not use
 *  this file except in compliance with the License. A copy of the License is located at
 *
 *  http://aws.amazon.com/apache2.0
 *
 *  or in the "license" file accompanying this file.
 *  This file is distributed on an "AS IS" BASIS, WITHOUT WARRANTIES OR
 *  CONDITIONS OF ANY KIND, either express or implied. See the License for the
 *  specific language governing permissions and limitations under the License.
 * *****************************************************************************
 *
 *  AWS Tools for Windows (TM) PowerShell (TM)
 *
 */

using System;
using System.Collections.Generic;
using System.Linq;
using System.Management.Automation;
using System.Text;
using Amazon.PowerShell.Common;
using Amazon.Runtime;
using System.Threading;
using Amazon.EC2;
using Amazon.EC2.Model;

#pragma warning disable CS0618, CS0612
namespace Amazon.PowerShell.Cmdlets.EC2
{
    /// <summary>
    /// Modifies the specified network interface attribute. You can specify only one attribute
    /// at a time. You can use this action to attach and detach security groups from an existing
    /// EC2 instance.
    /// </summary>
    [Cmdlet("Edit", "EC2NetworkInterfaceAttribute", SupportsShouldProcess = true, ConfirmImpact = ConfirmImpact.Medium)]
    [OutputType("None")]
    [AWSCmdlet("Calls the Amazon Elastic Compute Cloud (EC2) ModifyNetworkInterfaceAttribute API operation.", Operation = new[] {"ModifyNetworkInterfaceAttribute"}, SelectReturnType = typeof(Amazon.EC2.Model.ModifyNetworkInterfaceAttributeResponse))]
    [AWSCmdletOutput("None or Amazon.EC2.Model.ModifyNetworkInterfaceAttributeResponse",
        "This cmdlet does not generate any output." +
        "The service response (type Amazon.EC2.Model.ModifyNetworkInterfaceAttributeResponse) be returned by specifying '-Select *'."
    )]
    public partial class EditEC2NetworkInterfaceAttributeCmdlet : AmazonEC2ClientCmdlet, IExecutor
    {
        
        protected override bool IsGeneratedCmdlet { get; set; } = true;
        private readonly CancellationTokenSource _cancellationTokenSource = new CancellationTokenSource();
        
        #region Parameter AssociatedSubnetId
        /// <summary>
        /// <para>
        /// <para>A list of subnet IDs to associate with the network interface.</para>
        /// </para>
        /// </summary>
        [System.Management.Automation.Parameter(ValueFromPipelineByPropertyName = true)]
        [Alias("AssociatedSubnetIds")]
        public System.String[] AssociatedSubnetId { get; set; }
        #endregion
        
        #region Parameter AssociatePublicIpAddress
        /// <summary>
        /// <para>
        /// <para>Indicates whether to assign a public IPv4 address to a network interface. This option
        /// can be enabled for any network interface but will only apply to the primary network
        /// interface (eth0).</para>
        /// </para>
        /// </summary>
        [System.Management.Automation.Parameter(ValueFromPipelineByPropertyName = true)]
        public System.Boolean? AssociatePublicIpAddress { get; set; }
        #endregion
        
        #region Parameter Attachment_AttachmentId
        /// <summary>
        /// <para>
        /// <para>The ID of the network interface attachment.</para>
        /// </para>
        /// </summary>
        [System.Management.Automation.Parameter(ValueFromPipelineByPropertyName = true)]
        public System.String Attachment_AttachmentId { get; set; }
        #endregion
        
        #region Parameter Attachment_DefaultEnaQueueCount
        /// <summary>
        /// <para>
        /// <para>The default number of the ENA queues.</para>
        /// </para>
        /// </summary>
        [System.Management.Automation.Parameter(ValueFromPipelineByPropertyName = true)]
        public System.Boolean? Attachment_DefaultEnaQueueCount { get; set; }
        #endregion
        
        #region Parameter Attachment_DeleteOnTermination
        /// <summary>
        /// <para>
        /// <para>Indicates whether the network interface is deleted when the instance is terminated.</para>
        /// </para>
        /// </summary>
        [System.Management.Automation.Parameter(ValueFromPipelineByPropertyName = true)]
        public System.Boolean? Attachment_DeleteOnTermination { get; set; }
        #endregion
        
        #region Parameter Description
        /// <summary>
        /// <para>
        /// <para>A description for the network interface.</para>
        /// </para>
        /// </summary>
        [System.Management.Automation.Parameter(ValueFromPipelineByPropertyName = true)]
        public System.String Description { get; set; }
        #endregion
        
        #region Parameter DryRun
        /// <summary>
        /// <para>
        /// <para>Checks whether you have the required permissions for the action, without actually
        /// making the request, and provides an error response. If you have the required permissions,
        /// the error response is <c>DryRunOperation</c>. Otherwise, it is <c>UnauthorizedOperation</c>.</para>
        /// </para>
        /// </summary>
        [System.Management.Automation.Parameter(ValueFromPipelineByPropertyName = true)]
        public System.Boolean? DryRun { get; set; }
        #endregion
        
        #region Parameter EnablePrimaryIpv6
        /// <summary>
        /// <para>
        /// <para>If you’re modifying a network interface in a dual-stack or IPv6-only subnet, you have
        /// the option to assign a primary IPv6 IP address. A primary IPv6 address is an IPv6
        /// GUA address associated with an ENI that you have enabled to use a primary IPv6 address.
        /// Use this option if the instance that this ENI will be attached to relies on its IPv6
        /// address not changing. Amazon Web Services will automatically assign an IPv6 address
        /// associated with the ENI attached to your instance to be the primary IPv6 address.
        /// Once you enable an IPv6 GUA address to be a primary IPv6, you cannot disable it. When
        /// you enable an IPv6 GUA address to be a primary IPv6, the first IPv6 GUA will be made
        /// the primary IPv6 address until the instance is terminated or the network interface
        /// is detached. If you have multiple IPv6 addresses associated with an ENI attached to
        /// your instance and you enable a primary IPv6 address, the first IPv6 GUA address associated
        /// with the ENI becomes the primary IPv6 address.</para>
        /// </para>
        /// </summary>
        [System.Management.Automation.Parameter(ValueFromPipelineByPropertyName = true)]
        public System.Boolean? EnablePrimaryIpv6 { get; set; }
        #endregion
        
        #region Parameter Attachment_EnaQueueCount
        /// <summary>
        /// <para>
        /// <para>The number of ENA queues to be created with the instance.</para>
        /// </para>
        /// </summary>
        [System.Management.Automation.Parameter(ValueFromPipelineByPropertyName = true)]
        public System.Int32? Attachment_EnaQueueCount { get; set; }
        #endregion
        
        #region Parameter EnaSrdSpecification_EnaSrdEnabled
        /// <summary>
        /// <para>
        /// <para>Indicates whether ENA Express is enabled for the network interface.</para>
        /// </para>
        /// </summary>
        [System.Management.Automation.Parameter(ValueFromPipelineByPropertyName = true)]
        public System.Boolean? EnaSrdSpecification_EnaSrdEnabled { get; set; }
        #endregion
        
        #region Parameter EnaSrdUdpSpecification_EnaSrdUdpEnabled
        /// <summary>
        /// <para>
        /// <para>Indicates whether UDP traffic to and from the instance uses ENA Express. To specify
        /// this setting, you must first enable ENA Express.</para>
        /// </para>
        /// </summary>
        [System.Management.Automation.Parameter(ValueFromPipelineByPropertyName = true)]
        [Alias("EnaSrdSpecification_EnaSrdUdpSpecification_EnaSrdUdpEnabled")]
        public System.Boolean? EnaSrdUdpSpecification_EnaSrdUdpEnabled { get; set; }
        #endregion
        
        #region Parameter Group
        /// <summary>
        /// <para>
        /// <para>Changes the security groups for the network interface. The new set of groups you specify
        /// replaces the current set. You must specify at least one group, even if it's just the
        /// default security group in the VPC. You must specify the ID of the security group,
        /// not the name.</para>
        /// </para>
        /// </summary>
        [System.Management.Automation.Parameter(ValueFromPipelineByPropertyName = true)]
        [Alias("GroupId","Groups")]
        public System.String[] Group { get; set; }
        #endregion
        
        #region Parameter NetworkInterfaceId
        /// <summary>
        /// <para>
        /// <para>The ID of the network interface.</para>
        /// </para>
        /// </summary>
        #if !MODULAR
        [System.Management.Automation.Parameter(Position = 0, ValueFromPipelineByPropertyName = true, ValueFromPipeline = true)]
        #else
        [System.Management.Automation.Parameter(Position = 0, ValueFromPipelineByPropertyName = true, ValueFromPipeline = true, Mandatory = true)]
        [System.Management.Automation.AllowEmptyString]
        [System.Management.Automation.AllowNull]
        #endif
        [Amazon.PowerShell.Common.AWSRequiredParameter]
        public System.String NetworkInterfaceId { get; set; }
        #endregion
        
        #region Parameter SourceDestCheck
        /// <summary>
        /// <para>
        /// <para>Enable or disable source/destination checks, which ensure that the instance is either
        /// the source or the destination of any traffic that it receives. If the value is <c>true</c>,
        /// source/destination checks are enabled; otherwise, they are disabled. The default value
        /// is <c>true</c>. You must disable source/destination checks if the instance runs services
        /// such as network address translation, routing, or firewalls.</para>
        /// </para>
        /// </summary>
        [System.Management.Automation.Parameter(ValueFromPipelineByPropertyName = true)]
        public System.Boolean? SourceDestCheck { get; set; }
        #endregion
        
        #region Parameter ConnectionTrackingSpecification_TcpEstablishedTimeout
        /// <summary>
        /// <para>
        /// <para>Timeout (in seconds) for idle TCP connections in an established state. Min: 60 seconds.
        /// Max: 432000 seconds (5 days). Default: 432000 seconds. Recommended: Less than 432000
        /// seconds.</para>
        /// </para>
        /// </summary>
        [System.Management.Automation.Parameter(ValueFromPipelineByPropertyName = true)]
        public System.Int32? ConnectionTrackingSpecification_TcpEstablishedTimeout { get; set; }
        #endregion
        
        #region Parameter ConnectionTrackingSpecification_UdpStreamTimeout
        /// <summary>
        /// <para>
        /// <para>Timeout (in seconds) for idle UDP flows classified as streams which have seen more
        /// than one request-response transaction. Min: 60 seconds. Max: 180 seconds (3 minutes).
        /// Default: 180 seconds.</para>
        /// </para>
        /// </summary>
        [System.Management.Automation.Parameter(ValueFromPipelineByPropertyName = true)]
        public System.Int32? ConnectionTrackingSpecification_UdpStreamTimeout { get; set; }
        #endregion
        
        #region Parameter ConnectionTrackingSpecification_UdpTimeout
        /// <summary>
        /// <para>
        /// <para>Timeout (in seconds) for idle UDP flows that have seen traffic only in a single direction
        /// or a single request-response transaction. Min: 30 seconds. Max: 60 seconds. Default:
        /// 30 seconds.</para>
        /// </para>
        /// </summary>
        [System.Management.Automation.Parameter(ValueFromPipelineByPropertyName = true)]
        public System.Int32? ConnectionTrackingSpecification_UdpTimeout { get; set; }
        #endregion
        
        #region Parameter Select
        /// <summary>
        /// Use the -Select parameter to control the cmdlet output. The cmdlet doesn't have a return value by default.
        /// Specifying -Select '*' will result in the cmdlet returning the whole service response (Amazon.EC2.Model.ModifyNetworkInterfaceAttributeResponse).
        /// Specifying -Select '^ParameterName' will result in the cmdlet returning the selected cmdlet parameter value.
        /// </summary>
        [System.Management.Automation.Parameter(ValueFromPipelineByPropertyName = true)]
        public string Select { get; set; } = "*";
        #endregion
        
        #region Parameter Force
        /// <summary>
        /// This parameter overrides confirmation prompts to force 
        /// the cmdlet to continue its operation. This parameter should always
        /// be used with caution.
        /// </summary>
        [System.Management.Automation.Parameter(ValueFromPipelineByPropertyName = true)]
        public SwitchParameter Force { get; set; }
        #endregion
        
        protected override void StopProcessing()
        {
            base.StopProcessing();
            _cancellationTokenSource.Cancel();
        }
        protected override void ProcessRecord()
        {
            base.ProcessRecord();
            
            var resourceIdentifiersText = FormatParameterValuesForConfirmationMsg(nameof(this.NetworkInterfaceId), MyInvocation.BoundParameters);
            if (!ConfirmShouldProceed(this.Force.IsPresent, resourceIdentifiersText, "Edit-EC2NetworkInterfaceAttribute (ModifyNetworkInterfaceAttribute)"))
            {
                return;
            }
            
            var context = new CmdletContext();
            
            // allow for manipulation of parameters prior to loading into context
            PreExecutionContextLoad(context);
            
            if (ParameterWasBound(nameof(this.Select)))
            {
                context.Select = CreateSelectDelegate<Amazon.EC2.Model.ModifyNetworkInterfaceAttributeResponse, EditEC2NetworkInterfaceAttributeCmdlet>(Select) ??
                    throw new System.ArgumentException("Invalid value for -Select parameter.", nameof(this.Select));
            }
<<<<<<< HEAD
=======
            #pragma warning restore CS0618, CS0612 //A class member was marked with the Obsolete attribute
            if (this.AssociatedSubnetId != null)
            {
                context.AssociatedSubnetId = new List<System.String>(this.AssociatedSubnetId);
            }
>>>>>>> 9d3d406e
            context.AssociatePublicIpAddress = this.AssociatePublicIpAddress;
            context.Attachment_AttachmentId = this.Attachment_AttachmentId;
            context.Attachment_DefaultEnaQueueCount = this.Attachment_DefaultEnaQueueCount;
            context.Attachment_DeleteOnTermination = this.Attachment_DeleteOnTermination;
            context.Attachment_EnaQueueCount = this.Attachment_EnaQueueCount;
            context.ConnectionTrackingSpecification_TcpEstablishedTimeout = this.ConnectionTrackingSpecification_TcpEstablishedTimeout;
            context.ConnectionTrackingSpecification_UdpStreamTimeout = this.ConnectionTrackingSpecification_UdpStreamTimeout;
            context.ConnectionTrackingSpecification_UdpTimeout = this.ConnectionTrackingSpecification_UdpTimeout;
            context.Description = this.Description;
            context.DryRun = this.DryRun;
            context.EnablePrimaryIpv6 = this.EnablePrimaryIpv6;
            context.EnaSrdSpecification_EnaSrdEnabled = this.EnaSrdSpecification_EnaSrdEnabled;
            context.EnaSrdUdpSpecification_EnaSrdUdpEnabled = this.EnaSrdUdpSpecification_EnaSrdUdpEnabled;
            if (this.Group != null)
            {
                context.Group = new List<System.String>(this.Group);
            }
            context.NetworkInterfaceId = this.NetworkInterfaceId;
            #if MODULAR
            if (this.NetworkInterfaceId == null && ParameterWasBound(nameof(this.NetworkInterfaceId)))
            {
                WriteWarning("You are passing $null as a value for parameter NetworkInterfaceId which is marked as required. In case you believe this parameter was incorrectly marked as required, report this by opening an issue at https://github.com/aws/aws-tools-for-powershell/issues.");
            }
            #endif
            context.SourceDestCheck = this.SourceDestCheck;
            
            // allow further manipulation of loaded context prior to processing
            PostExecutionContextLoad(context);
            
            var output = Execute(context) as CmdletOutput;
            ProcessOutput(output);
        }
        
        #region IExecutor Members
        
        public object Execute(ExecutorContext context)
        {
            var cmdletContext = context as CmdletContext;
            // create request
            var request = new Amazon.EC2.Model.ModifyNetworkInterfaceAttributeRequest();
            
            if (cmdletContext.AssociatedSubnetId != null)
            {
                request.AssociatedSubnetIds = cmdletContext.AssociatedSubnetId;
            }
            if (cmdletContext.AssociatePublicIpAddress != null)
            {
                request.AssociatePublicIpAddress = cmdletContext.AssociatePublicIpAddress.Value;
            }
            
             // populate Attachment
            var requestAttachmentIsNull = true;
            request.Attachment = new Amazon.EC2.Model.NetworkInterfaceAttachmentChanges();
            System.String requestAttachment_attachment_AttachmentId = null;
            if (cmdletContext.Attachment_AttachmentId != null)
            {
                requestAttachment_attachment_AttachmentId = cmdletContext.Attachment_AttachmentId;
            }
            if (requestAttachment_attachment_AttachmentId != null)
            {
                request.Attachment.AttachmentId = requestAttachment_attachment_AttachmentId;
                requestAttachmentIsNull = false;
            }
            System.Boolean? requestAttachment_attachment_DefaultEnaQueueCount = null;
            if (cmdletContext.Attachment_DefaultEnaQueueCount != null)
            {
                requestAttachment_attachment_DefaultEnaQueueCount = cmdletContext.Attachment_DefaultEnaQueueCount.Value;
            }
            if (requestAttachment_attachment_DefaultEnaQueueCount != null)
            {
                request.Attachment.DefaultEnaQueueCount = requestAttachment_attachment_DefaultEnaQueueCount.Value;
                requestAttachmentIsNull = false;
            }
            System.Boolean? requestAttachment_attachment_DeleteOnTermination = null;
            if (cmdletContext.Attachment_DeleteOnTermination != null)
            {
                requestAttachment_attachment_DeleteOnTermination = cmdletContext.Attachment_DeleteOnTermination.Value;
            }
            if (requestAttachment_attachment_DeleteOnTermination != null)
            {
                request.Attachment.DeleteOnTermination = requestAttachment_attachment_DeleteOnTermination.Value;
                requestAttachmentIsNull = false;
            }
            System.Int32? requestAttachment_attachment_EnaQueueCount = null;
            if (cmdletContext.Attachment_EnaQueueCount != null)
            {
                requestAttachment_attachment_EnaQueueCount = cmdletContext.Attachment_EnaQueueCount.Value;
            }
            if (requestAttachment_attachment_EnaQueueCount != null)
            {
                request.Attachment.EnaQueueCount = requestAttachment_attachment_EnaQueueCount.Value;
                requestAttachmentIsNull = false;
            }
             // determine if request.Attachment should be set to null
            if (requestAttachmentIsNull)
            {
                request.Attachment = null;
            }
            
             // populate ConnectionTrackingSpecification
            var requestConnectionTrackingSpecificationIsNull = true;
            request.ConnectionTrackingSpecification = new Amazon.EC2.Model.ConnectionTrackingSpecificationRequest();
            System.Int32? requestConnectionTrackingSpecification_connectionTrackingSpecification_TcpEstablishedTimeout = null;
            if (cmdletContext.ConnectionTrackingSpecification_TcpEstablishedTimeout != null)
            {
                requestConnectionTrackingSpecification_connectionTrackingSpecification_TcpEstablishedTimeout = cmdletContext.ConnectionTrackingSpecification_TcpEstablishedTimeout.Value;
            }
            if (requestConnectionTrackingSpecification_connectionTrackingSpecification_TcpEstablishedTimeout != null)
            {
                request.ConnectionTrackingSpecification.TcpEstablishedTimeout = requestConnectionTrackingSpecification_connectionTrackingSpecification_TcpEstablishedTimeout.Value;
                requestConnectionTrackingSpecificationIsNull = false;
            }
            System.Int32? requestConnectionTrackingSpecification_connectionTrackingSpecification_UdpStreamTimeout = null;
            if (cmdletContext.ConnectionTrackingSpecification_UdpStreamTimeout != null)
            {
                requestConnectionTrackingSpecification_connectionTrackingSpecification_UdpStreamTimeout = cmdletContext.ConnectionTrackingSpecification_UdpStreamTimeout.Value;
            }
            if (requestConnectionTrackingSpecification_connectionTrackingSpecification_UdpStreamTimeout != null)
            {
                request.ConnectionTrackingSpecification.UdpStreamTimeout = requestConnectionTrackingSpecification_connectionTrackingSpecification_UdpStreamTimeout.Value;
                requestConnectionTrackingSpecificationIsNull = false;
            }
            System.Int32? requestConnectionTrackingSpecification_connectionTrackingSpecification_UdpTimeout = null;
            if (cmdletContext.ConnectionTrackingSpecification_UdpTimeout != null)
            {
                requestConnectionTrackingSpecification_connectionTrackingSpecification_UdpTimeout = cmdletContext.ConnectionTrackingSpecification_UdpTimeout.Value;
            }
            if (requestConnectionTrackingSpecification_connectionTrackingSpecification_UdpTimeout != null)
            {
                request.ConnectionTrackingSpecification.UdpTimeout = requestConnectionTrackingSpecification_connectionTrackingSpecification_UdpTimeout.Value;
                requestConnectionTrackingSpecificationIsNull = false;
            }
             // determine if request.ConnectionTrackingSpecification should be set to null
            if (requestConnectionTrackingSpecificationIsNull)
            {
                request.ConnectionTrackingSpecification = null;
            }
            if (cmdletContext.Description != null)
            {
                request.Description = cmdletContext.Description;
            }
            if (cmdletContext.DryRun != null)
            {
                request.DryRun = cmdletContext.DryRun.Value;
            }
            if (cmdletContext.EnablePrimaryIpv6 != null)
            {
                request.EnablePrimaryIpv6 = cmdletContext.EnablePrimaryIpv6.Value;
            }
            
             // populate EnaSrdSpecification
            var requestEnaSrdSpecificationIsNull = true;
            request.EnaSrdSpecification = new Amazon.EC2.Model.EnaSrdSpecification();
            System.Boolean? requestEnaSrdSpecification_enaSrdSpecification_EnaSrdEnabled = null;
            if (cmdletContext.EnaSrdSpecification_EnaSrdEnabled != null)
            {
                requestEnaSrdSpecification_enaSrdSpecification_EnaSrdEnabled = cmdletContext.EnaSrdSpecification_EnaSrdEnabled.Value;
            }
            if (requestEnaSrdSpecification_enaSrdSpecification_EnaSrdEnabled != null)
            {
                request.EnaSrdSpecification.EnaSrdEnabled = requestEnaSrdSpecification_enaSrdSpecification_EnaSrdEnabled.Value;
                requestEnaSrdSpecificationIsNull = false;
            }
            Amazon.EC2.Model.EnaSrdUdpSpecification requestEnaSrdSpecification_enaSrdSpecification_EnaSrdUdpSpecification = null;
            
             // populate EnaSrdUdpSpecification
            var requestEnaSrdSpecification_enaSrdSpecification_EnaSrdUdpSpecificationIsNull = true;
            requestEnaSrdSpecification_enaSrdSpecification_EnaSrdUdpSpecification = new Amazon.EC2.Model.EnaSrdUdpSpecification();
            System.Boolean? requestEnaSrdSpecification_enaSrdSpecification_EnaSrdUdpSpecification_enaSrdUdpSpecification_EnaSrdUdpEnabled = null;
            if (cmdletContext.EnaSrdUdpSpecification_EnaSrdUdpEnabled != null)
            {
                requestEnaSrdSpecification_enaSrdSpecification_EnaSrdUdpSpecification_enaSrdUdpSpecification_EnaSrdUdpEnabled = cmdletContext.EnaSrdUdpSpecification_EnaSrdUdpEnabled.Value;
            }
            if (requestEnaSrdSpecification_enaSrdSpecification_EnaSrdUdpSpecification_enaSrdUdpSpecification_EnaSrdUdpEnabled != null)
            {
                requestEnaSrdSpecification_enaSrdSpecification_EnaSrdUdpSpecification.EnaSrdUdpEnabled = requestEnaSrdSpecification_enaSrdSpecification_EnaSrdUdpSpecification_enaSrdUdpSpecification_EnaSrdUdpEnabled.Value;
                requestEnaSrdSpecification_enaSrdSpecification_EnaSrdUdpSpecificationIsNull = false;
            }
             // determine if requestEnaSrdSpecification_enaSrdSpecification_EnaSrdUdpSpecification should be set to null
            if (requestEnaSrdSpecification_enaSrdSpecification_EnaSrdUdpSpecificationIsNull)
            {
                requestEnaSrdSpecification_enaSrdSpecification_EnaSrdUdpSpecification = null;
            }
            if (requestEnaSrdSpecification_enaSrdSpecification_EnaSrdUdpSpecification != null)
            {
                request.EnaSrdSpecification.EnaSrdUdpSpecification = requestEnaSrdSpecification_enaSrdSpecification_EnaSrdUdpSpecification;
                requestEnaSrdSpecificationIsNull = false;
            }
             // determine if request.EnaSrdSpecification should be set to null
            if (requestEnaSrdSpecificationIsNull)
            {
                request.EnaSrdSpecification = null;
            }
            if (cmdletContext.Group != null)
            {
                request.Groups = cmdletContext.Group;
            }
            if (cmdletContext.NetworkInterfaceId != null)
            {
                request.NetworkInterfaceId = cmdletContext.NetworkInterfaceId;
            }
            if (cmdletContext.SourceDestCheck != null)
            {
                request.SourceDestCheck = cmdletContext.SourceDestCheck.Value;
            }
            
            CmdletOutput output;
            
            // issue call
            var client = Client ?? CreateClient(_CurrentCredentials, _RegionEndpoint);
            try
            {
                var response = CallAWSServiceOperation(client, request);
                object pipelineOutput = null;
                pipelineOutput = cmdletContext.Select(response, this);
                output = new CmdletOutput
                {
                    PipelineOutput = pipelineOutput,
                    ServiceResponse = response
                };
            }
            catch (Exception e)
            {
                output = new CmdletOutput { ErrorResponse = e };
            }
            
            return output;
        }
        
        public ExecutorContext CreateContext()
        {
            return new CmdletContext();
        }
        
        #endregion
        
        #region AWS Service Operation Call
        
        private Amazon.EC2.Model.ModifyNetworkInterfaceAttributeResponse CallAWSServiceOperation(IAmazonEC2 client, Amazon.EC2.Model.ModifyNetworkInterfaceAttributeRequest request)
        {
            Utils.Common.WriteVerboseEndpointMessage(this, client.Config, "Amazon Elastic Compute Cloud (EC2)", "ModifyNetworkInterfaceAttribute");
            try
            {
                return client.ModifyNetworkInterfaceAttributeAsync(request, _cancellationTokenSource.Token).GetAwaiter().GetResult();
            }
            catch (AmazonServiceException exc)
            {
                var webException = exc.InnerException as System.Net.WebException;
                if (webException != null)
                {
                    throw new Exception(Utils.Common.FormatNameResolutionFailureMessage(client.Config, webException.Message), webException);
                }
                throw;
            }
        }
        
        #endregion
        
        internal partial class CmdletContext : ExecutorContext
        {
            public List<System.String> AssociatedSubnetId { get; set; }
            public System.Boolean? AssociatePublicIpAddress { get; set; }
            public System.String Attachment_AttachmentId { get; set; }
            public System.Boolean? Attachment_DefaultEnaQueueCount { get; set; }
            public System.Boolean? Attachment_DeleteOnTermination { get; set; }
            public System.Int32? Attachment_EnaQueueCount { get; set; }
            public System.Int32? ConnectionTrackingSpecification_TcpEstablishedTimeout { get; set; }
            public System.Int32? ConnectionTrackingSpecification_UdpStreamTimeout { get; set; }
            public System.Int32? ConnectionTrackingSpecification_UdpTimeout { get; set; }
            public System.String Description { get; set; }
            public System.Boolean? DryRun { get; set; }
            public System.Boolean? EnablePrimaryIpv6 { get; set; }
            public System.Boolean? EnaSrdSpecification_EnaSrdEnabled { get; set; }
            public System.Boolean? EnaSrdUdpSpecification_EnaSrdUdpEnabled { get; set; }
            public List<System.String> Group { get; set; }
            public System.String NetworkInterfaceId { get; set; }
            public System.Boolean? SourceDestCheck { get; set; }
            public System.Func<Amazon.EC2.Model.ModifyNetworkInterfaceAttributeResponse, EditEC2NetworkInterfaceAttributeCmdlet, object> Select { get; set; } =
                (response, cmdlet) => null;
        }
        
    }
}<|MERGE_RESOLUTION|>--- conflicted
+++ resolved
@@ -22,11 +22,9 @@
 using System.Text;
 using Amazon.PowerShell.Common;
 using Amazon.Runtime;
-using System.Threading;
 using Amazon.EC2;
 using Amazon.EC2.Model;
 
-#pragma warning disable CS0618, CS0612
 namespace Amazon.PowerShell.Cmdlets.EC2
 {
     /// <summary>
@@ -45,7 +43,6 @@
     {
         
         protected override bool IsGeneratedCmdlet { get; set; } = true;
-        private readonly CancellationTokenSource _cancellationTokenSource = new CancellationTokenSource();
         
         #region Parameter AssociatedSubnetId
         /// <summary>
@@ -108,18 +105,6 @@
         /// </summary>
         [System.Management.Automation.Parameter(ValueFromPipelineByPropertyName = true)]
         public System.String Description { get; set; }
-        #endregion
-        
-        #region Parameter DryRun
-        /// <summary>
-        /// <para>
-        /// <para>Checks whether you have the required permissions for the action, without actually
-        /// making the request, and provides an error response. If you have the required permissions,
-        /// the error response is <c>DryRunOperation</c>. Otherwise, it is <c>UnauthorizedOperation</c>.</para>
-        /// </para>
-        /// </summary>
-        [System.Management.Automation.Parameter(ValueFromPipelineByPropertyName = true)]
-        public System.Boolean? DryRun { get; set; }
         #endregion
         
         #region Parameter EnablePrimaryIpv6
@@ -266,6 +251,16 @@
         public string Select { get; set; } = "*";
         #endregion
         
+        #region Parameter PassThru
+        /// <summary>
+        /// Changes the cmdlet behavior to return the value passed to the NetworkInterfaceId parameter.
+        /// The -PassThru parameter is deprecated, use -Select '^NetworkInterfaceId' instead. This parameter will be removed in a future version.
+        /// </summary>
+        [System.Obsolete("The -PassThru parameter is deprecated, use -Select '^NetworkInterfaceId' instead. This parameter will be removed in a future version.")]
+        [System.Management.Automation.Parameter(ValueFromPipelineByPropertyName = true)]
+        public SwitchParameter PassThru { get; set; }
+        #endregion
+        
         #region Parameter Force
         /// <summary>
         /// This parameter overrides confirmation prompts to force 
@@ -276,13 +271,9 @@
         public SwitchParameter Force { get; set; }
         #endregion
         
-        protected override void StopProcessing()
-        {
-            base.StopProcessing();
-            _cancellationTokenSource.Cancel();
-        }
         protected override void ProcessRecord()
         {
+            this._AWSSignerType = "v4";
             base.ProcessRecord();
             
             var resourceIdentifiersText = FormatParameterValuesForConfirmationMsg(nameof(this.NetworkInterfaceId), MyInvocation.BoundParameters);
@@ -296,19 +287,25 @@
             // allow for manipulation of parameters prior to loading into context
             PreExecutionContextLoad(context);
             
+            #pragma warning disable CS0618, CS0612 //A class member was marked with the Obsolete attribute
             if (ParameterWasBound(nameof(this.Select)))
             {
                 context.Select = CreateSelectDelegate<Amazon.EC2.Model.ModifyNetworkInterfaceAttributeResponse, EditEC2NetworkInterfaceAttributeCmdlet>(Select) ??
                     throw new System.ArgumentException("Invalid value for -Select parameter.", nameof(this.Select));
-            }
-<<<<<<< HEAD
-=======
+                if (this.PassThru.IsPresent)
+                {
+                    throw new System.ArgumentException("-PassThru cannot be used when -Select is specified.", nameof(this.Select));
+                }
+            }
+            else if (this.PassThru.IsPresent)
+            {
+                context.Select = (response, cmdlet) => this.NetworkInterfaceId;
+            }
             #pragma warning restore CS0618, CS0612 //A class member was marked with the Obsolete attribute
             if (this.AssociatedSubnetId != null)
             {
                 context.AssociatedSubnetId = new List<System.String>(this.AssociatedSubnetId);
             }
->>>>>>> 9d3d406e
             context.AssociatePublicIpAddress = this.AssociatePublicIpAddress;
             context.Attachment_AttachmentId = this.Attachment_AttachmentId;
             context.Attachment_DefaultEnaQueueCount = this.Attachment_DefaultEnaQueueCount;
@@ -318,7 +315,6 @@
             context.ConnectionTrackingSpecification_UdpStreamTimeout = this.ConnectionTrackingSpecification_UdpStreamTimeout;
             context.ConnectionTrackingSpecification_UdpTimeout = this.ConnectionTrackingSpecification_UdpTimeout;
             context.Description = this.Description;
-            context.DryRun = this.DryRun;
             context.EnablePrimaryIpv6 = this.EnablePrimaryIpv6;
             context.EnaSrdSpecification_EnaSrdEnabled = this.EnaSrdSpecification_EnaSrdEnabled;
             context.EnaSrdUdpSpecification_EnaSrdUdpEnabled = this.EnaSrdUdpSpecification_EnaSrdUdpEnabled;
@@ -449,10 +445,6 @@
             if (cmdletContext.Description != null)
             {
                 request.Description = cmdletContext.Description;
-            }
-            if (cmdletContext.DryRun != null)
-            {
-                request.DryRun = cmdletContext.DryRun.Value;
             }
             if (cmdletContext.EnablePrimaryIpv6 != null)
             {
@@ -552,7 +544,13 @@
             Utils.Common.WriteVerboseEndpointMessage(this, client.Config, "Amazon Elastic Compute Cloud (EC2)", "ModifyNetworkInterfaceAttribute");
             try
             {
-                return client.ModifyNetworkInterfaceAttributeAsync(request, _cancellationTokenSource.Token).GetAwaiter().GetResult();
+                #if DESKTOP
+                return client.ModifyNetworkInterfaceAttribute(request);
+                #elif CORECLR
+                return client.ModifyNetworkInterfaceAttributeAsync(request).GetAwaiter().GetResult();
+                #else
+                        #error "Unknown build edition"
+                #endif
             }
             catch (AmazonServiceException exc)
             {
@@ -579,7 +577,6 @@
             public System.Int32? ConnectionTrackingSpecification_UdpStreamTimeout { get; set; }
             public System.Int32? ConnectionTrackingSpecification_UdpTimeout { get; set; }
             public System.String Description { get; set; }
-            public System.Boolean? DryRun { get; set; }
             public System.Boolean? EnablePrimaryIpv6 { get; set; }
             public System.Boolean? EnaSrdSpecification_EnaSrdEnabled { get; set; }
             public System.Boolean? EnaSrdUdpSpecification_EnaSrdUdpEnabled { get; set; }
