--- conflicted
+++ resolved
@@ -22,11 +22,9 @@
 using System.Text;
 using Amazon.PowerShell.Common;
 using Amazon.Runtime;
-using System.Threading;
 using Amazon.EC2;
 using Amazon.EC2.Model;
 
-#pragma warning disable CS0618, CS0612
 namespace Amazon.PowerShell.Cmdlets.EC2
 {
     /// <summary>
@@ -71,19 +69,6 @@
     {
         
         protected override bool IsGeneratedCmdlet { get; set; } = true;
-        private readonly CancellationTokenSource _cancellationTokenSource = new CancellationTokenSource();
-        
-        #region Parameter DryRun
-        /// <summary>
-        /// <para>
-        /// <para>Checks whether you have the required permissions for the action, without actually
-        /// making the request, and provides an error response. If you have the required permissions,
-        /// the error response is <c>DryRunOperation</c>. Otherwise, it is <c>UnauthorizedOperation</c>.</para>
-        /// </para>
-        /// </summary>
-        [System.Management.Automation.Parameter(ValueFromPipelineByPropertyName = true)]
-        public System.Boolean? DryRun { get; set; }
-        #endregion
         
         #region Parameter DeleteAssociatedSnapshot
         /// <summary>
@@ -125,6 +110,16 @@
         public string Select { get; set; } = "*";
         #endregion
         
+        #region Parameter PassThru
+        /// <summary>
+        /// Changes the cmdlet behavior to return the value passed to the ImageId parameter.
+        /// The -PassThru parameter is deprecated, use -Select '^ImageId' instead. This parameter will be removed in a future version.
+        /// </summary>
+        [System.Obsolete("The -PassThru parameter is deprecated, use -Select '^ImageId' instead. This parameter will be removed in a future version.")]
+        [System.Management.Automation.Parameter(ValueFromPipelineByPropertyName = true)]
+        public SwitchParameter PassThru { get; set; }
+        #endregion
+        
         #region Parameter Force
         /// <summary>
         /// This parameter overrides confirmation prompts to force 
@@ -135,13 +130,9 @@
         public SwitchParameter Force { get; set; }
         #endregion
         
-        protected override void StopProcessing()
-        {
-            base.StopProcessing();
-            _cancellationTokenSource.Cancel();
-        }
         protected override void ProcessRecord()
         {
+            this._AWSSignerType = "v4";
             base.ProcessRecord();
             
             var resourceIdentifiersText = FormatParameterValuesForConfirmationMsg(nameof(this.ImageId), MyInvocation.BoundParameters);
@@ -155,17 +146,22 @@
             // allow for manipulation of parameters prior to loading into context
             PreExecutionContextLoad(context);
             
+            #pragma warning disable CS0618, CS0612 //A class member was marked with the Obsolete attribute
             if (ParameterWasBound(nameof(this.Select)))
             {
                 context.Select = CreateSelectDelegate<Amazon.EC2.Model.DeregisterImageResponse, UnregisterEC2ImageCmdlet>(Select) ??
                     throw new System.ArgumentException("Invalid value for -Select parameter.", nameof(this.Select));
-            }
-<<<<<<< HEAD
-            context.DryRun = this.DryRun;
-=======
+                if (this.PassThru.IsPresent)
+                {
+                    throw new System.ArgumentException("-PassThru cannot be used when -Select is specified.", nameof(this.Select));
+                }
+            }
+            else if (this.PassThru.IsPresent)
+            {
+                context.Select = (response, cmdlet) => this.ImageId;
+            }
             #pragma warning restore CS0618, CS0612 //A class member was marked with the Obsolete attribute
             context.DeleteAssociatedSnapshot = this.DeleteAssociatedSnapshot;
->>>>>>> bd9f66e4
             context.ImageId = this.ImageId;
             #if MODULAR
             if (this.ImageId == null && ParameterWasBound(nameof(this.ImageId)))
@@ -189,15 +185,9 @@
             // create request
             var request = new Amazon.EC2.Model.DeregisterImageRequest();
             
-<<<<<<< HEAD
-            if (cmdletContext.DryRun != null)
-            {
-                request.DryRun = cmdletContext.DryRun.Value;
-=======
             if (cmdletContext.DeleteAssociatedSnapshot != null)
             {
                 request.DeleteAssociatedSnapshots = cmdletContext.DeleteAssociatedSnapshot.Value;
->>>>>>> bd9f66e4
             }
             if (cmdletContext.ImageId != null)
             {
@@ -241,7 +231,13 @@
             Utils.Common.WriteVerboseEndpointMessage(this, client.Config, "Amazon Elastic Compute Cloud (EC2)", "DeregisterImage");
             try
             {
-                return client.DeregisterImageAsync(request, _cancellationTokenSource.Token).GetAwaiter().GetResult();
+                #if DESKTOP
+                return client.DeregisterImage(request);
+                #elif CORECLR
+                return client.DeregisterImageAsync(request).GetAwaiter().GetResult();
+                #else
+                        #error "Unknown build edition"
+                #endif
             }
             catch (AmazonServiceException exc)
             {
@@ -258,11 +254,7 @@
         
         internal partial class CmdletContext : ExecutorContext
         {
-<<<<<<< HEAD
-            public System.Boolean? DryRun { get; set; }
-=======
             public System.Boolean? DeleteAssociatedSnapshot { get; set; }
->>>>>>> bd9f66e4
             public System.String ImageId { get; set; }
             public System.Func<Amazon.EC2.Model.DeregisterImageResponse, UnregisterEC2ImageCmdlet, object> Select { get; set; } =
                 (response, cmdlet) => response;
