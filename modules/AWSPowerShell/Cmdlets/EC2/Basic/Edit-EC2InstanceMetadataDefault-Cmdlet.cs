/*******************************************************************************
 *  Copyright 2012-2019 Amazon.com, Inc. or its affiliates. All Rights Reserved.
 *  Licensed under the Apache License, Version 2.0 (the "License"). You may not use
 *  this file except in compliance with the License. A copy of the License is located at
 *
 *  http://aws.amazon.com/apache2.0
 *
 *  or in the "license" file accompanying this file.
 *  This file is distributed on an "AS IS" BASIS, WITHOUT WARRANTIES OR
 *  CONDITIONS OF ANY KIND, either express or implied. See the License for the
 *  specific language governing permissions and limitations under the License.
 * *****************************************************************************
 *
 *  AWS Tools for Windows (TM) PowerShell (TM)
 *
 */

using System;
using System.Collections.Generic;
using System.Linq;
using System.Management.Automation;
using System.Text;
using Amazon.PowerShell.Common;
using Amazon.Runtime;
using Amazon.EC2;
using Amazon.EC2.Model;

namespace Amazon.PowerShell.Cmdlets.EC2
{
    /// <summary>
    /// Modifies the default instance metadata service (IMDS) settings at the account level
    /// in the specified Amazon Web Services  Region.
    /// 
    ///  <note><para>
    /// To remove a parameter's account-level default setting, specify <c>no-preference</c>.
    /// If an account-level setting is cleared with <c>no-preference</c>, then the instance
    /// launch considers the other instance metadata settings. For more information, see <a href="https://docs.aws.amazon.com/AWSEC2/latest/UserGuide/configuring-instance-metadata-options.html#instance-metadata-options-order-of-precedence">Order
    /// of precedence for instance metadata options</a> in the <i>Amazon EC2 User Guide</i>.
    /// </para></note>
    /// </summary>
    [Cmdlet("Edit", "EC2InstanceMetadataDefault", SupportsShouldProcess = true, ConfirmImpact = ConfirmImpact.Medium)]
    [OutputType("System.Boolean")]
    [AWSCmdlet("Calls the Amazon Elastic Compute Cloud (EC2) ModifyInstanceMetadataDefaults API operation.", Operation = new[] {"ModifyInstanceMetadataDefaults"}, SelectReturnType = typeof(Amazon.EC2.Model.ModifyInstanceMetadataDefaultsResponse))]
    [AWSCmdletOutput("System.Boolean or Amazon.EC2.Model.ModifyInstanceMetadataDefaultsResponse",
<<<<<<< HEAD
        "This cmdlet returns a collection of System.Boolean objects.",
        "The service call response (type Amazon.EC2.Model.ModifyInstanceMetadataDefaultsResponse) can also be referenced from properties attached to the cmdlet entry in the $AWSHistory stack."
=======
        "This cmdlet returns a System.Boolean object.",
        "The service call response (type Amazon.EC2.Model.ModifyInstanceMetadataDefaultsResponse) can be returned by specifying '-Select *'."
>>>>>>> bf910d72
    )]
    public partial class EditEC2InstanceMetadataDefaultCmdlet : AmazonEC2ClientCmdlet, IExecutor
    {
        
        protected override bool IsGeneratedCmdlet { get; set; } = true;
        
        #region Parameter HttpEndpoint
        /// <summary>
        /// <para>
        /// <para>Enables or disables the IMDS endpoint on an instance. When disabled, the instance
        /// metadata can't be accessed.</para>
        /// </para>
        /// </summary>
        [System.Management.Automation.Parameter(ValueFromPipelineByPropertyName = true)]
        [AWSConstantClassSource("Amazon.EC2.DefaultInstanceMetadataEndpointState")]
        public Amazon.EC2.DefaultInstanceMetadataEndpointState HttpEndpoint { get; set; }
        #endregion
        
        #region Parameter HttpPutResponseHopLimit
        /// <summary>
        /// <para>
        /// <para>The maximum number of hops that the metadata token can travel. To indicate no preference,
        /// specify <c>-1</c>.</para><para>Possible values: Integers from <c>1</c> to <c>64</c>, and <c>-1</c> to indicate no
        /// preference</para>
        /// </para>
        /// </summary>
        [System.Management.Automation.Parameter(ValueFromPipelineByPropertyName = true)]
        public System.Int32? HttpPutResponseHopLimit { get; set; }
        #endregion
        
        #region Parameter HttpToken
        /// <summary>
        /// <para>
        /// <para>Indicates whether IMDSv2 is required.</para><ul><li><para><c>optional</c> – IMDSv2 is optional, which means that you can use either IMDSv2
        /// or IMDSv1.</para></li><li><para><c>required</c> – IMDSv2 is required, which means that IMDSv1 is disabled, and you
        /// must use IMDSv2.</para></li></ul>
        /// </para>
        /// </summary>
        [System.Management.Automation.Parameter(ValueFromPipelineByPropertyName = true)]
        [Alias("HttpTokens")]
        [AWSConstantClassSource("Amazon.EC2.MetadataDefaultHttpTokensState")]
        public Amazon.EC2.MetadataDefaultHttpTokensState HttpToken { get; set; }
        #endregion
        
        #region Parameter InstanceMetadataTag
        /// <summary>
        /// <para>
        /// <para>Enables or disables access to an instance's tags from the instance metadata. For more
        /// information, see <a href="https://docs.aws.amazon.com/AWSEC2/latest/UserGuide/Using_Tags.html#work-with-tags-in-IMDS">Work
        /// with instance tags using the instance metadata</a> in the <i>Amazon EC2 User Guide</i>.</para>
        /// </para>
        /// </summary>
        [System.Management.Automation.Parameter(ValueFromPipelineByPropertyName = true)]
        [Alias("InstanceMetadataTags")]
        [AWSConstantClassSource("Amazon.EC2.DefaultInstanceMetadataTagsState")]
        public Amazon.EC2.DefaultInstanceMetadataTagsState InstanceMetadataTag { get; set; }
        #endregion
        
        #region Parameter Select
        /// <summary>
        /// Use the -Select parameter to control the cmdlet output. The default value is 'Return'.
        /// Specifying -Select '*' will result in the cmdlet returning the whole service response (Amazon.EC2.Model.ModifyInstanceMetadataDefaultsResponse).
        /// Specifying the name of a property of type Amazon.EC2.Model.ModifyInstanceMetadataDefaultsResponse will result in that property being returned.
        /// Specifying -Select '^ParameterName' will result in the cmdlet returning the selected cmdlet parameter value.
        /// </summary>
        [System.Management.Automation.Parameter(ValueFromPipelineByPropertyName = true)]
        public string Select { get; set; } = "Return";
        #endregion
        
        #region Parameter Force
        /// <summary>
        /// This parameter overrides confirmation prompts to force 
        /// the cmdlet to continue its operation. This parameter should always
        /// be used with caution.
        /// </summary>
        [System.Management.Automation.Parameter(ValueFromPipelineByPropertyName = true)]
        public SwitchParameter Force { get; set; }
        #endregion
        
        protected override void ProcessRecord()
        {
            this._AWSSignerType = "v4";
            base.ProcessRecord();
            
            var resourceIdentifiersText = string.Empty;
            if (!ConfirmShouldProceed(this.Force.IsPresent, resourceIdentifiersText, "Edit-EC2InstanceMetadataDefault (ModifyInstanceMetadataDefaults)"))
            {
                return;
            }
            
            var context = new CmdletContext();
            
            // allow for manipulation of parameters prior to loading into context
            PreExecutionContextLoad(context);
            
            if (ParameterWasBound(nameof(this.Select)))
            {
                context.Select = CreateSelectDelegate<Amazon.EC2.Model.ModifyInstanceMetadataDefaultsResponse, EditEC2InstanceMetadataDefaultCmdlet>(Select) ??
                    throw new System.ArgumentException("Invalid value for -Select parameter.", nameof(this.Select));
            }
            context.HttpEndpoint = this.HttpEndpoint;
            context.HttpPutResponseHopLimit = this.HttpPutResponseHopLimit;
            context.HttpToken = this.HttpToken;
            context.InstanceMetadataTag = this.InstanceMetadataTag;
            
            // allow further manipulation of loaded context prior to processing
            PostExecutionContextLoad(context);
            
            var output = Execute(context) as CmdletOutput;
            ProcessOutput(output);
        }
        
        #region IExecutor Members
        
        public object Execute(ExecutorContext context)
        {
            var cmdletContext = context as CmdletContext;
            // create request
            var request = new Amazon.EC2.Model.ModifyInstanceMetadataDefaultsRequest();
            
            if (cmdletContext.HttpEndpoint != null)
            {
                request.HttpEndpoint = cmdletContext.HttpEndpoint;
            }
            if (cmdletContext.HttpPutResponseHopLimit != null)
            {
                request.HttpPutResponseHopLimit = cmdletContext.HttpPutResponseHopLimit.Value;
            }
            if (cmdletContext.HttpToken != null)
            {
                request.HttpTokens = cmdletContext.HttpToken;
            }
            if (cmdletContext.InstanceMetadataTag != null)
            {
                request.InstanceMetadataTags = cmdletContext.InstanceMetadataTag;
            }
            
            CmdletOutput output;
            
            // issue call
            var client = Client ?? CreateClient(_CurrentCredentials, _RegionEndpoint);
            try
            {
                var response = CallAWSServiceOperation(client, request);
                object pipelineOutput = null;
                pipelineOutput = cmdletContext.Select(response, this);
                output = new CmdletOutput
                {
                    PipelineOutput = pipelineOutput,
                    ServiceResponse = response
                };
            }
            catch (Exception e)
            {
                output = new CmdletOutput { ErrorResponse = e };
            }
            
            return output;
        }
        
        public ExecutorContext CreateContext()
        {
            return new CmdletContext();
        }
        
        #endregion
        
        #region AWS Service Operation Call
        
        private Amazon.EC2.Model.ModifyInstanceMetadataDefaultsResponse CallAWSServiceOperation(IAmazonEC2 client, Amazon.EC2.Model.ModifyInstanceMetadataDefaultsRequest request)
        {
            Utils.Common.WriteVerboseEndpointMessage(this, client.Config, "Amazon Elastic Compute Cloud (EC2)", "ModifyInstanceMetadataDefaults");
            try
            {
                #if DESKTOP
                return client.ModifyInstanceMetadataDefaults(request);
                #elif CORECLR
                return client.ModifyInstanceMetadataDefaultsAsync(request).GetAwaiter().GetResult();
                #else
                        #error "Unknown build edition"
                #endif
            }
            catch (AmazonServiceException exc)
            {
                var webException = exc.InnerException as System.Net.WebException;
                if (webException != null)
                {
                    throw new Exception(Utils.Common.FormatNameResolutionFailureMessage(client.Config, webException.Message), webException);
                }
                throw;
            }
        }
        
        #endregion
        
        internal partial class CmdletContext : ExecutorContext
        {
            public Amazon.EC2.DefaultInstanceMetadataEndpointState HttpEndpoint { get; set; }
            public System.Int32? HttpPutResponseHopLimit { get; set; }
            public Amazon.EC2.MetadataDefaultHttpTokensState HttpToken { get; set; }
            public Amazon.EC2.DefaultInstanceMetadataTagsState InstanceMetadataTag { get; set; }
            public System.Func<Amazon.EC2.Model.ModifyInstanceMetadataDefaultsResponse, EditEC2InstanceMetadataDefaultCmdlet, object> Select { get; set; } =
                (response, cmdlet) => response.Return;
        }
        
    }
}<|MERGE_RESOLUTION|>--- conflicted
+++ resolved
@@ -42,13 +42,8 @@
     [OutputType("System.Boolean")]
     [AWSCmdlet("Calls the Amazon Elastic Compute Cloud (EC2) ModifyInstanceMetadataDefaults API operation.", Operation = new[] {"ModifyInstanceMetadataDefaults"}, SelectReturnType = typeof(Amazon.EC2.Model.ModifyInstanceMetadataDefaultsResponse))]
     [AWSCmdletOutput("System.Boolean or Amazon.EC2.Model.ModifyInstanceMetadataDefaultsResponse",
-<<<<<<< HEAD
-        "This cmdlet returns a collection of System.Boolean objects.",
-        "The service call response (type Amazon.EC2.Model.ModifyInstanceMetadataDefaultsResponse) can also be referenced from properties attached to the cmdlet entry in the $AWSHistory stack."
-=======
         "This cmdlet returns a System.Boolean object.",
         "The service call response (type Amazon.EC2.Model.ModifyInstanceMetadataDefaultsResponse) can be returned by specifying '-Select *'."
->>>>>>> bf910d72
     )]
     public partial class EditEC2InstanceMetadataDefaultCmdlet : AmazonEC2ClientCmdlet, IExecutor
     {
