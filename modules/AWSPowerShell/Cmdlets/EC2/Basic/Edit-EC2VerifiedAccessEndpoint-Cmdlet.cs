/*******************************************************************************
 *  Copyright 2012-2019 Amazon.com, Inc. or its affiliates. All Rights Reserved.
 *  Licensed under the Apache License, Version 2.0 (the "License"). You may not use
 *  this file except in compliance with the License. A copy of the License is located at
 *
 *  http://aws.amazon.com/apache2.0
 *
 *  or in the "license" file accompanying this file.
 *  This file is distributed on an "AS IS" BASIS, WITHOUT WARRANTIES OR
 *  CONDITIONS OF ANY KIND, either express or implied. See the License for the
 *  specific language governing permissions and limitations under the License.
 * *****************************************************************************
 *
 *  AWS Tools for Windows (TM) PowerShell (TM)
 *
 */

using System;
using System.Collections.Generic;
using System.Linq;
using System.Management.Automation;
using System.Text;
using Amazon.PowerShell.Common;
using Amazon.Runtime;
using Amazon.EC2;
using Amazon.EC2.Model;

namespace Amazon.PowerShell.Cmdlets.EC2
{
    /// <summary>
    /// Modifies the configuration of the specified Amazon Web Services Verified Access endpoint.
    /// </summary>
    [Cmdlet("Edit", "EC2VerifiedAccessEndpoint", SupportsShouldProcess = true, ConfirmImpact = ConfirmImpact.Medium)]
    [OutputType("Amazon.EC2.Model.VerifiedAccessEndpoint")]
    [AWSCmdlet("Calls the Amazon Elastic Compute Cloud (EC2) ModifyVerifiedAccessEndpoint API operation.", Operation = new[] {"ModifyVerifiedAccessEndpoint"}, SelectReturnType = typeof(Amazon.EC2.Model.ModifyVerifiedAccessEndpointResponse))]
    [AWSCmdletOutput("Amazon.EC2.Model.VerifiedAccessEndpoint or Amazon.EC2.Model.ModifyVerifiedAccessEndpointResponse",
        "This cmdlet returns an Amazon.EC2.Model.VerifiedAccessEndpoint object.",
        "The service call response (type Amazon.EC2.Model.ModifyVerifiedAccessEndpointResponse) can be returned by specifying '-Select *'."
    )]
    public partial class EditEC2VerifiedAccessEndpointCmdlet : AmazonEC2ClientCmdlet, IExecutor
    {
        
        protected override bool IsGeneratedCmdlet { get; set; } = true;
        
        #region Parameter Description
        /// <summary>
        /// <para>
        /// <para>A description for the Verified Access endpoint.</para>
        /// </para>
        /// </summary>
        [System.Management.Automation.Parameter(ValueFromPipelineByPropertyName = true)]
        public System.String Description { get; set; }
        #endregion
        
        #region Parameter LoadBalancerOptions_Port
        /// <summary>
        /// <para>
        /// <para>The IP port number.</para>
        /// </para>
        /// </summary>
        [System.Management.Automation.Parameter(ValueFromPipelineByPropertyName = true)]
        public System.Int32? LoadBalancerOptions_Port { get; set; }
        #endregion
        
        #region Parameter NetworkInterfaceOptions_Port
        /// <summary>
        /// <para>
        /// <para>The IP port number.</para>
        /// </para>
        /// </summary>
        [System.Management.Automation.Parameter(ValueFromPipelineByPropertyName = true)]
        public System.Int32? NetworkInterfaceOptions_Port { get; set; }
        #endregion
        
        #region Parameter RdsOptions_Port
        /// <summary>
        /// <para>
        /// <para>The port.</para>
        /// </para>
        /// </summary>
        [System.Management.Automation.Parameter(ValueFromPipelineByPropertyName = true)]
        public System.Int32? RdsOptions_Port { get; set; }
        #endregion
        
        #region Parameter CidrOptions_PortRange
        /// <summary>
        /// <para>
        /// <para>The port ranges.</para>
        /// </para>
        /// </summary>
        [System.Management.Automation.Parameter(ValueFromPipelineByPropertyName = true)]
        [Alias("CidrOptions_PortRanges")]
        public Amazon.EC2.Model.ModifyVerifiedAccessEndpointPortRange[] CidrOptions_PortRange { get; set; }
        #endregion
        
        #region Parameter LoadBalancerOptions_PortRange
        /// <summary>
        /// <para>
        /// <para>The port ranges.</para>
        /// </para>
        /// </summary>
        [System.Management.Automation.Parameter(ValueFromPipelineByPropertyName = true)]
        [Alias("LoadBalancerOptions_PortRanges")]
        public Amazon.EC2.Model.ModifyVerifiedAccessEndpointPortRange[] LoadBalancerOptions_PortRange { get; set; }
        #endregion
        
        #region Parameter NetworkInterfaceOptions_PortRange
        /// <summary>
        /// <para>
        /// <para>The port ranges.</para>
        /// </para>
        /// </summary>
        [System.Management.Automation.Parameter(ValueFromPipelineByPropertyName = true)]
        [Alias("NetworkInterfaceOptions_PortRanges")]
        public Amazon.EC2.Model.ModifyVerifiedAccessEndpointPortRange[] NetworkInterfaceOptions_PortRange { get; set; }
        #endregion
        
        #region Parameter LoadBalancerOptions_Protocol
        /// <summary>
        /// <para>
        /// <para>The IP protocol.</para>
        /// </para>
        /// </summary>
        [System.Management.Automation.Parameter(ValueFromPipelineByPropertyName = true)]
        [AWSConstantClassSource("Amazon.EC2.VerifiedAccessEndpointProtocol")]
        public Amazon.EC2.VerifiedAccessEndpointProtocol LoadBalancerOptions_Protocol { get; set; }
        #endregion
        
        #region Parameter NetworkInterfaceOptions_Protocol
        /// <summary>
        /// <para>
        /// <para>The IP protocol.</para>
        /// </para>
        /// </summary>
        [System.Management.Automation.Parameter(ValueFromPipelineByPropertyName = true)]
        [AWSConstantClassSource("Amazon.EC2.VerifiedAccessEndpointProtocol")]
        public Amazon.EC2.VerifiedAccessEndpointProtocol NetworkInterfaceOptions_Protocol { get; set; }
        #endregion
        
        #region Parameter RdsOptions_RdsEndpoint
        /// <summary>
        /// <para>
        /// <para>The RDS endpoint.</para>
        /// </para>
        /// </summary>
        [System.Management.Automation.Parameter(ValueFromPipelineByPropertyName = true)]
        public System.String RdsOptions_RdsEndpoint { get; set; }
        #endregion
        
        #region Parameter LoadBalancerOptions_SubnetId
        /// <summary>
        /// <para>
        /// <para>The IDs of the subnets.</para>
        /// </para>
        /// </summary>
        [System.Management.Automation.Parameter(ValueFromPipelineByPropertyName = true)]
        [Alias("LoadBalancerOptions_SubnetIds")]
        public System.String[] LoadBalancerOptions_SubnetId { get; set; }
        #endregion
        
        #region Parameter RdsOptions_SubnetId
        /// <summary>
        /// <para>
        /// <para>The IDs of the subnets.</para>
        /// </para>
        /// </summary>
        [System.Management.Automation.Parameter(ValueFromPipelineByPropertyName = true)]
        [Alias("RdsOptions_SubnetIds")]
        public System.String[] RdsOptions_SubnetId { get; set; }
        #endregion
        
        #region Parameter VerifiedAccessEndpointId
        /// <summary>
        /// <para>
        /// <para>The ID of the Verified Access endpoint.</para>
        /// </para>
        /// </summary>
        #if !MODULAR
        [System.Management.Automation.Parameter(Position = 0, ValueFromPipelineByPropertyName = true, ValueFromPipeline = true)]
        #else
        [System.Management.Automation.Parameter(Position = 0, ValueFromPipelineByPropertyName = true, ValueFromPipeline = true, Mandatory = true)]
        [System.Management.Automation.AllowEmptyString]
        [System.Management.Automation.AllowNull]
        #endif
        [Amazon.PowerShell.Common.AWSRequiredParameter]
        public System.String VerifiedAccessEndpointId { get; set; }
        #endregion
        
        #region Parameter VerifiedAccessGroupId
        /// <summary>
        /// <para>
        /// <para>The ID of the Verified Access group.</para>
        /// </para>
        /// </summary>
        [System.Management.Automation.Parameter(ValueFromPipelineByPropertyName = true)]
        public System.String VerifiedAccessGroupId { get; set; }
        #endregion
        
        #region Parameter ClientToken
        /// <summary>
        /// <para>
        /// <para>A unique, case-sensitive token that you provide to ensure idempotency of your modification
        /// request. For more information, see <a href="https://docs.aws.amazon.com/ec2/latest/devguide/ec2-api-idempotency.html">Ensuring
        /// idempotency</a>.</para>
        /// </para>
        /// </summary>
        [System.Management.Automation.Parameter(ValueFromPipelineByPropertyName = true)]
        public System.String ClientToken { get; set; }
        #endregion
        
        #region Parameter Select
        /// <summary>
        /// Use the -Select parameter to control the cmdlet output. The default value is 'VerifiedAccessEndpoint'.
        /// Specifying -Select '*' will result in the cmdlet returning the whole service response (Amazon.EC2.Model.ModifyVerifiedAccessEndpointResponse).
        /// Specifying the name of a property of type Amazon.EC2.Model.ModifyVerifiedAccessEndpointResponse will result in that property being returned.
        /// Specifying -Select '^ParameterName' will result in the cmdlet returning the selected cmdlet parameter value.
        /// </summary>
        [System.Management.Automation.Parameter(ValueFromPipelineByPropertyName = true)]
        public string Select { get; set; } = "VerifiedAccessEndpoint";
        #endregion
        
        #region Parameter Force
        /// <summary>
        /// This parameter overrides confirmation prompts to force 
        /// the cmdlet to continue its operation. This parameter should always
        /// be used with caution.
        /// </summary>
        [System.Management.Automation.Parameter(ValueFromPipelineByPropertyName = true)]
        public SwitchParameter Force { get; set; }
        #endregion
        
        protected override void ProcessRecord()
        {
            this._AWSSignerType = "v4";
            base.ProcessRecord();
            
            var resourceIdentifiersText = FormatParameterValuesForConfirmationMsg(nameof(this.VerifiedAccessEndpointId), MyInvocation.BoundParameters);
            if (!ConfirmShouldProceed(this.Force.IsPresent, resourceIdentifiersText, "Edit-EC2VerifiedAccessEndpoint (ModifyVerifiedAccessEndpoint)"))
            {
                return;
            }
            
            var context = new CmdletContext();
            
            // allow for manipulation of parameters prior to loading into context
            PreExecutionContextLoad(context);
            
            if (ParameterWasBound(nameof(this.Select)))
            {
                context.Select = CreateSelectDelegate<Amazon.EC2.Model.ModifyVerifiedAccessEndpointResponse, EditEC2VerifiedAccessEndpointCmdlet>(Select) ??
                    throw new System.ArgumentException("Invalid value for -Select parameter.", nameof(this.Select));
            }
<<<<<<< HEAD
=======
            #pragma warning restore CS0618, CS0612 //A class member was marked with the Obsolete attribute
            if (this.CidrOptions_PortRange != null)
            {
                context.CidrOptions_PortRange = new List<Amazon.EC2.Model.ModifyVerifiedAccessEndpointPortRange>(this.CidrOptions_PortRange);
            }
>>>>>>> 32fb9714
            context.ClientToken = this.ClientToken;
            context.Description = this.Description;
            context.LoadBalancerOptions_Port = this.LoadBalancerOptions_Port;
            if (this.LoadBalancerOptions_PortRange != null)
            {
                context.LoadBalancerOptions_PortRange = new List<Amazon.EC2.Model.ModifyVerifiedAccessEndpointPortRange>(this.LoadBalancerOptions_PortRange);
            }
            context.LoadBalancerOptions_Protocol = this.LoadBalancerOptions_Protocol;
            if (this.LoadBalancerOptions_SubnetId != null)
            {
                context.LoadBalancerOptions_SubnetId = new List<System.String>(this.LoadBalancerOptions_SubnetId);
            }
            context.NetworkInterfaceOptions_Port = this.NetworkInterfaceOptions_Port;
            if (this.NetworkInterfaceOptions_PortRange != null)
            {
                context.NetworkInterfaceOptions_PortRange = new List<Amazon.EC2.Model.ModifyVerifiedAccessEndpointPortRange>(this.NetworkInterfaceOptions_PortRange);
            }
            context.NetworkInterfaceOptions_Protocol = this.NetworkInterfaceOptions_Protocol;
            context.RdsOptions_Port = this.RdsOptions_Port;
            context.RdsOptions_RdsEndpoint = this.RdsOptions_RdsEndpoint;
            if (this.RdsOptions_SubnetId != null)
            {
                context.RdsOptions_SubnetId = new List<System.String>(this.RdsOptions_SubnetId);
            }
            context.VerifiedAccessEndpointId = this.VerifiedAccessEndpointId;
            #if MODULAR
            if (this.VerifiedAccessEndpointId == null && ParameterWasBound(nameof(this.VerifiedAccessEndpointId)))
            {
                WriteWarning("You are passing $null as a value for parameter VerifiedAccessEndpointId which is marked as required. In case you believe this parameter was incorrectly marked as required, report this by opening an issue at https://github.com/aws/aws-tools-for-powershell/issues.");
            }
            #endif
            context.VerifiedAccessGroupId = this.VerifiedAccessGroupId;
            
            // allow further manipulation of loaded context prior to processing
            PostExecutionContextLoad(context);
            
            var output = Execute(context) as CmdletOutput;
            ProcessOutput(output);
        }
        
        #region IExecutor Members
        
        public object Execute(ExecutorContext context)
        {
            var cmdletContext = context as CmdletContext;
            // create request
            var request = new Amazon.EC2.Model.ModifyVerifiedAccessEndpointRequest();
            
            
             // populate CidrOptions
            var requestCidrOptionsIsNull = true;
            request.CidrOptions = new Amazon.EC2.Model.ModifyVerifiedAccessEndpointCidrOptions();
            List<Amazon.EC2.Model.ModifyVerifiedAccessEndpointPortRange> requestCidrOptions_cidrOptions_PortRange = null;
            if (cmdletContext.CidrOptions_PortRange != null)
            {
                requestCidrOptions_cidrOptions_PortRange = cmdletContext.CidrOptions_PortRange;
            }
            if (requestCidrOptions_cidrOptions_PortRange != null)
            {
                request.CidrOptions.PortRanges = requestCidrOptions_cidrOptions_PortRange;
                requestCidrOptionsIsNull = false;
            }
             // determine if request.CidrOptions should be set to null
            if (requestCidrOptionsIsNull)
            {
                request.CidrOptions = null;
            }
            if (cmdletContext.ClientToken != null)
            {
                request.ClientToken = cmdletContext.ClientToken;
            }
            if (cmdletContext.Description != null)
            {
                request.Description = cmdletContext.Description;
            }
            
             // populate LoadBalancerOptions
            var requestLoadBalancerOptionsIsNull = true;
            request.LoadBalancerOptions = new Amazon.EC2.Model.ModifyVerifiedAccessEndpointLoadBalancerOptions();
            System.Int32? requestLoadBalancerOptions_loadBalancerOptions_Port = null;
            if (cmdletContext.LoadBalancerOptions_Port != null)
            {
                requestLoadBalancerOptions_loadBalancerOptions_Port = cmdletContext.LoadBalancerOptions_Port.Value;
            }
            if (requestLoadBalancerOptions_loadBalancerOptions_Port != null)
            {
                request.LoadBalancerOptions.Port = requestLoadBalancerOptions_loadBalancerOptions_Port.Value;
                requestLoadBalancerOptionsIsNull = false;
            }
            List<Amazon.EC2.Model.ModifyVerifiedAccessEndpointPortRange> requestLoadBalancerOptions_loadBalancerOptions_PortRange = null;
            if (cmdletContext.LoadBalancerOptions_PortRange != null)
            {
                requestLoadBalancerOptions_loadBalancerOptions_PortRange = cmdletContext.LoadBalancerOptions_PortRange;
            }
            if (requestLoadBalancerOptions_loadBalancerOptions_PortRange != null)
            {
                request.LoadBalancerOptions.PortRanges = requestLoadBalancerOptions_loadBalancerOptions_PortRange;
                requestLoadBalancerOptionsIsNull = false;
            }
            Amazon.EC2.VerifiedAccessEndpointProtocol requestLoadBalancerOptions_loadBalancerOptions_Protocol = null;
            if (cmdletContext.LoadBalancerOptions_Protocol != null)
            {
                requestLoadBalancerOptions_loadBalancerOptions_Protocol = cmdletContext.LoadBalancerOptions_Protocol;
            }
            if (requestLoadBalancerOptions_loadBalancerOptions_Protocol != null)
            {
                request.LoadBalancerOptions.Protocol = requestLoadBalancerOptions_loadBalancerOptions_Protocol;
                requestLoadBalancerOptionsIsNull = false;
            }
            List<System.String> requestLoadBalancerOptions_loadBalancerOptions_SubnetId = null;
            if (cmdletContext.LoadBalancerOptions_SubnetId != null)
            {
                requestLoadBalancerOptions_loadBalancerOptions_SubnetId = cmdletContext.LoadBalancerOptions_SubnetId;
            }
            if (requestLoadBalancerOptions_loadBalancerOptions_SubnetId != null)
            {
                request.LoadBalancerOptions.SubnetIds = requestLoadBalancerOptions_loadBalancerOptions_SubnetId;
                requestLoadBalancerOptionsIsNull = false;
            }
             // determine if request.LoadBalancerOptions should be set to null
            if (requestLoadBalancerOptionsIsNull)
            {
                request.LoadBalancerOptions = null;
            }
            
             // populate NetworkInterfaceOptions
            var requestNetworkInterfaceOptionsIsNull = true;
            request.NetworkInterfaceOptions = new Amazon.EC2.Model.ModifyVerifiedAccessEndpointEniOptions();
            System.Int32? requestNetworkInterfaceOptions_networkInterfaceOptions_Port = null;
            if (cmdletContext.NetworkInterfaceOptions_Port != null)
            {
                requestNetworkInterfaceOptions_networkInterfaceOptions_Port = cmdletContext.NetworkInterfaceOptions_Port.Value;
            }
            if (requestNetworkInterfaceOptions_networkInterfaceOptions_Port != null)
            {
                request.NetworkInterfaceOptions.Port = requestNetworkInterfaceOptions_networkInterfaceOptions_Port.Value;
                requestNetworkInterfaceOptionsIsNull = false;
            }
            List<Amazon.EC2.Model.ModifyVerifiedAccessEndpointPortRange> requestNetworkInterfaceOptions_networkInterfaceOptions_PortRange = null;
            if (cmdletContext.NetworkInterfaceOptions_PortRange != null)
            {
                requestNetworkInterfaceOptions_networkInterfaceOptions_PortRange = cmdletContext.NetworkInterfaceOptions_PortRange;
            }
            if (requestNetworkInterfaceOptions_networkInterfaceOptions_PortRange != null)
            {
                request.NetworkInterfaceOptions.PortRanges = requestNetworkInterfaceOptions_networkInterfaceOptions_PortRange;
                requestNetworkInterfaceOptionsIsNull = false;
            }
            Amazon.EC2.VerifiedAccessEndpointProtocol requestNetworkInterfaceOptions_networkInterfaceOptions_Protocol = null;
            if (cmdletContext.NetworkInterfaceOptions_Protocol != null)
            {
                requestNetworkInterfaceOptions_networkInterfaceOptions_Protocol = cmdletContext.NetworkInterfaceOptions_Protocol;
            }
            if (requestNetworkInterfaceOptions_networkInterfaceOptions_Protocol != null)
            {
                request.NetworkInterfaceOptions.Protocol = requestNetworkInterfaceOptions_networkInterfaceOptions_Protocol;
                requestNetworkInterfaceOptionsIsNull = false;
            }
             // determine if request.NetworkInterfaceOptions should be set to null
            if (requestNetworkInterfaceOptionsIsNull)
            {
                request.NetworkInterfaceOptions = null;
            }
            
             // populate RdsOptions
            var requestRdsOptionsIsNull = true;
            request.RdsOptions = new Amazon.EC2.Model.ModifyVerifiedAccessEndpointRdsOptions();
            System.Int32? requestRdsOptions_rdsOptions_Port = null;
            if (cmdletContext.RdsOptions_Port != null)
            {
                requestRdsOptions_rdsOptions_Port = cmdletContext.RdsOptions_Port.Value;
            }
            if (requestRdsOptions_rdsOptions_Port != null)
            {
                request.RdsOptions.Port = requestRdsOptions_rdsOptions_Port.Value;
                requestRdsOptionsIsNull = false;
            }
            System.String requestRdsOptions_rdsOptions_RdsEndpoint = null;
            if (cmdletContext.RdsOptions_RdsEndpoint != null)
            {
                requestRdsOptions_rdsOptions_RdsEndpoint = cmdletContext.RdsOptions_RdsEndpoint;
            }
            if (requestRdsOptions_rdsOptions_RdsEndpoint != null)
            {
                request.RdsOptions.RdsEndpoint = requestRdsOptions_rdsOptions_RdsEndpoint;
                requestRdsOptionsIsNull = false;
            }
            List<System.String> requestRdsOptions_rdsOptions_SubnetId = null;
            if (cmdletContext.RdsOptions_SubnetId != null)
            {
                requestRdsOptions_rdsOptions_SubnetId = cmdletContext.RdsOptions_SubnetId;
            }
            if (requestRdsOptions_rdsOptions_SubnetId != null)
            {
                request.RdsOptions.SubnetIds = requestRdsOptions_rdsOptions_SubnetId;
                requestRdsOptionsIsNull = false;
            }
             // determine if request.RdsOptions should be set to null
            if (requestRdsOptionsIsNull)
            {
                request.RdsOptions = null;
            }
            if (cmdletContext.VerifiedAccessEndpointId != null)
            {
                request.VerifiedAccessEndpointId = cmdletContext.VerifiedAccessEndpointId;
            }
            if (cmdletContext.VerifiedAccessGroupId != null)
            {
                request.VerifiedAccessGroupId = cmdletContext.VerifiedAccessGroupId;
            }
            
            CmdletOutput output;
            
            // issue call
            var client = Client ?? CreateClient(_CurrentCredentials, _RegionEndpoint);
            try
            {
                var response = CallAWSServiceOperation(client, request);
                object pipelineOutput = null;
                pipelineOutput = cmdletContext.Select(response, this);
                output = new CmdletOutput
                {
                    PipelineOutput = pipelineOutput,
                    ServiceResponse = response
                };
            }
            catch (Exception e)
            {
                output = new CmdletOutput { ErrorResponse = e };
            }
            
            return output;
        }
        
        public ExecutorContext CreateContext()
        {
            return new CmdletContext();
        }
        
        #endregion
        
        #region AWS Service Operation Call
        
        private Amazon.EC2.Model.ModifyVerifiedAccessEndpointResponse CallAWSServiceOperation(IAmazonEC2 client, Amazon.EC2.Model.ModifyVerifiedAccessEndpointRequest request)
        {
            Utils.Common.WriteVerboseEndpointMessage(this, client.Config, "Amazon Elastic Compute Cloud (EC2)", "ModifyVerifiedAccessEndpoint");
            try
            {
                #if DESKTOP
                return client.ModifyVerifiedAccessEndpoint(request);
                #elif CORECLR
                return client.ModifyVerifiedAccessEndpointAsync(request).GetAwaiter().GetResult();
                #else
                        #error "Unknown build edition"
                #endif
            }
            catch (AmazonServiceException exc)
            {
                var webException = exc.InnerException as System.Net.WebException;
                if (webException != null)
                {
                    throw new Exception(Utils.Common.FormatNameResolutionFailureMessage(client.Config, webException.Message), webException);
                }
                throw;
            }
        }
        
        #endregion
        
        internal partial class CmdletContext : ExecutorContext
        {
            public List<Amazon.EC2.Model.ModifyVerifiedAccessEndpointPortRange> CidrOptions_PortRange { get; set; }
            public System.String ClientToken { get; set; }
            public System.String Description { get; set; }
            public System.Int32? LoadBalancerOptions_Port { get; set; }
            public List<Amazon.EC2.Model.ModifyVerifiedAccessEndpointPortRange> LoadBalancerOptions_PortRange { get; set; }
            public Amazon.EC2.VerifiedAccessEndpointProtocol LoadBalancerOptions_Protocol { get; set; }
            public List<System.String> LoadBalancerOptions_SubnetId { get; set; }
            public System.Int32? NetworkInterfaceOptions_Port { get; set; }
            public List<Amazon.EC2.Model.ModifyVerifiedAccessEndpointPortRange> NetworkInterfaceOptions_PortRange { get; set; }
            public Amazon.EC2.VerifiedAccessEndpointProtocol NetworkInterfaceOptions_Protocol { get; set; }
            public System.Int32? RdsOptions_Port { get; set; }
            public System.String RdsOptions_RdsEndpoint { get; set; }
            public List<System.String> RdsOptions_SubnetId { get; set; }
            public System.String VerifiedAccessEndpointId { get; set; }
            public System.String VerifiedAccessGroupId { get; set; }
            public System.Func<Amazon.EC2.Model.ModifyVerifiedAccessEndpointResponse, EditEC2VerifiedAccessEndpointCmdlet, object> Select { get; set; } =
                (response, cmdlet) => response.VerifiedAccessEndpoint;
        }
        
    }
}<|MERGE_RESOLUTION|>--- conflicted
+++ resolved
@@ -219,6 +219,16 @@
         public string Select { get; set; } = "VerifiedAccessEndpoint";
         #endregion
         
+        #region Parameter PassThru
+        /// <summary>
+        /// Changes the cmdlet behavior to return the value passed to the VerifiedAccessEndpointId parameter.
+        /// The -PassThru parameter is deprecated, use -Select '^VerifiedAccessEndpointId' instead. This parameter will be removed in a future version.
+        /// </summary>
+        [System.Obsolete("The -PassThru parameter is deprecated, use -Select '^VerifiedAccessEndpointId' instead. This parameter will be removed in a future version.")]
+        [System.Management.Automation.Parameter(ValueFromPipelineByPropertyName = true)]
+        public SwitchParameter PassThru { get; set; }
+        #endregion
+        
         #region Parameter Force
         /// <summary>
         /// This parameter overrides confirmation prompts to force 
@@ -245,19 +255,25 @@
             // allow for manipulation of parameters prior to loading into context
             PreExecutionContextLoad(context);
             
+            #pragma warning disable CS0618, CS0612 //A class member was marked with the Obsolete attribute
             if (ParameterWasBound(nameof(this.Select)))
             {
                 context.Select = CreateSelectDelegate<Amazon.EC2.Model.ModifyVerifiedAccessEndpointResponse, EditEC2VerifiedAccessEndpointCmdlet>(Select) ??
                     throw new System.ArgumentException("Invalid value for -Select parameter.", nameof(this.Select));
-            }
-<<<<<<< HEAD
-=======
+                if (this.PassThru.IsPresent)
+                {
+                    throw new System.ArgumentException("-PassThru cannot be used when -Select is specified.", nameof(this.Select));
+                }
+            }
+            else if (this.PassThru.IsPresent)
+            {
+                context.Select = (response, cmdlet) => this.VerifiedAccessEndpointId;
+            }
             #pragma warning restore CS0618, CS0612 //A class member was marked with the Obsolete attribute
             if (this.CidrOptions_PortRange != null)
             {
                 context.CidrOptions_PortRange = new List<Amazon.EC2.Model.ModifyVerifiedAccessEndpointPortRange>(this.CidrOptions_PortRange);
             }
->>>>>>> 32fb9714
             context.ClientToken = this.ClientToken;
             context.Description = this.Description;
             context.LoadBalancerOptions_Port = this.LoadBalancerOptions_Port;
