/*******************************************************************************
 *  Copyright Amazon.com, Inc. or its affiliates. All Rights Reserved.
 *  Licensed under the Apache License, Version 2.0 (the "License"). You may not use
 *  this file except in compliance with the License. A copy of the License is located at
 *
 *  http://aws.amazon.com/apache2.0
 *
 *  or in the "license" file accompanying this file.
 *  This file is distributed on an "AS IS" BASIS, WITHOUT WARRANTIES OR
 *  CONDITIONS OF ANY KIND, either express or implied. See the License for the
 *  specific language governing permissions and limitations under the License.
 * *****************************************************************************
 *
 *  AWS Tools for Windows (TM) PowerShell (TM)
 *
 */

using System;
using System.Collections.Generic;
using System.Linq;
using System.Management.Automation;
using System.Text;
using Amazon.PowerShell.Common;
using Amazon.Runtime;
using System.Threading;
using Amazon.EC2;
using Amazon.EC2.Model;

#pragma warning disable CS0618, CS0612
namespace Amazon.PowerShell.Cmdlets.EC2
{
    /// <summary>
    /// Modifies the options for a VPN tunnel in an Amazon Web Services Site-to-Site VPN connection.
    /// You can modify multiple options for a tunnel in a single request, but you can only
    /// modify one tunnel at a time. For more information, see <a href="https://docs.aws.amazon.com/vpn/latest/s2svpn/VPNTunnels.html">Site-to-Site
    /// VPN tunnel options for your Site-to-Site VPN connection</a> in the <i>Amazon Web Services
    /// Site-to-Site VPN User Guide</i>.
    /// </summary>
    [Cmdlet("Edit", "EC2VpnTunnelOption", SupportsShouldProcess = true, ConfirmImpact = ConfirmImpact.Medium)]
    [OutputType("Amazon.EC2.Model.VpnConnection")]
    [AWSCmdlet("Calls the Amazon Elastic Compute Cloud (EC2) ModifyVpnTunnelOptions API operation.", Operation = new[] {"ModifyVpnTunnelOptions"}, SelectReturnType = typeof(Amazon.EC2.Model.ModifyVpnTunnelOptionsResponse))]
    [AWSCmdletOutput("Amazon.EC2.Model.VpnConnection or Amazon.EC2.Model.ModifyVpnTunnelOptionsResponse",
        "This cmdlet returns an Amazon.EC2.Model.VpnConnection object.",
        "The service call response (type Amazon.EC2.Model.ModifyVpnTunnelOptionsResponse) can be returned by specifying '-Select *'."
    )]
    public partial class EditEC2VpnTunnelOptionCmdlet : AmazonEC2ClientCmdlet, IExecutor
    {
        
        protected override bool IsGeneratedCmdlet { get; set; } = true;
        private readonly CancellationTokenSource _cancellationTokenSource = new CancellationTokenSource();
        
        #region Parameter TunnelOptions_DPDTimeoutAction
        /// <summary>
        /// <para>
        /// <para>The action to take after DPD timeout occurs. Specify <c>restart</c> to restart the
        /// IKE initiation. Specify <c>clear</c> to end the IKE session.</para><para>Valid Values: <c>clear</c> | <c>none</c> | <c>restart</c></para><para>Default: <c>clear</c></para>
        /// </para>
        /// </summary>
        [System.Management.Automation.Parameter(ValueFromPipelineByPropertyName = true)]
        public System.String TunnelOptions_DPDTimeoutAction { get; set; }
        #endregion
        
        #region Parameter TunnelOptions_DPDTimeoutSecond
        /// <summary>
        /// <para>
        /// <para>The number of seconds after which a DPD timeout occurs. A DPD timeout of 40 seconds
        /// means that the VPN endpoint will consider the peer dead 30 seconds after the first
        /// failed keep-alive.</para><para>Constraints: A value greater than or equal to 30.</para><para>Default: <c>40</c></para>
        /// </para>
        /// </summary>
        [System.Management.Automation.Parameter(ValueFromPipelineByPropertyName = true)]
        [Alias("TunnelOptions_DPDTimeoutSeconds")]
        public System.Int32? TunnelOptions_DPDTimeoutSecond { get; set; }
        #endregion
        
        #region Parameter DryRun
        /// <summary>
        /// <para>
        /// <para>Checks whether you have the required permissions for the action, without actually
        /// making the request, and provides an error response. If you have the required permissions,
        /// the error response is <c>DryRunOperation</c>. Otherwise, it is <c>UnauthorizedOperation</c>.</para>
        /// </para>
        /// </summary>
        [System.Management.Automation.Parameter(ValueFromPipelineByPropertyName = true)]
        public System.Boolean? DryRun { get; set; }
        #endregion
        
        #region Parameter TunnelOptions_EnableTunnelLifecycleControl
        /// <summary>
        /// <para>
        /// <para>Turn on or off tunnel endpoint lifecycle control feature.</para>
        /// </para>
        /// </summary>
        [System.Management.Automation.Parameter(ValueFromPipelineByPropertyName = true)]
        public System.Boolean? TunnelOptions_EnableTunnelLifecycleControl { get; set; }
        #endregion
        
        #region Parameter TunnelOptions_IKEVersion
        /// <summary>
        /// <para>
        /// <para>The IKE versions that are permitted for the VPN tunnel.</para><para>Valid values: <c>ikev1</c> | <c>ikev2</c></para>
        /// </para>
        /// </summary>
        [System.Management.Automation.Parameter(ValueFromPipelineByPropertyName = true)]
        [Alias("TunnelOptions_IKEVersions")]
        public Amazon.EC2.Model.IKEVersionsRequestListValue[] TunnelOptions_IKEVersion { get; set; }
        #endregion
        
        #region Parameter CloudWatchLogOptions_LogEnabled
        /// <summary>
        /// <para>
        /// <para>Enable or disable VPN tunnel logging feature. Default value is <c>False</c>.</para><para>Valid values: <c>True</c> | <c>False</c></para>
        /// </para>
        /// </summary>
        [System.Management.Automation.Parameter(ValueFromPipelineByPropertyName = true)]
        [Alias("TunnelOptions_LogOptions_CloudWatchLogOptions_LogEnabled")]
        public System.Boolean? CloudWatchLogOptions_LogEnabled { get; set; }
        #endregion
        
        #region Parameter CloudWatchLogOptions_LogGroupArn
        /// <summary>
        /// <para>
        /// <para>The Amazon Resource Name (ARN) of the CloudWatch log group to send logs to.</para>
        /// </para>
        /// </summary>
        [System.Management.Automation.Parameter(ValueFromPipelineByPropertyName = true)]
        [Alias("TunnelOptions_LogOptions_CloudWatchLogOptions_LogGroupArn")]
        public System.String CloudWatchLogOptions_LogGroupArn { get; set; }
        #endregion
        
        #region Parameter CloudWatchLogOptions_LogOutputFormat
        /// <summary>
        /// <para>
        /// <para>Set log format. Default format is <c>json</c>.</para><para>Valid values: <c>json</c> | <c>text</c></para>
        /// </para>
        /// </summary>
        [System.Management.Automation.Parameter(ValueFromPipelineByPropertyName = true)]
        [Alias("TunnelOptions_LogOptions_CloudWatchLogOptions_LogOutputFormat")]
        public System.String CloudWatchLogOptions_LogOutputFormat { get; set; }
        #endregion
        
        #region Parameter TunnelOptions_Phase1DHGroupNumber
        /// <summary>
        /// <para>
        /// <para>One or more Diffie-Hellman group numbers that are permitted for the VPN tunnel for
        /// phase 1 IKE negotiations.</para><para>Valid values: <c>2</c> | <c>14</c> | <c>15</c> | <c>16</c> | <c>17</c> | <c>18</c>
        /// | <c>19</c> | <c>20</c> | <c>21</c> | <c>22</c> | <c>23</c> | <c>24</c></para>
        /// </para>
        /// </summary>
        [System.Management.Automation.Parameter(ValueFromPipelineByPropertyName = true)]
        [Alias("TunnelOptions_Phase1DHGroupNumbers")]
        public Amazon.EC2.Model.Phase1DHGroupNumbersRequestListValue[] TunnelOptions_Phase1DHGroupNumber { get; set; }
        #endregion
        
        #region Parameter TunnelOptions_Phase1EncryptionAlgorithm
        /// <summary>
        /// <para>
        /// <para>One or more encryption algorithms that are permitted for the VPN tunnel for phase
        /// 1 IKE negotiations.</para><para>Valid values: <c>AES128</c> | <c>AES256</c> | <c>AES128-GCM-16</c> | <c>AES256-GCM-16</c></para>
        /// </para>
        /// </summary>
        [System.Management.Automation.Parameter(ValueFromPipelineByPropertyName = true)]
        [Alias("TunnelOptions_Phase1EncryptionAlgorithms")]
        public Amazon.EC2.Model.Phase1EncryptionAlgorithmsRequestListValue[] TunnelOptions_Phase1EncryptionAlgorithm { get; set; }
        #endregion
        
        #region Parameter TunnelOptions_Phase1IntegrityAlgorithm
        /// <summary>
        /// <para>
        /// <para>One or more integrity algorithms that are permitted for the VPN tunnel for phase 1
        /// IKE negotiations.</para><para>Valid values: <c>SHA1</c> | <c>SHA2-256</c> | <c>SHA2-384</c> | <c>SHA2-512</c></para>
        /// </para>
        /// </summary>
        [System.Management.Automation.Parameter(ValueFromPipelineByPropertyName = true)]
        [Alias("TunnelOptions_Phase1IntegrityAlgorithms")]
        public Amazon.EC2.Model.Phase1IntegrityAlgorithmsRequestListValue[] TunnelOptions_Phase1IntegrityAlgorithm { get; set; }
        #endregion
        
        #region Parameter TunnelOptions_Phase1LifetimeSecond
        /// <summary>
        /// <para>
        /// <para>The lifetime for phase 1 of the IKE negotiation, in seconds.</para><para>Constraints: A value between 900 and 28,800.</para><para>Default: <c>28800</c></para>
        /// </para>
        /// </summary>
        [System.Management.Automation.Parameter(ValueFromPipelineByPropertyName = true)]
        [Alias("TunnelOptions_Phase1LifetimeSeconds")]
        public System.Int32? TunnelOptions_Phase1LifetimeSecond { get; set; }
        #endregion
        
        #region Parameter TunnelOptions_Phase2DHGroupNumber
        /// <summary>
        /// <para>
        /// <para>One or more Diffie-Hellman group numbers that are permitted for the VPN tunnel for
        /// phase 2 IKE negotiations.</para><para>Valid values: <c>2</c> | <c>5</c> | <c>14</c> | <c>15</c> | <c>16</c> | <c>17</c>
        /// | <c>18</c> | <c>19</c> | <c>20</c> | <c>21</c> | <c>22</c> | <c>23</c> | <c>24</c></para>
        /// </para>
        /// </summary>
        [System.Management.Automation.Parameter(ValueFromPipelineByPropertyName = true)]
        [Alias("TunnelOptions_Phase2DHGroupNumbers")]
        public Amazon.EC2.Model.Phase2DHGroupNumbersRequestListValue[] TunnelOptions_Phase2DHGroupNumber { get; set; }
        #endregion
        
        #region Parameter TunnelOptions_Phase2EncryptionAlgorithm
        /// <summary>
        /// <para>
        /// <para>One or more encryption algorithms that are permitted for the VPN tunnel for phase
        /// 2 IKE negotiations.</para><para>Valid values: <c>AES128</c> | <c>AES256</c> | <c>AES128-GCM-16</c> | <c>AES256-GCM-16</c></para>
        /// </para>
        /// </summary>
        [System.Management.Automation.Parameter(ValueFromPipelineByPropertyName = true)]
        [Alias("TunnelOptions_Phase2EncryptionAlgorithms")]
        public Amazon.EC2.Model.Phase2EncryptionAlgorithmsRequestListValue[] TunnelOptions_Phase2EncryptionAlgorithm { get; set; }
        #endregion
        
        #region Parameter TunnelOptions_Phase2IntegrityAlgorithm
        /// <summary>
        /// <para>
        /// <para>One or more integrity algorithms that are permitted for the VPN tunnel for phase 2
        /// IKE negotiations.</para><para>Valid values: <c>SHA1</c> | <c>SHA2-256</c> | <c>SHA2-384</c> | <c>SHA2-512</c></para>
        /// </para>
        /// </summary>
        [System.Management.Automation.Parameter(ValueFromPipelineByPropertyName = true)]
        [Alias("TunnelOptions_Phase2IntegrityAlgorithms")]
        public Amazon.EC2.Model.Phase2IntegrityAlgorithmsRequestListValue[] TunnelOptions_Phase2IntegrityAlgorithm { get; set; }
        #endregion
        
        #region Parameter TunnelOptions_Phase2LifetimeSecond
        /// <summary>
        /// <para>
        /// <para>The lifetime for phase 2 of the IKE negotiation, in seconds.</para><para>Constraints: A value between 900 and 3,600. The value must be less than the value
        /// for <c>Phase1LifetimeSeconds</c>.</para><para>Default: <c>3600</c></para>
        /// </para>
        /// </summary>
        [System.Management.Automation.Parameter(ValueFromPipelineByPropertyName = true)]
        [Alias("TunnelOptions_Phase2LifetimeSeconds")]
        public System.Int32? TunnelOptions_Phase2LifetimeSecond { get; set; }
        #endregion
        
        #region Parameter TunnelOptions_PreSharedKey
        /// <summary>
        /// <para>
        /// <para>The pre-shared key (PSK) to establish initial authentication between the virtual private
        /// gateway and the customer gateway.</para><para>Constraints: Allowed characters are alphanumeric characters, periods (.), and underscores
        /// (_). Must be between 8 and 64 characters in length and cannot start with zero (0).</para>
        /// </para>
        /// </summary>
        [System.Management.Automation.Parameter(ValueFromPipelineByPropertyName = true)]
        public System.String TunnelOptions_PreSharedKey { get; set; }
        #endregion
        
        #region Parameter PreSharedKeyStorage
        /// <summary>
        /// <para>
        /// <para>Specifies the storage mode for the pre-shared key (PSK). Valid values are <c>Standard</c>
        /// (stored in Site-to-Site VPN service) or <c>SecretsManager</c> (stored in Amazon Web
        /// Services Secrets Manager).</para>
        /// </para>
        /// </summary>
        [System.Management.Automation.Parameter(ValueFromPipelineByPropertyName = true)]
        public System.String PreSharedKeyStorage { get; set; }
        #endregion
        
        #region Parameter TunnelOptions_RekeyFuzzPercentage
        /// <summary>
        /// <para>
        /// <para>The percentage of the rekey window (determined by <c>RekeyMarginTimeSeconds</c>) during
        /// which the rekey time is randomly selected.</para><para>Constraints: A value between 0 and 100.</para><para>Default: <c>100</c></para>
        /// </para>
        /// </summary>
        [System.Management.Automation.Parameter(ValueFromPipelineByPropertyName = true)]
        public System.Int32? TunnelOptions_RekeyFuzzPercentage { get; set; }
        #endregion
        
        #region Parameter TunnelOptions_RekeyMarginTimeSecond
        /// <summary>
        /// <para>
        /// <para>The margin time, in seconds, before the phase 2 lifetime expires, during which the
        /// Amazon Web Services side of the VPN connection performs an IKE rekey. The exact time
        /// of the rekey is randomly selected based on the value for <c>RekeyFuzzPercentage</c>.</para><para>Constraints: A value between 60 and half of <c>Phase2LifetimeSeconds</c>.</para><para>Default: <c>270</c></para>
        /// </para>
        /// </summary>
        [System.Management.Automation.Parameter(ValueFromPipelineByPropertyName = true)]
        [Alias("TunnelOptions_RekeyMarginTimeSeconds")]
        public System.Int32? TunnelOptions_RekeyMarginTimeSecond { get; set; }
        #endregion
        
        #region Parameter TunnelOptions_ReplayWindowSize
        /// <summary>
        /// <para>
        /// <para>The number of packets in an IKE replay window.</para><para>Constraints: A value between 64 and 2048.</para><para>Default: <c>1024</c></para>
        /// </para>
        /// </summary>
        [System.Management.Automation.Parameter(ValueFromPipelineByPropertyName = true)]
        public System.Int32? TunnelOptions_ReplayWindowSize { get; set; }
        #endregion
        
        #region Parameter SkipTunnelReplacement
        /// <summary>
        /// <para>
        /// <para>Choose whether or not to trigger immediate tunnel replacement. This is only applicable
        /// when turning on or off <c>EnableTunnelLifecycleControl</c>.</para><para>Valid values: <c>True</c> | <c>False</c></para>
        /// </para>
        /// </summary>
        [System.Management.Automation.Parameter(ValueFromPipelineByPropertyName = true)]
        public System.Boolean? SkipTunnelReplacement { get; set; }
        #endregion
        
        #region Parameter TunnelOptions_StartupAction
        /// <summary>
        /// <para>
        /// <para>The action to take when the establishing the tunnel for the VPN connection. By default,
        /// your customer gateway device must initiate the IKE negotiation and bring up the tunnel.
        /// Specify <c>start</c> for Amazon Web Services to initiate the IKE negotiation.</para><para>Valid Values: <c>add</c> | <c>start</c></para><para>Default: <c>add</c></para>
        /// </para>
        /// </summary>
        [System.Management.Automation.Parameter(ValueFromPipelineByPropertyName = true)]
        public System.String TunnelOptions_StartupAction { get; set; }
        #endregion
        
        #region Parameter TunnelOptions_TunnelInsideCidr
        /// <summary>
        /// <para>
        /// <para>The range of inside IPv4 addresses for the tunnel. Any specified CIDR blocks must
        /// be unique across all VPN connections that use the same virtual private gateway. </para><para>Constraints: A size /30 CIDR block from the <c>169.254.0.0/16</c> range. The following
        /// CIDR blocks are reserved and cannot be used:</para><ul><li><para><c>169.254.0.0/30</c></para></li><li><para><c>169.254.1.0/30</c></para></li><li><para><c>169.254.2.0/30</c></para></li><li><para><c>169.254.3.0/30</c></para></li><li><para><c>169.254.4.0/30</c></para></li><li><para><c>169.254.5.0/30</c></para></li><li><para><c>169.254.169.252/30</c></para></li></ul>
        /// </para>
        /// </summary>
        [System.Management.Automation.Parameter(ValueFromPipelineByPropertyName = true)]
        public System.String TunnelOptions_TunnelInsideCidr { get; set; }
        #endregion
        
        #region Parameter TunnelOptions_TunnelInsideIpv6Cidr
        /// <summary>
        /// <para>
        /// <para>The range of inside IPv6 addresses for the tunnel. Any specified CIDR blocks must
        /// be unique across all VPN connections that use the same transit gateway.</para><para>Constraints: A size /126 CIDR block from the local <c>fd00::/8</c> range.</para>
        /// </para>
        /// </summary>
        [System.Management.Automation.Parameter(ValueFromPipelineByPropertyName = true)]
        public System.String TunnelOptions_TunnelInsideIpv6Cidr { get; set; }
        #endregion
        
        #region Parameter VpnConnectionId
        /// <summary>
        /// <para>
        /// <para>The ID of the Amazon Web Services Site-to-Site VPN connection.</para>
        /// </para>
        /// </summary>
        #if !MODULAR
        [System.Management.Automation.Parameter(Position = 0, ValueFromPipelineByPropertyName = true, ValueFromPipeline = true)]
        #else
        [System.Management.Automation.Parameter(Position = 0, ValueFromPipelineByPropertyName = true, ValueFromPipeline = true, Mandatory = true)]
        [System.Management.Automation.AllowEmptyString]
        [System.Management.Automation.AllowNull]
        #endif
        [Amazon.PowerShell.Common.AWSRequiredParameter]
        public System.String VpnConnectionId { get; set; }
        #endregion
        
        #region Parameter VpnTunnelOutsideIpAddress
        /// <summary>
        /// <para>
        /// <para>The external IP address of the VPN tunnel.</para>
        /// </para>
        /// </summary>
        #if !MODULAR
        [System.Management.Automation.Parameter(ValueFromPipelineByPropertyName = true)]
        #else
        [System.Management.Automation.Parameter(ValueFromPipelineByPropertyName = true, Mandatory = true)]
        [System.Management.Automation.AllowEmptyString]
        [System.Management.Automation.AllowNull]
        #endif
        [Amazon.PowerShell.Common.AWSRequiredParameter]
        public System.String VpnTunnelOutsideIpAddress { get; set; }
        #endregion
        
        #region Parameter Select
        /// <summary>
        /// Use the -Select parameter to control the cmdlet output. The default value is 'VpnConnection'.
        /// Specifying -Select '*' will result in the cmdlet returning the whole service response (Amazon.EC2.Model.ModifyVpnTunnelOptionsResponse).
        /// Specifying the name of a property of type Amazon.EC2.Model.ModifyVpnTunnelOptionsResponse will result in that property being returned.
        /// Specifying -Select '^ParameterName' will result in the cmdlet returning the selected cmdlet parameter value.
        /// </summary>
        [System.Management.Automation.Parameter(ValueFromPipelineByPropertyName = true)]
        public string Select { get; set; } = "VpnConnection";
        #endregion
        
        #region Parameter Force
        /// <summary>
        /// This parameter overrides confirmation prompts to force 
        /// the cmdlet to continue its operation. This parameter should always
        /// be used with caution.
        /// </summary>
        [System.Management.Automation.Parameter(ValueFromPipelineByPropertyName = true)]
        public SwitchParameter Force { get; set; }
        #endregion
        
        protected override void StopProcessing()
        {
            base.StopProcessing();
            _cancellationTokenSource.Cancel();
        }
        protected override void ProcessRecord()
        {
            base.ProcessRecord();
            
            var resourceIdentifiersText = FormatParameterValuesForConfirmationMsg(nameof(this.VpnConnectionId), MyInvocation.BoundParameters);
            if (!ConfirmShouldProceed(this.Force.IsPresent, resourceIdentifiersText, "Edit-EC2VpnTunnelOption (ModifyVpnTunnelOptions)"))
            {
                return;
            }
            
            var context = new CmdletContext();
            
            // allow for manipulation of parameters prior to loading into context
            PreExecutionContextLoad(context);
            
            if (ParameterWasBound(nameof(this.Select)))
            {
                context.Select = CreateSelectDelegate<Amazon.EC2.Model.ModifyVpnTunnelOptionsResponse, EditEC2VpnTunnelOptionCmdlet>(Select) ??
                    throw new System.ArgumentException("Invalid value for -Select parameter.", nameof(this.Select));
            }
<<<<<<< HEAD
            context.DryRun = this.DryRun;
=======
            #pragma warning restore CS0618, CS0612 //A class member was marked with the Obsolete attribute
            context.PreSharedKeyStorage = this.PreSharedKeyStorage;
>>>>>>> bd9f66e4
            context.SkipTunnelReplacement = this.SkipTunnelReplacement;
            context.TunnelOptions_DPDTimeoutAction = this.TunnelOptions_DPDTimeoutAction;
            context.TunnelOptions_DPDTimeoutSecond = this.TunnelOptions_DPDTimeoutSecond;
            context.TunnelOptions_EnableTunnelLifecycleControl = this.TunnelOptions_EnableTunnelLifecycleControl;
            if (this.TunnelOptions_IKEVersion != null)
            {
                context.TunnelOptions_IKEVersion = new List<Amazon.EC2.Model.IKEVersionsRequestListValue>(this.TunnelOptions_IKEVersion);
            }
            context.CloudWatchLogOptions_LogEnabled = this.CloudWatchLogOptions_LogEnabled;
            context.CloudWatchLogOptions_LogGroupArn = this.CloudWatchLogOptions_LogGroupArn;
            context.CloudWatchLogOptions_LogOutputFormat = this.CloudWatchLogOptions_LogOutputFormat;
            if (this.TunnelOptions_Phase1DHGroupNumber != null)
            {
                context.TunnelOptions_Phase1DHGroupNumber = new List<Amazon.EC2.Model.Phase1DHGroupNumbersRequestListValue>(this.TunnelOptions_Phase1DHGroupNumber);
            }
            if (this.TunnelOptions_Phase1EncryptionAlgorithm != null)
            {
                context.TunnelOptions_Phase1EncryptionAlgorithm = new List<Amazon.EC2.Model.Phase1EncryptionAlgorithmsRequestListValue>(this.TunnelOptions_Phase1EncryptionAlgorithm);
            }
            if (this.TunnelOptions_Phase1IntegrityAlgorithm != null)
            {
                context.TunnelOptions_Phase1IntegrityAlgorithm = new List<Amazon.EC2.Model.Phase1IntegrityAlgorithmsRequestListValue>(this.TunnelOptions_Phase1IntegrityAlgorithm);
            }
            context.TunnelOptions_Phase1LifetimeSecond = this.TunnelOptions_Phase1LifetimeSecond;
            if (this.TunnelOptions_Phase2DHGroupNumber != null)
            {
                context.TunnelOptions_Phase2DHGroupNumber = new List<Amazon.EC2.Model.Phase2DHGroupNumbersRequestListValue>(this.TunnelOptions_Phase2DHGroupNumber);
            }
            if (this.TunnelOptions_Phase2EncryptionAlgorithm != null)
            {
                context.TunnelOptions_Phase2EncryptionAlgorithm = new List<Amazon.EC2.Model.Phase2EncryptionAlgorithmsRequestListValue>(this.TunnelOptions_Phase2EncryptionAlgorithm);
            }
            if (this.TunnelOptions_Phase2IntegrityAlgorithm != null)
            {
                context.TunnelOptions_Phase2IntegrityAlgorithm = new List<Amazon.EC2.Model.Phase2IntegrityAlgorithmsRequestListValue>(this.TunnelOptions_Phase2IntegrityAlgorithm);
            }
            context.TunnelOptions_Phase2LifetimeSecond = this.TunnelOptions_Phase2LifetimeSecond;
            context.TunnelOptions_PreSharedKey = this.TunnelOptions_PreSharedKey;
            context.TunnelOptions_RekeyFuzzPercentage = this.TunnelOptions_RekeyFuzzPercentage;
            context.TunnelOptions_RekeyMarginTimeSecond = this.TunnelOptions_RekeyMarginTimeSecond;
            context.TunnelOptions_ReplayWindowSize = this.TunnelOptions_ReplayWindowSize;
            context.TunnelOptions_StartupAction = this.TunnelOptions_StartupAction;
            context.TunnelOptions_TunnelInsideCidr = this.TunnelOptions_TunnelInsideCidr;
            context.TunnelOptions_TunnelInsideIpv6Cidr = this.TunnelOptions_TunnelInsideIpv6Cidr;
            context.VpnConnectionId = this.VpnConnectionId;
            #if MODULAR
            if (this.VpnConnectionId == null && ParameterWasBound(nameof(this.VpnConnectionId)))
            {
                WriteWarning("You are passing $null as a value for parameter VpnConnectionId which is marked as required. In case you believe this parameter was incorrectly marked as required, report this by opening an issue at https://github.com/aws/aws-tools-for-powershell/issues.");
            }
            #endif
            context.VpnTunnelOutsideIpAddress = this.VpnTunnelOutsideIpAddress;
            #if MODULAR
            if (this.VpnTunnelOutsideIpAddress == null && ParameterWasBound(nameof(this.VpnTunnelOutsideIpAddress)))
            {
                WriteWarning("You are passing $null as a value for parameter VpnTunnelOutsideIpAddress which is marked as required. In case you believe this parameter was incorrectly marked as required, report this by opening an issue at https://github.com/aws/aws-tools-for-powershell/issues.");
            }
            #endif
            
            // allow further manipulation of loaded context prior to processing
            PostExecutionContextLoad(context);
            
            var output = Execute(context) as CmdletOutput;
            ProcessOutput(output);
        }
        
        #region IExecutor Members
        
        public object Execute(ExecutorContext context)
        {
            var cmdletContext = context as CmdletContext;
            // create request
            var request = new Amazon.EC2.Model.ModifyVpnTunnelOptionsRequest();
            
<<<<<<< HEAD
            if (cmdletContext.DryRun != null)
            {
                request.DryRun = cmdletContext.DryRun.Value;
=======
            if (cmdletContext.PreSharedKeyStorage != null)
            {
                request.PreSharedKeyStorage = cmdletContext.PreSharedKeyStorage;
>>>>>>> bd9f66e4
            }
            if (cmdletContext.SkipTunnelReplacement != null)
            {
                request.SkipTunnelReplacement = cmdletContext.SkipTunnelReplacement.Value;
            }
            
             // populate TunnelOptions
            var requestTunnelOptionsIsNull = true;
            request.TunnelOptions = new Amazon.EC2.Model.ModifyVpnTunnelOptionsSpecification();
            System.String requestTunnelOptions_tunnelOptions_DPDTimeoutAction = null;
            if (cmdletContext.TunnelOptions_DPDTimeoutAction != null)
            {
                requestTunnelOptions_tunnelOptions_DPDTimeoutAction = cmdletContext.TunnelOptions_DPDTimeoutAction;
            }
            if (requestTunnelOptions_tunnelOptions_DPDTimeoutAction != null)
            {
                request.TunnelOptions.DPDTimeoutAction = requestTunnelOptions_tunnelOptions_DPDTimeoutAction;
                requestTunnelOptionsIsNull = false;
            }
            System.Int32? requestTunnelOptions_tunnelOptions_DPDTimeoutSecond = null;
            if (cmdletContext.TunnelOptions_DPDTimeoutSecond != null)
            {
                requestTunnelOptions_tunnelOptions_DPDTimeoutSecond = cmdletContext.TunnelOptions_DPDTimeoutSecond.Value;
            }
            if (requestTunnelOptions_tunnelOptions_DPDTimeoutSecond != null)
            {
                request.TunnelOptions.DPDTimeoutSeconds = requestTunnelOptions_tunnelOptions_DPDTimeoutSecond.Value;
                requestTunnelOptionsIsNull = false;
            }
            System.Boolean? requestTunnelOptions_tunnelOptions_EnableTunnelLifecycleControl = null;
            if (cmdletContext.TunnelOptions_EnableTunnelLifecycleControl != null)
            {
                requestTunnelOptions_tunnelOptions_EnableTunnelLifecycleControl = cmdletContext.TunnelOptions_EnableTunnelLifecycleControl.Value;
            }
            if (requestTunnelOptions_tunnelOptions_EnableTunnelLifecycleControl != null)
            {
                request.TunnelOptions.EnableTunnelLifecycleControl = requestTunnelOptions_tunnelOptions_EnableTunnelLifecycleControl.Value;
                requestTunnelOptionsIsNull = false;
            }
            List<Amazon.EC2.Model.IKEVersionsRequestListValue> requestTunnelOptions_tunnelOptions_IKEVersion = null;
            if (cmdletContext.TunnelOptions_IKEVersion != null)
            {
                requestTunnelOptions_tunnelOptions_IKEVersion = cmdletContext.TunnelOptions_IKEVersion;
            }
            if (requestTunnelOptions_tunnelOptions_IKEVersion != null)
            {
                request.TunnelOptions.IKEVersions = requestTunnelOptions_tunnelOptions_IKEVersion;
                requestTunnelOptionsIsNull = false;
            }
            List<Amazon.EC2.Model.Phase1DHGroupNumbersRequestListValue> requestTunnelOptions_tunnelOptions_Phase1DHGroupNumber = null;
            if (cmdletContext.TunnelOptions_Phase1DHGroupNumber != null)
            {
                requestTunnelOptions_tunnelOptions_Phase1DHGroupNumber = cmdletContext.TunnelOptions_Phase1DHGroupNumber;
            }
            if (requestTunnelOptions_tunnelOptions_Phase1DHGroupNumber != null)
            {
                request.TunnelOptions.Phase1DHGroupNumbers = requestTunnelOptions_tunnelOptions_Phase1DHGroupNumber;
                requestTunnelOptionsIsNull = false;
            }
            List<Amazon.EC2.Model.Phase1EncryptionAlgorithmsRequestListValue> requestTunnelOptions_tunnelOptions_Phase1EncryptionAlgorithm = null;
            if (cmdletContext.TunnelOptions_Phase1EncryptionAlgorithm != null)
            {
                requestTunnelOptions_tunnelOptions_Phase1EncryptionAlgorithm = cmdletContext.TunnelOptions_Phase1EncryptionAlgorithm;
            }
            if (requestTunnelOptions_tunnelOptions_Phase1EncryptionAlgorithm != null)
            {
                request.TunnelOptions.Phase1EncryptionAlgorithms = requestTunnelOptions_tunnelOptions_Phase1EncryptionAlgorithm;
                requestTunnelOptionsIsNull = false;
            }
            List<Amazon.EC2.Model.Phase1IntegrityAlgorithmsRequestListValue> requestTunnelOptions_tunnelOptions_Phase1IntegrityAlgorithm = null;
            if (cmdletContext.TunnelOptions_Phase1IntegrityAlgorithm != null)
            {
                requestTunnelOptions_tunnelOptions_Phase1IntegrityAlgorithm = cmdletContext.TunnelOptions_Phase1IntegrityAlgorithm;
            }
            if (requestTunnelOptions_tunnelOptions_Phase1IntegrityAlgorithm != null)
            {
                request.TunnelOptions.Phase1IntegrityAlgorithms = requestTunnelOptions_tunnelOptions_Phase1IntegrityAlgorithm;
                requestTunnelOptionsIsNull = false;
            }
            System.Int32? requestTunnelOptions_tunnelOptions_Phase1LifetimeSecond = null;
            if (cmdletContext.TunnelOptions_Phase1LifetimeSecond != null)
            {
                requestTunnelOptions_tunnelOptions_Phase1LifetimeSecond = cmdletContext.TunnelOptions_Phase1LifetimeSecond.Value;
            }
            if (requestTunnelOptions_tunnelOptions_Phase1LifetimeSecond != null)
            {
                request.TunnelOptions.Phase1LifetimeSeconds = requestTunnelOptions_tunnelOptions_Phase1LifetimeSecond.Value;
                requestTunnelOptionsIsNull = false;
            }
            List<Amazon.EC2.Model.Phase2DHGroupNumbersRequestListValue> requestTunnelOptions_tunnelOptions_Phase2DHGroupNumber = null;
            if (cmdletContext.TunnelOptions_Phase2DHGroupNumber != null)
            {
                requestTunnelOptions_tunnelOptions_Phase2DHGroupNumber = cmdletContext.TunnelOptions_Phase2DHGroupNumber;
            }
            if (requestTunnelOptions_tunnelOptions_Phase2DHGroupNumber != null)
            {
                request.TunnelOptions.Phase2DHGroupNumbers = requestTunnelOptions_tunnelOptions_Phase2DHGroupNumber;
                requestTunnelOptionsIsNull = false;
            }
            List<Amazon.EC2.Model.Phase2EncryptionAlgorithmsRequestListValue> requestTunnelOptions_tunnelOptions_Phase2EncryptionAlgorithm = null;
            if (cmdletContext.TunnelOptions_Phase2EncryptionAlgorithm != null)
            {
                requestTunnelOptions_tunnelOptions_Phase2EncryptionAlgorithm = cmdletContext.TunnelOptions_Phase2EncryptionAlgorithm;
            }
            if (requestTunnelOptions_tunnelOptions_Phase2EncryptionAlgorithm != null)
            {
                request.TunnelOptions.Phase2EncryptionAlgorithms = requestTunnelOptions_tunnelOptions_Phase2EncryptionAlgorithm;
                requestTunnelOptionsIsNull = false;
            }
            List<Amazon.EC2.Model.Phase2IntegrityAlgorithmsRequestListValue> requestTunnelOptions_tunnelOptions_Phase2IntegrityAlgorithm = null;
            if (cmdletContext.TunnelOptions_Phase2IntegrityAlgorithm != null)
            {
                requestTunnelOptions_tunnelOptions_Phase2IntegrityAlgorithm = cmdletContext.TunnelOptions_Phase2IntegrityAlgorithm;
            }
            if (requestTunnelOptions_tunnelOptions_Phase2IntegrityAlgorithm != null)
            {
                request.TunnelOptions.Phase2IntegrityAlgorithms = requestTunnelOptions_tunnelOptions_Phase2IntegrityAlgorithm;
                requestTunnelOptionsIsNull = false;
            }
            System.Int32? requestTunnelOptions_tunnelOptions_Phase2LifetimeSecond = null;
            if (cmdletContext.TunnelOptions_Phase2LifetimeSecond != null)
            {
                requestTunnelOptions_tunnelOptions_Phase2LifetimeSecond = cmdletContext.TunnelOptions_Phase2LifetimeSecond.Value;
            }
            if (requestTunnelOptions_tunnelOptions_Phase2LifetimeSecond != null)
            {
                request.TunnelOptions.Phase2LifetimeSeconds = requestTunnelOptions_tunnelOptions_Phase2LifetimeSecond.Value;
                requestTunnelOptionsIsNull = false;
            }
            System.String requestTunnelOptions_tunnelOptions_PreSharedKey = null;
            if (cmdletContext.TunnelOptions_PreSharedKey != null)
            {
                requestTunnelOptions_tunnelOptions_PreSharedKey = cmdletContext.TunnelOptions_PreSharedKey;
            }
            if (requestTunnelOptions_tunnelOptions_PreSharedKey != null)
            {
                request.TunnelOptions.PreSharedKey = requestTunnelOptions_tunnelOptions_PreSharedKey;
                requestTunnelOptionsIsNull = false;
            }
            System.Int32? requestTunnelOptions_tunnelOptions_RekeyFuzzPercentage = null;
            if (cmdletContext.TunnelOptions_RekeyFuzzPercentage != null)
            {
                requestTunnelOptions_tunnelOptions_RekeyFuzzPercentage = cmdletContext.TunnelOptions_RekeyFuzzPercentage.Value;
            }
            if (requestTunnelOptions_tunnelOptions_RekeyFuzzPercentage != null)
            {
                request.TunnelOptions.RekeyFuzzPercentage = requestTunnelOptions_tunnelOptions_RekeyFuzzPercentage.Value;
                requestTunnelOptionsIsNull = false;
            }
            System.Int32? requestTunnelOptions_tunnelOptions_RekeyMarginTimeSecond = null;
            if (cmdletContext.TunnelOptions_RekeyMarginTimeSecond != null)
            {
                requestTunnelOptions_tunnelOptions_RekeyMarginTimeSecond = cmdletContext.TunnelOptions_RekeyMarginTimeSecond.Value;
            }
            if (requestTunnelOptions_tunnelOptions_RekeyMarginTimeSecond != null)
            {
                request.TunnelOptions.RekeyMarginTimeSeconds = requestTunnelOptions_tunnelOptions_RekeyMarginTimeSecond.Value;
                requestTunnelOptionsIsNull = false;
            }
            System.Int32? requestTunnelOptions_tunnelOptions_ReplayWindowSize = null;
            if (cmdletContext.TunnelOptions_ReplayWindowSize != null)
            {
                requestTunnelOptions_tunnelOptions_ReplayWindowSize = cmdletContext.TunnelOptions_ReplayWindowSize.Value;
            }
            if (requestTunnelOptions_tunnelOptions_ReplayWindowSize != null)
            {
                request.TunnelOptions.ReplayWindowSize = requestTunnelOptions_tunnelOptions_ReplayWindowSize.Value;
                requestTunnelOptionsIsNull = false;
            }
            System.String requestTunnelOptions_tunnelOptions_StartupAction = null;
            if (cmdletContext.TunnelOptions_StartupAction != null)
            {
                requestTunnelOptions_tunnelOptions_StartupAction = cmdletContext.TunnelOptions_StartupAction;
            }
            if (requestTunnelOptions_tunnelOptions_StartupAction != null)
            {
                request.TunnelOptions.StartupAction = requestTunnelOptions_tunnelOptions_StartupAction;
                requestTunnelOptionsIsNull = false;
            }
            System.String requestTunnelOptions_tunnelOptions_TunnelInsideCidr = null;
            if (cmdletContext.TunnelOptions_TunnelInsideCidr != null)
            {
                requestTunnelOptions_tunnelOptions_TunnelInsideCidr = cmdletContext.TunnelOptions_TunnelInsideCidr;
            }
            if (requestTunnelOptions_tunnelOptions_TunnelInsideCidr != null)
            {
                request.TunnelOptions.TunnelInsideCidr = requestTunnelOptions_tunnelOptions_TunnelInsideCidr;
                requestTunnelOptionsIsNull = false;
            }
            System.String requestTunnelOptions_tunnelOptions_TunnelInsideIpv6Cidr = null;
            if (cmdletContext.TunnelOptions_TunnelInsideIpv6Cidr != null)
            {
                requestTunnelOptions_tunnelOptions_TunnelInsideIpv6Cidr = cmdletContext.TunnelOptions_TunnelInsideIpv6Cidr;
            }
            if (requestTunnelOptions_tunnelOptions_TunnelInsideIpv6Cidr != null)
            {
                request.TunnelOptions.TunnelInsideIpv6Cidr = requestTunnelOptions_tunnelOptions_TunnelInsideIpv6Cidr;
                requestTunnelOptionsIsNull = false;
            }
            Amazon.EC2.Model.VpnTunnelLogOptionsSpecification requestTunnelOptions_tunnelOptions_LogOptions = null;
            
             // populate LogOptions
            var requestTunnelOptions_tunnelOptions_LogOptionsIsNull = true;
            requestTunnelOptions_tunnelOptions_LogOptions = new Amazon.EC2.Model.VpnTunnelLogOptionsSpecification();
            Amazon.EC2.Model.CloudWatchLogOptionsSpecification requestTunnelOptions_tunnelOptions_LogOptions_tunnelOptions_LogOptions_CloudWatchLogOptions = null;
            
             // populate CloudWatchLogOptions
            var requestTunnelOptions_tunnelOptions_LogOptions_tunnelOptions_LogOptions_CloudWatchLogOptionsIsNull = true;
            requestTunnelOptions_tunnelOptions_LogOptions_tunnelOptions_LogOptions_CloudWatchLogOptions = new Amazon.EC2.Model.CloudWatchLogOptionsSpecification();
            System.Boolean? requestTunnelOptions_tunnelOptions_LogOptions_tunnelOptions_LogOptions_CloudWatchLogOptions_cloudWatchLogOptions_LogEnabled = null;
            if (cmdletContext.CloudWatchLogOptions_LogEnabled != null)
            {
                requestTunnelOptions_tunnelOptions_LogOptions_tunnelOptions_LogOptions_CloudWatchLogOptions_cloudWatchLogOptions_LogEnabled = cmdletContext.CloudWatchLogOptions_LogEnabled.Value;
            }
            if (requestTunnelOptions_tunnelOptions_LogOptions_tunnelOptions_LogOptions_CloudWatchLogOptions_cloudWatchLogOptions_LogEnabled != null)
            {
                requestTunnelOptions_tunnelOptions_LogOptions_tunnelOptions_LogOptions_CloudWatchLogOptions.LogEnabled = requestTunnelOptions_tunnelOptions_LogOptions_tunnelOptions_LogOptions_CloudWatchLogOptions_cloudWatchLogOptions_LogEnabled.Value;
                requestTunnelOptions_tunnelOptions_LogOptions_tunnelOptions_LogOptions_CloudWatchLogOptionsIsNull = false;
            }
            System.String requestTunnelOptions_tunnelOptions_LogOptions_tunnelOptions_LogOptions_CloudWatchLogOptions_cloudWatchLogOptions_LogGroupArn = null;
            if (cmdletContext.CloudWatchLogOptions_LogGroupArn != null)
            {
                requestTunnelOptions_tunnelOptions_LogOptions_tunnelOptions_LogOptions_CloudWatchLogOptions_cloudWatchLogOptions_LogGroupArn = cmdletContext.CloudWatchLogOptions_LogGroupArn;
            }
            if (requestTunnelOptions_tunnelOptions_LogOptions_tunnelOptions_LogOptions_CloudWatchLogOptions_cloudWatchLogOptions_LogGroupArn != null)
            {
                requestTunnelOptions_tunnelOptions_LogOptions_tunnelOptions_LogOptions_CloudWatchLogOptions.LogGroupArn = requestTunnelOptions_tunnelOptions_LogOptions_tunnelOptions_LogOptions_CloudWatchLogOptions_cloudWatchLogOptions_LogGroupArn;
                requestTunnelOptions_tunnelOptions_LogOptions_tunnelOptions_LogOptions_CloudWatchLogOptionsIsNull = false;
            }
            System.String requestTunnelOptions_tunnelOptions_LogOptions_tunnelOptions_LogOptions_CloudWatchLogOptions_cloudWatchLogOptions_LogOutputFormat = null;
            if (cmdletContext.CloudWatchLogOptions_LogOutputFormat != null)
            {
                requestTunnelOptions_tunnelOptions_LogOptions_tunnelOptions_LogOptions_CloudWatchLogOptions_cloudWatchLogOptions_LogOutputFormat = cmdletContext.CloudWatchLogOptions_LogOutputFormat;
            }
            if (requestTunnelOptions_tunnelOptions_LogOptions_tunnelOptions_LogOptions_CloudWatchLogOptions_cloudWatchLogOptions_LogOutputFormat != null)
            {
                requestTunnelOptions_tunnelOptions_LogOptions_tunnelOptions_LogOptions_CloudWatchLogOptions.LogOutputFormat = requestTunnelOptions_tunnelOptions_LogOptions_tunnelOptions_LogOptions_CloudWatchLogOptions_cloudWatchLogOptions_LogOutputFormat;
                requestTunnelOptions_tunnelOptions_LogOptions_tunnelOptions_LogOptions_CloudWatchLogOptionsIsNull = false;
            }
             // determine if requestTunnelOptions_tunnelOptions_LogOptions_tunnelOptions_LogOptions_CloudWatchLogOptions should be set to null
            if (requestTunnelOptions_tunnelOptions_LogOptions_tunnelOptions_LogOptions_CloudWatchLogOptionsIsNull)
            {
                requestTunnelOptions_tunnelOptions_LogOptions_tunnelOptions_LogOptions_CloudWatchLogOptions = null;
            }
            if (requestTunnelOptions_tunnelOptions_LogOptions_tunnelOptions_LogOptions_CloudWatchLogOptions != null)
            {
                requestTunnelOptions_tunnelOptions_LogOptions.CloudWatchLogOptions = requestTunnelOptions_tunnelOptions_LogOptions_tunnelOptions_LogOptions_CloudWatchLogOptions;
                requestTunnelOptions_tunnelOptions_LogOptionsIsNull = false;
            }
             // determine if requestTunnelOptions_tunnelOptions_LogOptions should be set to null
            if (requestTunnelOptions_tunnelOptions_LogOptionsIsNull)
            {
                requestTunnelOptions_tunnelOptions_LogOptions = null;
            }
            if (requestTunnelOptions_tunnelOptions_LogOptions != null)
            {
                request.TunnelOptions.LogOptions = requestTunnelOptions_tunnelOptions_LogOptions;
                requestTunnelOptionsIsNull = false;
            }
             // determine if request.TunnelOptions should be set to null
            if (requestTunnelOptionsIsNull)
            {
                request.TunnelOptions = null;
            }
            if (cmdletContext.VpnConnectionId != null)
            {
                request.VpnConnectionId = cmdletContext.VpnConnectionId;
            }
            if (cmdletContext.VpnTunnelOutsideIpAddress != null)
            {
                request.VpnTunnelOutsideIpAddress = cmdletContext.VpnTunnelOutsideIpAddress;
            }
            
            CmdletOutput output;
            
            // issue call
            var client = Client ?? CreateClient(_CurrentCredentials, _RegionEndpoint);
            try
            {
                var response = CallAWSServiceOperation(client, request);
                object pipelineOutput = null;
                pipelineOutput = cmdletContext.Select(response, this);
                output = new CmdletOutput
                {
                    PipelineOutput = pipelineOutput,
                    ServiceResponse = response
                };
            }
            catch (Exception e)
            {
                output = new CmdletOutput { ErrorResponse = e };
            }
            
            return output;
        }
        
        public ExecutorContext CreateContext()
        {
            return new CmdletContext();
        }
        
        #endregion
        
        #region AWS Service Operation Call
        
        private Amazon.EC2.Model.ModifyVpnTunnelOptionsResponse CallAWSServiceOperation(IAmazonEC2 client, Amazon.EC2.Model.ModifyVpnTunnelOptionsRequest request)
        {
            Utils.Common.WriteVerboseEndpointMessage(this, client.Config, "Amazon Elastic Compute Cloud (EC2)", "ModifyVpnTunnelOptions");
            try
            {
                return client.ModifyVpnTunnelOptionsAsync(request, _cancellationTokenSource.Token).GetAwaiter().GetResult();
            }
            catch (AmazonServiceException exc)
            {
                var webException = exc.InnerException as System.Net.WebException;
                if (webException != null)
                {
                    throw new Exception(Utils.Common.FormatNameResolutionFailureMessage(client.Config, webException.Message), webException);
                }
                throw;
            }
        }
        
        #endregion
        
        internal partial class CmdletContext : ExecutorContext
        {
<<<<<<< HEAD
            public System.Boolean? DryRun { get; set; }
=======
            public System.String PreSharedKeyStorage { get; set; }
>>>>>>> bd9f66e4
            public System.Boolean? SkipTunnelReplacement { get; set; }
            public System.String TunnelOptions_DPDTimeoutAction { get; set; }
            public System.Int32? TunnelOptions_DPDTimeoutSecond { get; set; }
            public System.Boolean? TunnelOptions_EnableTunnelLifecycleControl { get; set; }
            public List<Amazon.EC2.Model.IKEVersionsRequestListValue> TunnelOptions_IKEVersion { get; set; }
            public System.Boolean? CloudWatchLogOptions_LogEnabled { get; set; }
            public System.String CloudWatchLogOptions_LogGroupArn { get; set; }
            public System.String CloudWatchLogOptions_LogOutputFormat { get; set; }
            public List<Amazon.EC2.Model.Phase1DHGroupNumbersRequestListValue> TunnelOptions_Phase1DHGroupNumber { get; set; }
            public List<Amazon.EC2.Model.Phase1EncryptionAlgorithmsRequestListValue> TunnelOptions_Phase1EncryptionAlgorithm { get; set; }
            public List<Amazon.EC2.Model.Phase1IntegrityAlgorithmsRequestListValue> TunnelOptions_Phase1IntegrityAlgorithm { get; set; }
            public System.Int32? TunnelOptions_Phase1LifetimeSecond { get; set; }
            public List<Amazon.EC2.Model.Phase2DHGroupNumbersRequestListValue> TunnelOptions_Phase2DHGroupNumber { get; set; }
            public List<Amazon.EC2.Model.Phase2EncryptionAlgorithmsRequestListValue> TunnelOptions_Phase2EncryptionAlgorithm { get; set; }
            public List<Amazon.EC2.Model.Phase2IntegrityAlgorithmsRequestListValue> TunnelOptions_Phase2IntegrityAlgorithm { get; set; }
            public System.Int32? TunnelOptions_Phase2LifetimeSecond { get; set; }
            public System.String TunnelOptions_PreSharedKey { get; set; }
            public System.Int32? TunnelOptions_RekeyFuzzPercentage { get; set; }
            public System.Int32? TunnelOptions_RekeyMarginTimeSecond { get; set; }
            public System.Int32? TunnelOptions_ReplayWindowSize { get; set; }
            public System.String TunnelOptions_StartupAction { get; set; }
            public System.String TunnelOptions_TunnelInsideCidr { get; set; }
            public System.String TunnelOptions_TunnelInsideIpv6Cidr { get; set; }
            public System.String VpnConnectionId { get; set; }
            public System.String VpnTunnelOutsideIpAddress { get; set; }
            public System.Func<Amazon.EC2.Model.ModifyVpnTunnelOptionsResponse, EditEC2VpnTunnelOptionCmdlet, object> Select { get; set; } =
                (response, cmdlet) => response.VpnConnection;
        }
        
    }
}<|MERGE_RESOLUTION|>--- conflicted
+++ resolved
@@ -22,11 +22,9 @@
 using System.Text;
 using Amazon.PowerShell.Common;
 using Amazon.Runtime;
-using System.Threading;
 using Amazon.EC2;
 using Amazon.EC2.Model;
 
-#pragma warning disable CS0618, CS0612
 namespace Amazon.PowerShell.Cmdlets.EC2
 {
     /// <summary>
@@ -46,8 +44,11 @@
     public partial class EditEC2VpnTunnelOptionCmdlet : AmazonEC2ClientCmdlet, IExecutor
     {
         
+        protected override bool IsSensitiveRequest { get; set; } = true;
+        
+        protected override bool IsSensitiveResponse { get; set; } = true;
+        
         protected override bool IsGeneratedCmdlet { get; set; } = true;
-        private readonly CancellationTokenSource _cancellationTokenSource = new CancellationTokenSource();
         
         #region Parameter TunnelOptions_DPDTimeoutAction
         /// <summary>
@@ -71,18 +72,6 @@
         [System.Management.Automation.Parameter(ValueFromPipelineByPropertyName = true)]
         [Alias("TunnelOptions_DPDTimeoutSeconds")]
         public System.Int32? TunnelOptions_DPDTimeoutSecond { get; set; }
-        #endregion
-        
-        #region Parameter DryRun
-        /// <summary>
-        /// <para>
-        /// <para>Checks whether you have the required permissions for the action, without actually
-        /// making the request, and provides an error response. If you have the required permissions,
-        /// the error response is <c>DryRunOperation</c>. Otherwise, it is <c>UnauthorizedOperation</c>.</para>
-        /// </para>
-        /// </summary>
-        [System.Management.Automation.Parameter(ValueFromPipelineByPropertyName = true)]
-        public System.Boolean? DryRun { get; set; }
         #endregion
         
         #region Parameter TunnelOptions_EnableTunnelLifecycleControl
@@ -385,6 +374,16 @@
         public string Select { get; set; } = "VpnConnection";
         #endregion
         
+        #region Parameter PassThru
+        /// <summary>
+        /// Changes the cmdlet behavior to return the value passed to the VpnConnectionId parameter.
+        /// The -PassThru parameter is deprecated, use -Select '^VpnConnectionId' instead. This parameter will be removed in a future version.
+        /// </summary>
+        [System.Obsolete("The -PassThru parameter is deprecated, use -Select '^VpnConnectionId' instead. This parameter will be removed in a future version.")]
+        [System.Management.Automation.Parameter(ValueFromPipelineByPropertyName = true)]
+        public SwitchParameter PassThru { get; set; }
+        #endregion
+        
         #region Parameter Force
         /// <summary>
         /// This parameter overrides confirmation prompts to force 
@@ -395,13 +394,9 @@
         public SwitchParameter Force { get; set; }
         #endregion
         
-        protected override void StopProcessing()
-        {
-            base.StopProcessing();
-            _cancellationTokenSource.Cancel();
-        }
         protected override void ProcessRecord()
         {
+            this._AWSSignerType = "v4";
             base.ProcessRecord();
             
             var resourceIdentifiersText = FormatParameterValuesForConfirmationMsg(nameof(this.VpnConnectionId), MyInvocation.BoundParameters);
@@ -415,17 +410,22 @@
             // allow for manipulation of parameters prior to loading into context
             PreExecutionContextLoad(context);
             
+            #pragma warning disable CS0618, CS0612 //A class member was marked with the Obsolete attribute
             if (ParameterWasBound(nameof(this.Select)))
             {
                 context.Select = CreateSelectDelegate<Amazon.EC2.Model.ModifyVpnTunnelOptionsResponse, EditEC2VpnTunnelOptionCmdlet>(Select) ??
                     throw new System.ArgumentException("Invalid value for -Select parameter.", nameof(this.Select));
-            }
-<<<<<<< HEAD
-            context.DryRun = this.DryRun;
-=======
+                if (this.PassThru.IsPresent)
+                {
+                    throw new System.ArgumentException("-PassThru cannot be used when -Select is specified.", nameof(this.Select));
+                }
+            }
+            else if (this.PassThru.IsPresent)
+            {
+                context.Select = (response, cmdlet) => this.VpnConnectionId;
+            }
             #pragma warning restore CS0618, CS0612 //A class member was marked with the Obsolete attribute
             context.PreSharedKeyStorage = this.PreSharedKeyStorage;
->>>>>>> bd9f66e4
             context.SkipTunnelReplacement = this.SkipTunnelReplacement;
             context.TunnelOptions_DPDTimeoutAction = this.TunnelOptions_DPDTimeoutAction;
             context.TunnelOptions_DPDTimeoutSecond = this.TunnelOptions_DPDTimeoutSecond;
@@ -500,15 +500,9 @@
             // create request
             var request = new Amazon.EC2.Model.ModifyVpnTunnelOptionsRequest();
             
-<<<<<<< HEAD
-            if (cmdletContext.DryRun != null)
-            {
-                request.DryRun = cmdletContext.DryRun.Value;
-=======
             if (cmdletContext.PreSharedKeyStorage != null)
             {
                 request.PreSharedKeyStorage = cmdletContext.PreSharedKeyStorage;
->>>>>>> bd9f66e4
             }
             if (cmdletContext.SkipTunnelReplacement != null)
             {
@@ -819,7 +813,13 @@
             Utils.Common.WriteVerboseEndpointMessage(this, client.Config, "Amazon Elastic Compute Cloud (EC2)", "ModifyVpnTunnelOptions");
             try
             {
-                return client.ModifyVpnTunnelOptionsAsync(request, _cancellationTokenSource.Token).GetAwaiter().GetResult();
+                #if DESKTOP
+                return client.ModifyVpnTunnelOptions(request);
+                #elif CORECLR
+                return client.ModifyVpnTunnelOptionsAsync(request).GetAwaiter().GetResult();
+                #else
+                        #error "Unknown build edition"
+                #endif
             }
             catch (AmazonServiceException exc)
             {
@@ -836,11 +836,7 @@
         
         internal partial class CmdletContext : ExecutorContext
         {
-<<<<<<< HEAD
-            public System.Boolean? DryRun { get; set; }
-=======
             public System.String PreSharedKeyStorage { get; set; }
->>>>>>> bd9f66e4
             public System.Boolean? SkipTunnelReplacement { get; set; }
             public System.String TunnelOptions_DPDTimeoutAction { get; set; }
             public System.Int32? TunnelOptions_DPDTimeoutSecond { get; set; }
