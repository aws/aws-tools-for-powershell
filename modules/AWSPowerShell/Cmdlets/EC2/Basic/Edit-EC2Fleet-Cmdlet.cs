--- conflicted
+++ resolved
@@ -65,13 +65,8 @@
     [OutputType("System.Boolean")]
     [AWSCmdlet("Calls the Amazon Elastic Compute Cloud (EC2) ModifyFleet API operation.", Operation = new[] {"ModifyFleet"}, SelectReturnType = typeof(Amazon.EC2.Model.ModifyFleetResponse))]
     [AWSCmdletOutput("System.Boolean or Amazon.EC2.Model.ModifyFleetResponse",
-<<<<<<< HEAD
-        "This cmdlet returns a collection of System.Boolean objects.",
-        "The service call response (type Amazon.EC2.Model.ModifyFleetResponse) can also be referenced from properties attached to the cmdlet entry in the $AWSHistory stack."
-=======
         "This cmdlet returns a System.Boolean object.",
         "The service call response (type Amazon.EC2.Model.ModifyFleetResponse) can be returned by specifying '-Select *'."
->>>>>>> bf910d72
     )]
     public partial class EditEC2FleetCmdlet : AmazonEC2ClientCmdlet, IExecutor
     {
@@ -192,6 +187,16 @@
         public string Select { get; set; } = "Return";
         #endregion
         
+        #region Parameter PassThru
+        /// <summary>
+        /// Changes the cmdlet behavior to return the value passed to the FleetId parameter.
+        /// The -PassThru parameter is deprecated, use -Select '^FleetId' instead. This parameter will be removed in a future version.
+        /// </summary>
+        [System.Obsolete("The -PassThru parameter is deprecated, use -Select '^FleetId' instead. This parameter will be removed in a future version.")]
+        [System.Management.Automation.Parameter(ValueFromPipelineByPropertyName = true)]
+        public SwitchParameter PassThru { get; set; }
+        #endregion
+        
         #region Parameter Force
         /// <summary>
         /// This parameter overrides confirmation prompts to force 
@@ -218,11 +223,21 @@
             // allow for manipulation of parameters prior to loading into context
             PreExecutionContextLoad(context);
             
+            #pragma warning disable CS0618, CS0612 //A class member was marked with the Obsolete attribute
             if (ParameterWasBound(nameof(this.Select)))
             {
                 context.Select = CreateSelectDelegate<Amazon.EC2.Model.ModifyFleetResponse, EditEC2FleetCmdlet>(Select) ??
                     throw new System.ArgumentException("Invalid value for -Select parameter.", nameof(this.Select));
-            }
+                if (this.PassThru.IsPresent)
+                {
+                    throw new System.ArgumentException("-PassThru cannot be used when -Select is specified.", nameof(this.Select));
+                }
+            }
+            else if (this.PassThru.IsPresent)
+            {
+                context.Select = (response, cmdlet) => this.FleetId;
+            }
+            #pragma warning restore CS0618, CS0612 //A class member was marked with the Obsolete attribute
             context.Context = this.Context;
             context.ExcessCapacityTerminationPolicy = this.ExcessCapacityTerminationPolicy;
             context.FleetId = this.FleetId;
