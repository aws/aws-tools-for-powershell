/*******************************************************************************
 *  Copyright 2012-2019 Amazon.com, Inc. or its affiliates. All Rights Reserved.
 *  Licensed under the Apache License, Version 2.0 (the "License"). You may not use
 *  this file except in compliance with the License. A copy of the License is located at
 *
 *  http://aws.amazon.com/apache2.0
 *
 *  or in the "license" file accompanying this file.
 *  This file is distributed on an "AS IS" BASIS, WITHOUT WARRANTIES OR
 *  CONDITIONS OF ANY KIND, either express or implied. See the License for the
 *  specific language governing permissions and limitations under the License.
 * *****************************************************************************
 *
 *  AWS Tools for Windows (TM) PowerShell (TM)
 *
 */

using System;
using System.Collections.Generic;
using System.Linq;
using System.Management.Automation;
using System.Text;
using Amazon.PowerShell.Common;
using Amazon.Runtime;
using Amazon.EC2;
using Amazon.EC2.Model;

namespace Amazon.PowerShell.Cmdlets.EC2
{
    /// <summary>
    /// Disables access to the EC2 serial console of all instances for your account. By default,
    /// access to the EC2 serial console is disabled for your account. For more information,
    /// see <a href="https://docs.aws.amazon.com/AWSEC2/latest/UserGuide/configure-access-to-serial-console.html#serial-console-account-access">Manage
    /// account access to the EC2 serial console</a> in the <i>Amazon EC2 User Guide</i>.
    /// </summary>
    [Cmdlet("Disable", "EC2SerialConsoleAccess", SupportsShouldProcess = true, ConfirmImpact = ConfirmImpact.Medium)]
    [OutputType("System.Boolean")]
    [AWSCmdlet("Calls the Amazon Elastic Compute Cloud (EC2) DisableSerialConsoleAccess API operation.", Operation = new[] {"DisableSerialConsoleAccess"}, SelectReturnType = typeof(Amazon.EC2.Model.DisableSerialConsoleAccessResponse))]
    [AWSCmdletOutput("System.Boolean or Amazon.EC2.Model.DisableSerialConsoleAccessResponse",
<<<<<<< HEAD
        "This cmdlet returns a collection of System.Boolean objects.",
        "The service call response (type Amazon.EC2.Model.DisableSerialConsoleAccessResponse) can also be referenced from properties attached to the cmdlet entry in the $AWSHistory stack."
=======
        "This cmdlet returns a System.Boolean object.",
        "The service call response (type Amazon.EC2.Model.DisableSerialConsoleAccessResponse) can be returned by specifying '-Select *'."
>>>>>>> bf910d72
    )]
    public partial class DisableEC2SerialConsoleAccessCmdlet : AmazonEC2ClientCmdlet, IExecutor
    {
        
        protected override bool IsGeneratedCmdlet { get; set; } = true;
        
        #region Parameter Select
        /// <summary>
        /// Use the -Select parameter to control the cmdlet output. The default value is 'SerialConsoleAccessEnabled'.
        /// Specifying -Select '*' will result in the cmdlet returning the whole service response (Amazon.EC2.Model.DisableSerialConsoleAccessResponse).
        /// Specifying the name of a property of type Amazon.EC2.Model.DisableSerialConsoleAccessResponse will result in that property being returned.
        /// Specifying -Select '^ParameterName' will result in the cmdlet returning the selected cmdlet parameter value.
        /// </summary>
        [System.Management.Automation.Parameter(ValueFromPipelineByPropertyName = true)]
        public string Select { get; set; } = "SerialConsoleAccessEnabled";
        #endregion
        
        #region Parameter Force
        /// <summary>
        /// This parameter overrides confirmation prompts to force 
        /// the cmdlet to continue its operation. This parameter should always
        /// be used with caution.
        /// </summary>
        [System.Management.Automation.Parameter(ValueFromPipelineByPropertyName = true)]
        public SwitchParameter Force { get; set; }
        #endregion
        
        protected override void ProcessRecord()
        {
            this._AWSSignerType = "v4";
            base.ProcessRecord();
            
            var resourceIdentifiersText = string.Empty;
            if (!ConfirmShouldProceed(this.Force.IsPresent, resourceIdentifiersText, "Disable-EC2SerialConsoleAccess (DisableSerialConsoleAccess)"))
            {
                return;
            }
            
            var context = new CmdletContext();
            
            // allow for manipulation of parameters prior to loading into context
            PreExecutionContextLoad(context);
            
            if (ParameterWasBound(nameof(this.Select)))
            {
                context.Select = CreateSelectDelegate<Amazon.EC2.Model.DisableSerialConsoleAccessResponse, DisableEC2SerialConsoleAccessCmdlet>(Select) ??
                    throw new System.ArgumentException("Invalid value for -Select parameter.", nameof(this.Select));
            }
            
            // allow further manipulation of loaded context prior to processing
            PostExecutionContextLoad(context);
            
            var output = Execute(context) as CmdletOutput;
            ProcessOutput(output);
        }
        
        #region IExecutor Members
        
        public object Execute(ExecutorContext context)
        {
            var cmdletContext = context as CmdletContext;
            // create request
            var request = new Amazon.EC2.Model.DisableSerialConsoleAccessRequest();
            
            
            CmdletOutput output;
            
            // issue call
            var client = Client ?? CreateClient(_CurrentCredentials, _RegionEndpoint);
            try
            {
                var response = CallAWSServiceOperation(client, request);
                object pipelineOutput = null;
                pipelineOutput = cmdletContext.Select(response, this);
                output = new CmdletOutput
                {
                    PipelineOutput = pipelineOutput,
                    ServiceResponse = response
                };
            }
            catch (Exception e)
            {
                output = new CmdletOutput { ErrorResponse = e };
            }
            
            return output;
        }
        
        public ExecutorContext CreateContext()
        {
            return new CmdletContext();
        }
        
        #endregion
        
        #region AWS Service Operation Call
        
        private Amazon.EC2.Model.DisableSerialConsoleAccessResponse CallAWSServiceOperation(IAmazonEC2 client, Amazon.EC2.Model.DisableSerialConsoleAccessRequest request)
        {
            Utils.Common.WriteVerboseEndpointMessage(this, client.Config, "Amazon Elastic Compute Cloud (EC2)", "DisableSerialConsoleAccess");
            try
            {
                #if DESKTOP
                return client.DisableSerialConsoleAccess(request);
                #elif CORECLR
                return client.DisableSerialConsoleAccessAsync(request).GetAwaiter().GetResult();
                #else
                        #error "Unknown build edition"
                #endif
            }
            catch (AmazonServiceException exc)
            {
                var webException = exc.InnerException as System.Net.WebException;
                if (webException != null)
                {
                    throw new Exception(Utils.Common.FormatNameResolutionFailureMessage(client.Config, webException.Message), webException);
                }
                throw;
            }
        }
        
        #endregion
        
        internal partial class CmdletContext : ExecutorContext
        {
            public System.Func<Amazon.EC2.Model.DisableSerialConsoleAccessResponse, DisableEC2SerialConsoleAccessCmdlet, object> Select { get; set; } =
                (response, cmdlet) => response.SerialConsoleAccessEnabled;
        }
        
    }
}<|MERGE_RESOLUTION|>--- conflicted
+++ resolved
@@ -37,13 +37,8 @@
     [OutputType("System.Boolean")]
     [AWSCmdlet("Calls the Amazon Elastic Compute Cloud (EC2) DisableSerialConsoleAccess API operation.", Operation = new[] {"DisableSerialConsoleAccess"}, SelectReturnType = typeof(Amazon.EC2.Model.DisableSerialConsoleAccessResponse))]
     [AWSCmdletOutput("System.Boolean or Amazon.EC2.Model.DisableSerialConsoleAccessResponse",
-<<<<<<< HEAD
-        "This cmdlet returns a collection of System.Boolean objects.",
-        "The service call response (type Amazon.EC2.Model.DisableSerialConsoleAccessResponse) can also be referenced from properties attached to the cmdlet entry in the $AWSHistory stack."
-=======
         "This cmdlet returns a System.Boolean object.",
         "The service call response (type Amazon.EC2.Model.DisableSerialConsoleAccessResponse) can be returned by specifying '-Select *'."
->>>>>>> bf910d72
     )]
     public partial class DisableEC2SerialConsoleAccessCmdlet : AmazonEC2ClientCmdlet, IExecutor
     {
