/*******************************************************************************
 *  Copyright Amazon.com, Inc. or its affiliates. All Rights Reserved.
 *  Licensed under the Apache License, Version 2.0 (the "License"). You may not use
 *  this file except in compliance with the License. A copy of the License is located at
 *
 *  http://aws.amazon.com/apache2.0
 *
 *  or in the "license" file accompanying this file.
 *  This file is distributed on an "AS IS" BASIS, WITHOUT WARRANTIES OR
 *  CONDITIONS OF ANY KIND, either express or implied. See the License for the
 *  specific language governing permissions and limitations under the License.
 * *****************************************************************************
 *
 *  AWS Tools for Windows (TM) PowerShell (TM)
 *
 */

using System;
using System.Collections.Generic;
using System.Linq;
using System.Management.Automation;
using System.Text;
using Amazon.PowerShell.Common;
using Amazon.Runtime;
using System.Threading;
using Amazon.DatabaseMigrationService;
using Amazon.DatabaseMigrationService.Model;

#pragma warning disable CS0618, CS0612
namespace Amazon.PowerShell.Cmdlets.DMS
{
    /// <summary>
<<<<<<< HEAD
    /// Returns a paginated list of target engine recommendations for your source databases.<br/><br/>This cmdlet automatically pages all available results to the pipeline - parameters related to iteration are only needed if you want to manually control the paginated output. To disable autopagination, use -NoAutoIteration. This cmdlet didn't autopaginate in V4, auto-pagination support was added in V5.
=======
    /// <important><para>
    ///  End of support notice: On May 20, 2026, Amazon Web Services will end support for
    /// Amazon Web Services DMS Fleet Advisor;. After May 20, 2026, you will no longer be
    /// able to access the Amazon Web Services DMS Fleet Advisor; console or Amazon Web Services
    /// DMS Fleet Advisor; resources. For more information, see <a href="https://docs.aws.amazon.com/dms/latest/userguide/dms_fleet.advisor-end-of-support.html">Amazon
    /// Web Services DMS Fleet Advisor end of support</a>. 
    /// </para></important><para>
    /// Returns a paginated list of target engine recommendations for your source databases.
    /// </para>
>>>>>>> 224f8e8b
    /// </summary>
    [Cmdlet("Get", "DMSRecommendation")]
    [OutputType("Amazon.DatabaseMigrationService.Model.Recommendation")]
    [AWSCmdlet("Calls the AWS Database Migration Service DescribeRecommendations API operation.", Operation = new[] {"DescribeRecommendations"}, SelectReturnType = typeof(Amazon.DatabaseMigrationService.Model.DescribeRecommendationsResponse))]
    [AWSCmdletOutput("Amazon.DatabaseMigrationService.Model.Recommendation or Amazon.DatabaseMigrationService.Model.DescribeRecommendationsResponse",
        "This cmdlet returns a collection of Amazon.DatabaseMigrationService.Model.Recommendation objects.",
        "The service call response (type Amazon.DatabaseMigrationService.Model.DescribeRecommendationsResponse) can be returned by specifying '-Select *'."
    )]
    public partial class GetDMSRecommendationCmdlet : AmazonDatabaseMigrationServiceClientCmdlet, IExecutor
    {
        
        protected override bool IsGeneratedCmdlet { get; set; } = true;
        private readonly CancellationTokenSource _cancellationTokenSource = new CancellationTokenSource();
        
        #region Parameter Filter
        /// <summary>
        /// <para>
        /// <para>Filters applied to the target engine recommendations described in the form of key-value
        /// pairs.</para><para>Valid filter names: <c>database-id</c> | <c>engine-name</c></para>
        /// </para>
        /// </summary>
        [System.Management.Automation.Parameter(ValueFromPipelineByPropertyName = true)]
        [Alias("Filters")]
        public Amazon.DatabaseMigrationService.Model.Filter[] Filter { get; set; }
        #endregion
        
        #region Parameter MaxRecord
        /// <summary>
        /// <para>
        /// <para>The maximum number of records to include in the response. If more records exist than
        /// the specified <c>MaxRecords</c> value, Fleet Advisor includes a pagination token in
        /// the response so that you can retrieve the remaining results.</para>
        /// </para>
        /// <para>
        /// <br/><b>Note:</b> In AWSPowerShell and AWSPowerShell.NetCore this parameter is used to limit the total number of items returned by the cmdlet.
        /// <br/>In AWS.Tools this parameter is simply passed to the service to specify how many items should be returned by each service call.
        /// <br/>Pipe the output of this cmdlet into Select-Object -First to terminate retrieving data pages early and control the number of items returned.
        /// </para>
        /// </summary>
        [System.Management.Automation.Parameter(ValueFromPipelineByPropertyName = true)]
        [Alias("MaxItems","MaxRecords")]
        public int? MaxRecord { get; set; }
        #endregion
        
        #region Parameter NextToken
        /// <summary>
        /// <para>
        /// <para>Specifies the unique pagination token that makes it possible to display the next page
        /// of results. If this parameter is specified, the response includes only records beyond
        /// the marker, up to the value specified by <c>MaxRecords</c>.</para><para>If <c>NextToken</c> is returned by a previous response, there are more results available.
        /// The value of <c>NextToken</c> is a unique pagination token for each page. Make the
        /// call again using the returned token to retrieve the next page. Keep all other arguments
        /// unchanged.</para>
        /// </para>
        /// <para>
        /// <br/><b>Note:</b> This parameter is only used if you are manually controlling output pagination of the service API call.
        /// <br/>'NextToken' is only returned by the cmdlet when '-Select *' is specified. In order to manually control output pagination, set '-NextToken' to null for the first call then set the 'NextToken' using the same property output from the previous call for subsequent calls.
        /// </para>
        /// </summary>
        [System.Management.Automation.Parameter(ValueFromPipelineByPropertyName = true)]
        public System.String NextToken { get; set; }
        #endregion
        
        #region Parameter Select
        /// <summary>
        /// Use the -Select parameter to control the cmdlet output. The default value is 'Recommendations'.
        /// Specifying -Select '*' will result in the cmdlet returning the whole service response (Amazon.DatabaseMigrationService.Model.DescribeRecommendationsResponse).
        /// Specifying the name of a property of type Amazon.DatabaseMigrationService.Model.DescribeRecommendationsResponse will result in that property being returned.
        /// Specifying -Select '^ParameterName' will result in the cmdlet returning the selected cmdlet parameter value.
        /// </summary>
        [System.Management.Automation.Parameter(ValueFromPipelineByPropertyName = true)]
        public string Select { get; set; } = "Recommendations";
        #endregion
        
        #region Parameter NoAutoIteration
        /// <summary>
        /// By default the cmdlet will auto-iterate and retrieve all results to the pipeline by performing multiple
        /// service calls. If set, the cmdlet will retrieve only the next 'page' of results using the value of NextToken
        /// as the start point.
        /// This cmdlet didn't autopaginate in V4. To preserve the V4 autopagination behavior for all cmdlets, run Set-AWSAutoIterationMode -IterationMode v4.
        /// </summary>
        [System.Management.Automation.Parameter(ValueFromPipelineByPropertyName = true)]
        public SwitchParameter NoAutoIteration { get; set; }
        #endregion
        
        protected override void StopProcessing()
        {
            base.StopProcessing();
            _cancellationTokenSource.Cancel();
        }
        protected override void ProcessRecord()
        {
            base.ProcessRecord();
            
            var context = new CmdletContext();
            
            // allow for manipulation of parameters prior to loading into context
            PreExecutionContextLoad(context);
            
            if (ParameterWasBound(nameof(this.Select)))
            {
                context.Select = CreateSelectDelegate<Amazon.DatabaseMigrationService.Model.DescribeRecommendationsResponse, GetDMSRecommendationCmdlet>(Select) ??
                    throw new System.ArgumentException("Invalid value for -Select parameter.", nameof(this.Select));
            }
            if (this.Filter != null)
            {
                context.Filter = new List<Amazon.DatabaseMigrationService.Model.Filter>(this.Filter);
            }
            context.MaxRecord = this.MaxRecord;
            #if !MODULAR
            if (ParameterWasBound(nameof(this.MaxRecord)) && this.MaxRecord.HasValue)
            {
                WriteWarning("AWSPowerShell and AWSPowerShell.NetCore use the MaxRecord parameter to limit the total number of items returned by the cmdlet." +
                    " This behavior is obsolete and will be removed in a future version of these modules. Pipe the output of this cmdlet into Select-Object -First to terminate" +
                    " retrieving data pages early and control the number of items returned. AWS.Tools already implements the new behavior of simply passing MaxRecord" +
                    " to the service to specify how many items should be returned by each service call.");
            }
            #endif
            context.NextToken = this.NextToken;
            
            // allow further manipulation of loaded context prior to processing
            PostExecutionContextLoad(context);
            
            var output = Execute(context) as CmdletOutput;
            ProcessOutput(output);
        }
        
        #region IExecutor Members
        
        public object Execute(ExecutorContext context)
        {
            var cmdletContext = context as CmdletContext;
            var useParameterSelect = this.Select.StartsWith("^");
            
            // create request and set iteration invariants
            var request = new Amazon.DatabaseMigrationService.Model.DescribeRecommendationsRequest();
            
            if (cmdletContext.Filter != null)
            {
                request.Filters = cmdletContext.Filter;
            }
            if (cmdletContext.MaxRecord != null)
            {
                request.MaxRecords = AutoIterationHelpers.ConvertEmitLimitToServiceTypeInt32(cmdletContext.MaxRecord.Value);
            }
            
            // Initialize loop variant and commence piping
            var _nextToken = cmdletContext.NextToken;
            var _userControllingPaging = this.NoAutoIteration.IsPresent || ParameterWasBound(nameof(this.NextToken));
            var _shouldAutoIterate = !(SessionState.PSVariable.GetValue("AWSPowerShell_AutoIteration_Mode")?.ToString() == "v4");
            
            var client = Client ?? CreateClient(_CurrentCredentials, _RegionEndpoint);
            do
            {
                request.NextToken = _nextToken;
                
                CmdletOutput output;
                
                try
                {
                    
                    var response = CallAWSServiceOperation(client, request);
                    
                    object pipelineOutput = null;
                    if (!useParameterSelect)
                    {
                        pipelineOutput = cmdletContext.Select(response, this);
                    }
                    output = new CmdletOutput
                    {
                        PipelineOutput = pipelineOutput,
                        ServiceResponse = response
                    };
                    
                    _nextToken = response.NextToken;
                }
                catch (Exception e)
                {
                    output = new CmdletOutput { ErrorResponse = e };
                }
                
                ProcessOutput(output);
                
            } while (!_userControllingPaging && _shouldAutoIterate && AutoIterationHelpers.HasValue(_nextToken));
            
            if (useParameterSelect)
            {
                WriteObject(cmdletContext.Select(null, this));
            }
            
            
            return null;
        }
        
        public ExecutorContext CreateContext()
        {
            return new CmdletContext();
        }
        
        #endregion
        
        #region AWS Service Operation Call
        
        private Amazon.DatabaseMigrationService.Model.DescribeRecommendationsResponse CallAWSServiceOperation(IAmazonDatabaseMigrationService client, Amazon.DatabaseMigrationService.Model.DescribeRecommendationsRequest request)
        {
            Utils.Common.WriteVerboseEndpointMessage(this, client.Config, "AWS Database Migration Service", "DescribeRecommendations");
            try
            {
                return client.DescribeRecommendationsAsync(request, _cancellationTokenSource.Token).GetAwaiter().GetResult();
            }
            catch (AmazonServiceException exc)
            {
                var webException = exc.InnerException as System.Net.WebException;
                if (webException != null)
                {
                    throw new Exception(Utils.Common.FormatNameResolutionFailureMessage(client.Config, webException.Message), webException);
                }
                throw;
            }
        }
        
        #endregion
        
        internal partial class CmdletContext : ExecutorContext
        {
            public List<Amazon.DatabaseMigrationService.Model.Filter> Filter { get; set; }
            public int? MaxRecord { get; set; }
            public System.String NextToken { get; set; }
            public System.Func<Amazon.DatabaseMigrationService.Model.DescribeRecommendationsResponse, GetDMSRecommendationCmdlet, object> Select { get; set; } =
                (response, cmdlet) => response.Recommendations;
        }
        
    }
}<|MERGE_RESOLUTION|>--- conflicted
+++ resolved
@@ -22,17 +22,12 @@
 using System.Text;
 using Amazon.PowerShell.Common;
 using Amazon.Runtime;
-using System.Threading;
 using Amazon.DatabaseMigrationService;
 using Amazon.DatabaseMigrationService.Model;
 
-#pragma warning disable CS0618, CS0612
 namespace Amazon.PowerShell.Cmdlets.DMS
 {
     /// <summary>
-<<<<<<< HEAD
-    /// Returns a paginated list of target engine recommendations for your source databases.<br/><br/>This cmdlet automatically pages all available results to the pipeline - parameters related to iteration are only needed if you want to manually control the paginated output. To disable autopagination, use -NoAutoIteration. This cmdlet didn't autopaginate in V4, auto-pagination support was added in V5.
-=======
     /// <important><para>
     ///  End of support notice: On May 20, 2026, Amazon Web Services will end support for
     /// Amazon Web Services DMS Fleet Advisor;. After May 20, 2026, you will no longer be
@@ -42,7 +37,6 @@
     /// </para></important><para>
     /// Returns a paginated list of target engine recommendations for your source databases.
     /// </para>
->>>>>>> 224f8e8b
     /// </summary>
     [Cmdlet("Get", "DMSRecommendation")]
     [OutputType("Amazon.DatabaseMigrationService.Model.Recommendation")]
@@ -55,7 +49,6 @@
     {
         
         protected override bool IsGeneratedCmdlet { get; set; } = true;
-        private readonly CancellationTokenSource _cancellationTokenSource = new CancellationTokenSource();
         
         #region Parameter Filter
         /// <summary>
@@ -76,15 +69,10 @@
         /// the specified <c>MaxRecords</c> value, Fleet Advisor includes a pagination token in
         /// the response so that you can retrieve the remaining results.</para>
         /// </para>
-        /// <para>
-        /// <br/><b>Note:</b> In AWSPowerShell and AWSPowerShell.NetCore this parameter is used to limit the total number of items returned by the cmdlet.
-        /// <br/>In AWS.Tools this parameter is simply passed to the service to specify how many items should be returned by each service call.
-        /// <br/>Pipe the output of this cmdlet into Select-Object -First to terminate retrieving data pages early and control the number of items returned.
-        /// </para>
-        /// </summary>
-        [System.Management.Automation.Parameter(ValueFromPipelineByPropertyName = true)]
-        [Alias("MaxItems","MaxRecords")]
-        public int? MaxRecord { get; set; }
+        /// </summary>
+        [System.Management.Automation.Parameter(ValueFromPipelineByPropertyName = true)]
+        [Alias("MaxRecords")]
+        public System.Int32? MaxRecord { get; set; }
         #endregion
         
         #region Parameter NextToken
@@ -97,10 +85,6 @@
         /// call again using the returned token to retrieve the next page. Keep all other arguments
         /// unchanged.</para>
         /// </para>
-        /// <para>
-        /// <br/><b>Note:</b> This parameter is only used if you are manually controlling output pagination of the service API call.
-        /// <br/>'NextToken' is only returned by the cmdlet when '-Select *' is specified. In order to manually control output pagination, set '-NextToken' to null for the first call then set the 'NextToken' using the same property output from the previous call for subsequent calls.
-        /// </para>
         /// </summary>
         [System.Management.Automation.Parameter(ValueFromPipelineByPropertyName = true)]
         public System.String NextToken { get; set; }
@@ -117,24 +101,9 @@
         public string Select { get; set; } = "Recommendations";
         #endregion
         
-        #region Parameter NoAutoIteration
-        /// <summary>
-        /// By default the cmdlet will auto-iterate and retrieve all results to the pipeline by performing multiple
-        /// service calls. If set, the cmdlet will retrieve only the next 'page' of results using the value of NextToken
-        /// as the start point.
-        /// This cmdlet didn't autopaginate in V4. To preserve the V4 autopagination behavior for all cmdlets, run Set-AWSAutoIterationMode -IterationMode v4.
-        /// </summary>
-        [System.Management.Automation.Parameter(ValueFromPipelineByPropertyName = true)]
-        public SwitchParameter NoAutoIteration { get; set; }
-        #endregion
-        
-        protected override void StopProcessing()
-        {
-            base.StopProcessing();
-            _cancellationTokenSource.Cancel();
-        }
         protected override void ProcessRecord()
         {
+            this._AWSSignerType = "v4";
             base.ProcessRecord();
             
             var context = new CmdletContext();
@@ -152,15 +121,6 @@
                 context.Filter = new List<Amazon.DatabaseMigrationService.Model.Filter>(this.Filter);
             }
             context.MaxRecord = this.MaxRecord;
-            #if !MODULAR
-            if (ParameterWasBound(nameof(this.MaxRecord)) && this.MaxRecord.HasValue)
-            {
-                WriteWarning("AWSPowerShell and AWSPowerShell.NetCore use the MaxRecord parameter to limit the total number of items returned by the cmdlet." +
-                    " This behavior is obsolete and will be removed in a future version of these modules. Pipe the output of this cmdlet into Select-Object -First to terminate" +
-                    " retrieving data pages early and control the number of items returned. AWS.Tools already implements the new behavior of simply passing MaxRecord" +
-                    " to the service to specify how many items should be returned by each service call.");
-            }
-            #endif
             context.NextToken = this.NextToken;
             
             // allow further manipulation of loaded context prior to processing
@@ -175,9 +135,7 @@
         public object Execute(ExecutorContext context)
         {
             var cmdletContext = context as CmdletContext;
-            var useParameterSelect = this.Select.StartsWith("^");
-            
-            // create request and set iteration invariants
+            // create request
             var request = new Amazon.DatabaseMigrationService.Model.DescribeRecommendationsRequest();
             
             if (cmdletContext.Filter != null)
@@ -186,55 +144,34 @@
             }
             if (cmdletContext.MaxRecord != null)
             {
-                request.MaxRecords = AutoIterationHelpers.ConvertEmitLimitToServiceTypeInt32(cmdletContext.MaxRecord.Value);
-            }
-            
-            // Initialize loop variant and commence piping
-            var _nextToken = cmdletContext.NextToken;
-            var _userControllingPaging = this.NoAutoIteration.IsPresent || ParameterWasBound(nameof(this.NextToken));
-            var _shouldAutoIterate = !(SessionState.PSVariable.GetValue("AWSPowerShell_AutoIteration_Mode")?.ToString() == "v4");
-            
+                request.MaxRecords = cmdletContext.MaxRecord.Value;
+            }
+            if (cmdletContext.NextToken != null)
+            {
+                request.NextToken = cmdletContext.NextToken;
+            }
+            
+            CmdletOutput output;
+            
+            // issue call
             var client = Client ?? CreateClient(_CurrentCredentials, _RegionEndpoint);
-            do
-            {
-                request.NextToken = _nextToken;
-                
-                CmdletOutput output;
-                
-                try
+            try
+            {
+                var response = CallAWSServiceOperation(client, request);
+                object pipelineOutput = null;
+                pipelineOutput = cmdletContext.Select(response, this);
+                output = new CmdletOutput
                 {
-                    
-                    var response = CallAWSServiceOperation(client, request);
-                    
-                    object pipelineOutput = null;
-                    if (!useParameterSelect)
-                    {
-                        pipelineOutput = cmdletContext.Select(response, this);
-                    }
-                    output = new CmdletOutput
-                    {
-                        PipelineOutput = pipelineOutput,
-                        ServiceResponse = response
-                    };
-                    
-                    _nextToken = response.NextToken;
-                }
-                catch (Exception e)
-                {
-                    output = new CmdletOutput { ErrorResponse = e };
-                }
-                
-                ProcessOutput(output);
-                
-            } while (!_userControllingPaging && _shouldAutoIterate && AutoIterationHelpers.HasValue(_nextToken));
-            
-            if (useParameterSelect)
-            {
-                WriteObject(cmdletContext.Select(null, this));
-            }
-            
-            
-            return null;
+                    PipelineOutput = pipelineOutput,
+                    ServiceResponse = response
+                };
+            }
+            catch (Exception e)
+            {
+                output = new CmdletOutput { ErrorResponse = e };
+            }
+            
+            return output;
         }
         
         public ExecutorContext CreateContext()
@@ -251,7 +188,13 @@
             Utils.Common.WriteVerboseEndpointMessage(this, client.Config, "AWS Database Migration Service", "DescribeRecommendations");
             try
             {
-                return client.DescribeRecommendationsAsync(request, _cancellationTokenSource.Token).GetAwaiter().GetResult();
+                #if DESKTOP
+                return client.DescribeRecommendations(request);
+                #elif CORECLR
+                return client.DescribeRecommendationsAsync(request).GetAwaiter().GetResult();
+                #else
+                        #error "Unknown build edition"
+                #endif
             }
             catch (AmazonServiceException exc)
             {
@@ -269,7 +212,7 @@
         internal partial class CmdletContext : ExecutorContext
         {
             public List<Amazon.DatabaseMigrationService.Model.Filter> Filter { get; set; }
-            public int? MaxRecord { get; set; }
+            public System.Int32? MaxRecord { get; set; }
             public System.String NextToken { get; set; }
             public System.Func<Amazon.DatabaseMigrationService.Model.DescribeRecommendationsResponse, GetDMSRecommendationCmdlet, object> Select { get; set; } =
                 (response, cmdlet) => response.Recommendations;
