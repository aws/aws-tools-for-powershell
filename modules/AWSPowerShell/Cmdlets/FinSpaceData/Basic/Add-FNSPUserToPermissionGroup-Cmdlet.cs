--- conflicted
+++ resolved
@@ -35,13 +35,8 @@
     [OutputType("System.Int32")]
     [AWSCmdlet("Calls the FinSpace Public API AssociateUserToPermissionGroup API operation.", Operation = new[] {"AssociateUserToPermissionGroup"}, SelectReturnType = typeof(Amazon.FinSpaceData.Model.AssociateUserToPermissionGroupResponse))]
     [AWSCmdletOutput("System.Int32 or Amazon.FinSpaceData.Model.AssociateUserToPermissionGroupResponse",
-<<<<<<< HEAD
-        "This cmdlet returns a collection of System.Int32 objects.",
-        "The service call response (type Amazon.FinSpaceData.Model.AssociateUserToPermissionGroupResponse) can also be referenced from properties attached to the cmdlet entry in the $AWSHistory stack."
-=======
         "This cmdlet returns a System.Int32 object.",
         "The service call response (type Amazon.FinSpaceData.Model.AssociateUserToPermissionGroupResponse) can be returned by specifying '-Select *'."
->>>>>>> bf910d72
     )]
     [System.ObsoleteAttribute("This method will be discontinued.")]
     public partial class AddFNSPUserToPermissionGroupCmdlet : AmazonFinSpaceDataClientCmdlet, IExecutor
