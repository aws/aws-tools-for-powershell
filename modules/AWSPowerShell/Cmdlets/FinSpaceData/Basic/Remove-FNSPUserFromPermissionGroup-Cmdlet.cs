/*******************************************************************************
 *  Copyright 2012-2019 Amazon.com, Inc. or its affiliates. All Rights Reserved.
 *  Licensed under the Apache License, Version 2.0 (the "License"). You may not use
 *  this file except in compliance with the License. A copy of the License is located at
 *
 *  http://aws.amazon.com/apache2.0
 *
 *  or in the "license" file accompanying this file.
 *  This file is distributed on an "AS IS" BASIS, WITHOUT WARRANTIES OR
 *  CONDITIONS OF ANY KIND, either express or implied. See the License for the
 *  specific language governing permissions and limitations under the License.
 * *****************************************************************************
 *
 *  AWS Tools for Windows (TM) PowerShell (TM)
 *
 */

using System;
using System.Collections.Generic;
using System.Linq;
using System.Management.Automation;
using System.Text;
using Amazon.PowerShell.Common;
using Amazon.Runtime;
using Amazon.FinSpaceData;
using Amazon.FinSpaceData.Model;

namespace Amazon.PowerShell.Cmdlets.FNSP
{
    /// <summary>
    /// Removes a user from a permission group.<br/><br/>This operation is deprecated.
    /// </summary>
    [Cmdlet("Remove", "FNSPUserFromPermissionGroup", SupportsShouldProcess = true, ConfirmImpact = ConfirmImpact.High)]
    [OutputType("System.Int32")]
    [AWSCmdlet("Calls the FinSpace Public API DisassociateUserFromPermissionGroup API operation.", Operation = new[] {"DisassociateUserFromPermissionGroup"}, SelectReturnType = typeof(Amazon.FinSpaceData.Model.DisassociateUserFromPermissionGroupResponse))]
    [AWSCmdletOutput("System.Int32 or Amazon.FinSpaceData.Model.DisassociateUserFromPermissionGroupResponse",
<<<<<<< HEAD
        "This cmdlet returns a collection of System.Int32 objects.",
        "The service call response (type Amazon.FinSpaceData.Model.DisassociateUserFromPermissionGroupResponse) can also be referenced from properties attached to the cmdlet entry in the $AWSHistory stack."
=======
        "This cmdlet returns a System.Int32 object.",
        "The service call response (type Amazon.FinSpaceData.Model.DisassociateUserFromPermissionGroupResponse) can be returned by specifying '-Select *'."
>>>>>>> bf910d72
    )]
    [System.ObsoleteAttribute("This method will be discontinued.")]
    public partial class RemoveFNSPUserFromPermissionGroupCmdlet : AmazonFinSpaceDataClientCmdlet, IExecutor
    {
        
        protected override bool IsGeneratedCmdlet { get; set; } = true;
        
        #region Parameter PermissionGroupId
        /// <summary>
        /// <para>
        /// <para>The unique identifier for the permission group.</para>
        /// </para>
        /// </summary>
        #if !MODULAR
        [System.Management.Automation.Parameter(ValueFromPipelineByPropertyName = true)]
        #else
        [System.Management.Automation.Parameter(ValueFromPipelineByPropertyName = true, Mandatory = true)]
        [System.Management.Automation.AllowEmptyString]
        [System.Management.Automation.AllowNull]
        #endif
        [Amazon.PowerShell.Common.AWSRequiredParameter]
        public System.String PermissionGroupId { get; set; }
        #endregion
        
        #region Parameter UserId
        /// <summary>
        /// <para>
        /// <para>The unique identifier for the user.</para>
        /// </para>
        /// </summary>
        #if !MODULAR
        [System.Management.Automation.Parameter(ValueFromPipelineByPropertyName = true)]
        #else
        [System.Management.Automation.Parameter(ValueFromPipelineByPropertyName = true, Mandatory = true)]
        [System.Management.Automation.AllowEmptyString]
        [System.Management.Automation.AllowNull]
        #endif
        [Amazon.PowerShell.Common.AWSRequiredParameter]
        public System.String UserId { get; set; }
        #endregion
        
        #region Parameter ClientToken
        /// <summary>
        /// <para>
        /// <para>A token that ensures idempotency. This token expires in 10 minutes.</para>
        /// </para>
        /// </summary>
        [System.Management.Automation.Parameter(ValueFromPipelineByPropertyName = true)]
        public System.String ClientToken { get; set; }
        #endregion
        
        #region Parameter Select
        /// <summary>
        /// Use the -Select parameter to control the cmdlet output. The default value is 'StatusCode'.
        /// Specifying -Select '*' will result in the cmdlet returning the whole service response (Amazon.FinSpaceData.Model.DisassociateUserFromPermissionGroupResponse).
        /// Specifying the name of a property of type Amazon.FinSpaceData.Model.DisassociateUserFromPermissionGroupResponse will result in that property being returned.
        /// Specifying -Select '^ParameterName' will result in the cmdlet returning the selected cmdlet parameter value.
        /// </summary>
        [System.Management.Automation.Parameter(ValueFromPipelineByPropertyName = true)]
        public string Select { get; set; } = "StatusCode";
        #endregion
        
        #region Parameter Force
        /// <summary>
        /// This parameter overrides confirmation prompts to force 
        /// the cmdlet to continue its operation. This parameter should always
        /// be used with caution.
        /// </summary>
        [System.Management.Automation.Parameter(ValueFromPipelineByPropertyName = true)]
        public SwitchParameter Force { get; set; }
        #endregion
        
        protected override void ProcessRecord()
        {
            this._AWSSignerType = "v4";
            base.ProcessRecord();
            
            var resourceIdentifiersText = string.Empty;
            if (!ConfirmShouldProceed(this.Force.IsPresent, resourceIdentifiersText, "Remove-FNSPUserFromPermissionGroup (DisassociateUserFromPermissionGroup)"))
            {
                return;
            }
            
            var context = new CmdletContext();
            
            // allow for manipulation of parameters prior to loading into context
            PreExecutionContextLoad(context);
            
            if (ParameterWasBound(nameof(this.Select)))
            {
                context.Select = CreateSelectDelegate<Amazon.FinSpaceData.Model.DisassociateUserFromPermissionGroupResponse, RemoveFNSPUserFromPermissionGroupCmdlet>(Select) ??
                    throw new System.ArgumentException("Invalid value for -Select parameter.", nameof(this.Select));
            }
            context.ClientToken = this.ClientToken;
            context.PermissionGroupId = this.PermissionGroupId;
            #if MODULAR
            if (this.PermissionGroupId == null && ParameterWasBound(nameof(this.PermissionGroupId)))
            {
                WriteWarning("You are passing $null as a value for parameter PermissionGroupId which is marked as required. In case you believe this parameter was incorrectly marked as required, report this by opening an issue at https://github.com/aws/aws-tools-for-powershell/issues.");
            }
            #endif
            context.UserId = this.UserId;
            #if MODULAR
            if (this.UserId == null && ParameterWasBound(nameof(this.UserId)))
            {
                WriteWarning("You are passing $null as a value for parameter UserId which is marked as required. In case you believe this parameter was incorrectly marked as required, report this by opening an issue at https://github.com/aws/aws-tools-for-powershell/issues.");
            }
            #endif
            
            // allow further manipulation of loaded context prior to processing
            PostExecutionContextLoad(context);
            
            var output = Execute(context) as CmdletOutput;
            ProcessOutput(output);
        }
        
        #region IExecutor Members
        
        public object Execute(ExecutorContext context)
        {
            var cmdletContext = context as CmdletContext;
            // create request
            var request = new Amazon.FinSpaceData.Model.DisassociateUserFromPermissionGroupRequest();
            
            if (cmdletContext.ClientToken != null)
            {
                request.ClientToken = cmdletContext.ClientToken;
            }
            if (cmdletContext.PermissionGroupId != null)
            {
                request.PermissionGroupId = cmdletContext.PermissionGroupId;
            }
            if (cmdletContext.UserId != null)
            {
                request.UserId = cmdletContext.UserId;
            }
            
            CmdletOutput output;
            
            // issue call
            var client = Client ?? CreateClient(_CurrentCredentials, _RegionEndpoint);
            try
            {
                var response = CallAWSServiceOperation(client, request);
                object pipelineOutput = null;
                pipelineOutput = cmdletContext.Select(response, this);
                output = new CmdletOutput
                {
                    PipelineOutput = pipelineOutput,
                    ServiceResponse = response
                };
            }
            catch (Exception e)
            {
                output = new CmdletOutput { ErrorResponse = e };
            }
            
            return output;
        }
        
        public ExecutorContext CreateContext()
        {
            return new CmdletContext();
        }
        
        #endregion
        
        #region AWS Service Operation Call
        
        private Amazon.FinSpaceData.Model.DisassociateUserFromPermissionGroupResponse CallAWSServiceOperation(IAmazonFinSpaceData client, Amazon.FinSpaceData.Model.DisassociateUserFromPermissionGroupRequest request)
        {
            Utils.Common.WriteVerboseEndpointMessage(this, client.Config, "FinSpace Public API", "DisassociateUserFromPermissionGroup");
            try
            {
                #if DESKTOP
                return client.DisassociateUserFromPermissionGroup(request);
                #elif CORECLR
                return client.DisassociateUserFromPermissionGroupAsync(request).GetAwaiter().GetResult();
                #else
                        #error "Unknown build edition"
                #endif
            }
            catch (AmazonServiceException exc)
            {
                var webException = exc.InnerException as System.Net.WebException;
                if (webException != null)
                {
                    throw new Exception(Utils.Common.FormatNameResolutionFailureMessage(client.Config, webException.Message), webException);
                }
                throw;
            }
        }
        
        #endregion
        
        internal partial class CmdletContext : ExecutorContext
        {
            public System.String ClientToken { get; set; }
            public System.String PermissionGroupId { get; set; }
            public System.String UserId { get; set; }
            public System.Func<Amazon.FinSpaceData.Model.DisassociateUserFromPermissionGroupResponse, RemoveFNSPUserFromPermissionGroupCmdlet, object> Select { get; set; } =
                (response, cmdlet) => response.StatusCode;
        }
        
    }
}<|MERGE_RESOLUTION|>--- conflicted
+++ resolved
@@ -34,13 +34,8 @@
     [OutputType("System.Int32")]
     [AWSCmdlet("Calls the FinSpace Public API DisassociateUserFromPermissionGroup API operation.", Operation = new[] {"DisassociateUserFromPermissionGroup"}, SelectReturnType = typeof(Amazon.FinSpaceData.Model.DisassociateUserFromPermissionGroupResponse))]
     [AWSCmdletOutput("System.Int32 or Amazon.FinSpaceData.Model.DisassociateUserFromPermissionGroupResponse",
-<<<<<<< HEAD
-        "This cmdlet returns a collection of System.Int32 objects.",
-        "The service call response (type Amazon.FinSpaceData.Model.DisassociateUserFromPermissionGroupResponse) can also be referenced from properties attached to the cmdlet entry in the $AWSHistory stack."
-=======
         "This cmdlet returns a System.Int32 object.",
         "The service call response (type Amazon.FinSpaceData.Model.DisassociateUserFromPermissionGroupResponse) can be returned by specifying '-Select *'."
->>>>>>> bf910d72
     )]
     [System.ObsoleteAttribute("This method will be discontinued.")]
     public partial class RemoveFNSPUserFromPermissionGroupCmdlet : AmazonFinSpaceDataClientCmdlet, IExecutor
