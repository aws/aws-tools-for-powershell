--- conflicted
+++ resolved
@@ -1,15 +1,9 @@
 ### 3.1.5.0 (2015-08-12)
-<<<<<<< HEAD
   * Elastic Beanstalk
-    - Added a new cmdlet, Get-EBInstanceHealth, to support the new instance health service api.
+    - Added new cmdlets to support the new instance health APIs: Get-EBEnvironmentHealth (DescribeEnvironmentHealth API) and Get-EBInstanceHealth (DescribeInstancesHealth API).
   * Fixes
     - The Set-AWSCredentials and Initialize-AWSDefaults cmdlets have been updated to use the WriteVerbose api instead of directly writing to the console, allowing their output to be suppressed.
   
-=======
-  * AWS Elastic Beanstalk
-	  - Added new cmdlets for getting environment and instance health. The new cmdlets are Get-EBEnvironmentHealth (DescribeEnvironmentHealth) and Get-EBInstanceHealth (DescribeInstancesHealth).
-
->>>>>>> 890904ec
 ### 3.1.4.0 (2015-08-06)
   * This version contained updates to the underlying AWS SDK for .NET components and was only distributed in the downloadable AWS Tools for Windows msi installer.
   
